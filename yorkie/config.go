/*
 * Copyright 2020 The Yorkie Authors. All rights reserved.
 *
 * Licensed under the Apache License, Version 2.0 (the "License");
 * you may not use this file except in compliance with the License.
 * You may obtain a copy of the License at
 *
 *     http://www.apache.org/licenses/LICENSE-2.0
 *
 * Unless required by applicable law or agreed to in writing, software
 * distributed under the License is distributed on an "AS IS" BASIS,
 * WITHOUT WARRANTIES OR CONDITIONS OF ANY KIND, either express or implied.
 * See the License for the specific language governing permissions and
 * limitations under the License.
 */

package yorkie

import (
	"encoding/json"
	"fmt"
	"os"
	"path/filepath"
	"time"

	"github.com/yorkie-team/yorkie/internal/log"
	"github.com/yorkie-team/yorkie/yorkie/backend"
	"github.com/yorkie-team/yorkie/yorkie/backend/db/mongo"
	"github.com/yorkie-team/yorkie/yorkie/backend/sync/etcd"
	"github.com/yorkie-team/yorkie/yorkie/metrics/prometheus"
	"github.com/yorkie-team/yorkie/yorkie/rpc"
)

// Below are the values of the default values of Yorkie config.
const (
	DefaultRPCPort     = 11101
	DefaultMetricsPort = 11102

	DefaultMongoConnectionURI     = "mongodb://localhost:27017"
	DefaultMongoConnectionTimeout = 5 * time.Second
	DefaultMongoPingTimeout       = 5 * time.Second
	DefaultMongoYorkieDatabase    = "yorkie-meta"

	DefaultSnapshotThreshold = 500
	DefaultSnapshotInterval  = 100

	DefaultAuthWebhookMaxRetries      = 10
	DefaultAuthWebhookMaxWaitInterval = 3000 * time.Millisecond
	DefaultAuthWebhookCacheAuthTTL    = 10 * time.Second
	DefaultAuthWebhookCacheUnauthTTL  = 10 * time.Second
)

// Config is the configuration for creating a Yorkie instance.
type Config struct {
	RPC     *rpc.Config        `json:"RPC"`
	Metrics *prometheus.Config `json:"Metrics"`
	Mongo   *mongo.Config      `json:"Mongo"`
	ETCD    *etcd.Config       `json:"ETCD"`
	Backend *backend.Config    `json:"Backend"`
}

// NewConfig returns a Config struct that contains reasonable defaults
// for most of the configurations.
func NewConfig() *Config {
	return newConfig(DefaultRPCPort, DefaultMetricsPort, DefaultMongoYorkieDatabase)
}

// NewConfigFromFile returns a Config struct for the given conf file.
func NewConfigFromFile(path string) (*Config, error) {
	conf := &Config{}
	file, err := os.Open(filepath.Clean(path))
	if err != nil {
		log.Logger.Error(err)
		return nil, err
	}

	if err := json.NewDecoder(file).Decode(conf); err != nil {
		log.Logger.Error(err)
		return nil, err
	}

	conf.ensureDefaultValue()

	return conf, nil
}

// RPCAddr returns the RPC address.
func (c *Config) RPCAddr() string {
	return fmt.Sprintf("localhost:%d", c.RPC.Port)
}

// Validate returns an error if the provided Config is invalidated.
func (c *Config) Validate() error {
	if err := c.RPC.Validate(); err != nil {
		return err
	}

	// TODO(umi0410): Other validations will be here later.

	if err := c.Backend.Validate(); err != nil {
		return err
	}

	var err = c.Mongo.Validate()

<<<<<<< HEAD
	return err
=======
	if c.ETCD != nil {
		if err := c.ETCD.Validate(); err != nil {
			return err
		}
	}

	return nil
>>>>>>> 9c850579
}

// ensureDefaultValue sets the value of the option to which the default value
// should be applied when the user does not input it.
func (c *Config) ensureDefaultValue() {
	if c.RPC.Port == 0 {
		c.RPC.Port = DefaultRPCPort
	}

	if c.Metrics.Port == 0 {
		c.Metrics.Port = DefaultMetricsPort
	}

	if c.Mongo.ConnectionTimeout == "" {
		c.Mongo.ConnectionTimeout = DefaultMongoConnectionTimeout.String()
	}

	if c.Mongo.ConnectionURI == "" {
		c.Mongo.ConnectionURI = DefaultMongoConnectionURI
	}

	if c.Mongo.YorkieDatabase == "" {
		c.Mongo.YorkieDatabase = DefaultMongoYorkieDatabase
	}

	if c.Mongo.PingTimeout == "" {
		c.Mongo.PingTimeout = DefaultMongoPingTimeout.String()
	}

	if c.Backend.SnapshotThreshold == 0 {
		c.Backend.SnapshotThreshold = DefaultSnapshotThreshold
	}

	if c.Backend.SnapshotInterval == 0 {
		c.Backend.SnapshotInterval = DefaultSnapshotInterval
	}

	if c.Backend.AuthWebhookMaxRetries == 0 {
		c.Backend.AuthWebhookMaxRetries = DefaultAuthWebhookMaxRetries
	}

	if c.Backend.AuthWebhookMaxWaitInterval == "" {
		c.Backend.AuthWebhookMaxWaitInterval = DefaultAuthWebhookMaxWaitInterval.String()
	}

	if c.Backend.AuthWebhookCacheAuthTTL == "" {
		c.Backend.AuthWebhookCacheAuthTTL = DefaultAuthWebhookCacheAuthTTL.String()
	}

	if c.Backend.AuthWebhookCacheUnauthTTL == "" {
		c.Backend.AuthWebhookCacheUnauthTTL = DefaultAuthWebhookCacheUnauthTTL.String()
	}
}

func newConfig(port int, metricsPort int, dbName string) *Config {
	return &Config{
		RPC: &rpc.Config{
			Port: port,
		},
		Metrics: &prometheus.Config{
			Port: metricsPort,
		},
		Backend: &backend.Config{
			SnapshotThreshold: DefaultSnapshotThreshold,
			SnapshotInterval:  DefaultSnapshotInterval,
		},
		Mongo: &mongo.Config{
			ConnectionURI:     DefaultMongoConnectionURI,
			ConnectionTimeout: DefaultMongoConnectionTimeout.String(),
			PingTimeout:       DefaultMongoPingTimeout.String(),
			YorkieDatabase:    dbName,
		},
	}
}<|MERGE_RESOLUTION|>--- conflicted
+++ resolved
@@ -101,11 +101,10 @@
 		return err
 	}
 
-	var err = c.Mongo.Validate()
+	if err := c.Mongo.Validate(); err != nil {
+		return err
+	}
 
-<<<<<<< HEAD
-	return err
-=======
 	if c.ETCD != nil {
 		if err := c.ETCD.Validate(); err != nil {
 			return err
@@ -113,7 +112,6 @@
 	}
 
 	return nil
->>>>>>> 9c850579
 }
 
 // ensureDefaultValue sets the value of the option to which the default value
