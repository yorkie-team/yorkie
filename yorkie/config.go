/*
 * Copyright 2020 The Yorkie Authors. All rights reserved.
 *
 * Licensed under the Apache License, Version 2.0 (the "License");
 * you may not use this file except in compliance with the License.
 * You may obtain a copy of the License at
 *
 *     http://www.apache.org/licenses/LICENSE-2.0
 *
 * Unless required by applicable law or agreed to in writing, software
 * distributed under the License is distributed on an "AS IS" BASIS,
 * WITHOUT WARRANTIES OR CONDITIONS OF ANY KIND, either express or implied.
 * See the License for the specific language governing permissions and
 * limitations under the License.
 */

package yorkie

import (
	// "encoding/json"
	"gopkg.in/yaml.v2"
	"fmt"
	// "os"
	"io/ioutil"
	"path/filepath"

	"github.com/yorkie-team/yorkie/internal/log"
	"github.com/yorkie-team/yorkie/yorkie/backend"
	"github.com/yorkie-team/yorkie/yorkie/backend/db/mongo"
	"github.com/yorkie-team/yorkie/yorkie/backend/sync/etcd"
	"github.com/yorkie-team/yorkie/yorkie/metrics/prometheus"
	"github.com/yorkie-team/yorkie/yorkie/rpc"
)
 
// Below are the values of the default values of Yorkie config.
const (
	DefaultRPCPort     = 11101
	DefaultMetricsPort = 11102
 
	DefaultMongoConnectionURI        = "mongodb://localhost:27017"
	DefaultMongoConnectionTimeoutSec = 5
	DefaultMongoPingTimeoutSec       = 5
	DefaultMongoYorkieDatabase       = "yorkie-meta"
 
	DefaultSnapshotThreshold = 500
	DefaultSnapshotInterval  = 100
)
 
// Config is the configuration for creating a Yorkie instance.
type Config struct {
<<<<<<< HEAD
	RPC     *rpc.Config        `yaml:"RPC"`
	Metrics *prometheus.Config `yaml:"Metrics"`
	Mongo   *mongo.Config      `yaml:"Mongo"`
	ETCD    *etcd.Config       `yaml:"ETCD"`
	Backend *backend.Config    `yaml:"Backend"`
=======
	RPC     *rpc.Config        `json:"RPC"`
	Metrics *prometheus.Config `json:"Metrics"`
	Backend *backend.Config    `json:"Backend"`
	Mongo   *mongo.Config      `json:"Mongo"`
	ETCD    *etcd.Config       `json:"ETCD"`
>>>>>>> ac20172d
}
 
// RPCAddr returns the RPC address.
func (c *Config) RPCAddr() string {
	return fmt.Sprintf("localhost:%d", c.RPC.Port)
}
 
// NewConfig returns a Config struct that contains reasonable defaults
// for most of the configurations.
func NewConfig() *Config {
	return newConfig(DefaultRPCPort, DefaultMetricsPort, DefaultMongoYorkieDatabase)
}
 
// NewConfigFromFile returns a Config struct for the given conf file.
func NewConfigFromFile(path string) (*Config, error) {
	conf := &Config{}
	// file, err := os.Open(filepath.Clean(path))
	file, err := ioutil.ReadFile(filepath.Clean(path))
	if err != nil {
		log.Logger.Error(err)
		return nil, err
	}
 
	// if err := yaml.Unmarshal(file, conf); err != nil {
	// 	log.Logger.Error(err)
	// 	return nil, err
	// }
	err = yaml.Unmarshal(file, conf)
	if err != nil {
		log.Logger.Error(err)
		return nil, err
	}
	 
	// fmt.Println(conf)
	return conf, nil
}
<<<<<<< HEAD
 
=======

// RPCAddr returns the RPC address.
func (c *Config) RPCAddr() string {
	return fmt.Sprintf("localhost:%d", c.RPC.Port)
}

// Validate returns an error if the provided Config is invalidated.
func (c *Config) Validate() error {
	if err := c.RPC.Validate(); err != nil {
		return err
	}

	// TODO(hackerwins): We need to validate Metrics here.

	if err := c.Backend.Validate(); err != nil {
		return err
	}

	if err := c.Mongo.Validate(); err != nil {
		return err
	}

	if c.ETCD != nil {
		return c.ETCD.Validate()
	}
	return nil
}

// ensureDefaultValue sets the value of the option to which the default value
// should be applied when the user does not input it.
func (c *Config) ensureDefaultValue() {
	if c.RPC.Port == 0 {
		c.RPC.Port = DefaultRPCPort
	}

	if c.Metrics.Port == 0 {
		c.Metrics.Port = DefaultMetricsPort
	}

	if c.Mongo.ConnectionTimeout == "" {
		c.Mongo.ConnectionTimeout = DefaultMongoConnectionTimeout.String()
	}

	if c.Mongo.ConnectionURI == "" {
		c.Mongo.ConnectionURI = DefaultMongoConnectionURI
	}

	if c.Mongo.YorkieDatabase == "" {
		c.Mongo.YorkieDatabase = DefaultMongoYorkieDatabase
	}

	if c.Mongo.PingTimeout == "" {
		c.Mongo.PingTimeout = DefaultMongoPingTimeout.String()
	}

	if c.Backend.SnapshotThreshold == 0 {
		c.Backend.SnapshotThreshold = DefaultSnapshotThreshold
	}

	if c.Backend.SnapshotInterval == 0 {
		c.Backend.SnapshotInterval = DefaultSnapshotInterval
	}

	if c.Backend.AuthWebhookMaxRetries == 0 {
		c.Backend.AuthWebhookMaxRetries = DefaultAuthWebhookMaxRetries
	}

	if c.Backend.AuthWebhookMaxWaitInterval == "" {
		c.Backend.AuthWebhookMaxWaitInterval = DefaultAuthWebhookMaxWaitInterval.String()
	}

	if c.Backend.AuthWebhookCacheAuthTTL == "" {
		c.Backend.AuthWebhookCacheAuthTTL = DefaultAuthWebhookCacheAuthTTL.String()
	}

	if c.Backend.AuthWebhookCacheUnauthTTL == "" {
		c.Backend.AuthWebhookCacheUnauthTTL = DefaultAuthWebhookCacheUnauthTTL.String()
	}
}

>>>>>>> ac20172d
func newConfig(port int, metricsPort int, dbName string) *Config {
	return &Config{
		RPC: &rpc.Config{
			Port: port,
		},
		Metrics: &prometheus.Config{
			Port: metricsPort,
		},
		Backend: &backend.Config{
			SnapshotThreshold: DefaultSnapshotThreshold,
			SnapshotInterval:  DefaultSnapshotInterval,
		},
		Mongo: &mongo.Config{
			ConnectionURI:        DefaultMongoConnectionURI,
			ConnectionTimeoutSec: DefaultMongoConnectionTimeoutSec,
			PingTimeoutSec:       DefaultMongoPingTimeoutSec,
			YorkieDatabase:       dbName,
		},
	}
}
 <|MERGE_RESOLUTION|>--- conflicted
+++ resolved
@@ -31,49 +31,41 @@
 	"github.com/yorkie-team/yorkie/yorkie/metrics/prometheus"
 	"github.com/yorkie-team/yorkie/yorkie/rpc"
 )
- 
+
 // Below are the values of the default values of Yorkie config.
 const (
 	DefaultRPCPort     = 11101
 	DefaultMetricsPort = 11102
- 
+
 	DefaultMongoConnectionURI        = "mongodb://localhost:27017"
 	DefaultMongoConnectionTimeoutSec = 5
 	DefaultMongoPingTimeoutSec       = 5
 	DefaultMongoYorkieDatabase       = "yorkie-meta"
- 
+
 	DefaultSnapshotThreshold = 500
 	DefaultSnapshotInterval  = 100
 )
- 
+
 // Config is the configuration for creating a Yorkie instance.
 type Config struct {
-<<<<<<< HEAD
 	RPC     *rpc.Config        `yaml:"RPC"`
 	Metrics *prometheus.Config `yaml:"Metrics"`
 	Mongo   *mongo.Config      `yaml:"Mongo"`
 	ETCD    *etcd.Config       `yaml:"ETCD"`
 	Backend *backend.Config    `yaml:"Backend"`
-=======
-	RPC     *rpc.Config        `json:"RPC"`
-	Metrics *prometheus.Config `json:"Metrics"`
-	Backend *backend.Config    `json:"Backend"`
-	Mongo   *mongo.Config      `json:"Mongo"`
-	ETCD    *etcd.Config       `json:"ETCD"`
->>>>>>> ac20172d
 }
- 
+
 // RPCAddr returns the RPC address.
 func (c *Config) RPCAddr() string {
 	return fmt.Sprintf("localhost:%d", c.RPC.Port)
 }
- 
+
 // NewConfig returns a Config struct that contains reasonable defaults
 // for most of the configurations.
 func NewConfig() *Config {
 	return newConfig(DefaultRPCPort, DefaultMetricsPort, DefaultMongoYorkieDatabase)
 }
- 
+
 // NewConfigFromFile returns a Config struct for the given conf file.
 func NewConfigFromFile(path string) (*Config, error) {
 	conf := &Config{}
@@ -83,104 +75,21 @@
 		log.Logger.Error(err)
 		return nil, err
 	}
- 
+
 	// if err := yaml.Unmarshal(file, conf); err != nil {
 	// 	log.Logger.Error(err)
 	// 	return nil, err
 	// }
 	err = yaml.Unmarshal(file, conf)
-	if err != nil {
+    if err != nil {
 		log.Logger.Error(err)
 		return nil, err
 	}
-	 
+	
 	// fmt.Println(conf)
 	return conf, nil
 }
-<<<<<<< HEAD
- 
-=======
 
-// RPCAddr returns the RPC address.
-func (c *Config) RPCAddr() string {
-	return fmt.Sprintf("localhost:%d", c.RPC.Port)
-}
-
-// Validate returns an error if the provided Config is invalidated.
-func (c *Config) Validate() error {
-	if err := c.RPC.Validate(); err != nil {
-		return err
-	}
-
-	// TODO(hackerwins): We need to validate Metrics here.
-
-	if err := c.Backend.Validate(); err != nil {
-		return err
-	}
-
-	if err := c.Mongo.Validate(); err != nil {
-		return err
-	}
-
-	if c.ETCD != nil {
-		return c.ETCD.Validate()
-	}
-	return nil
-}
-
-// ensureDefaultValue sets the value of the option to which the default value
-// should be applied when the user does not input it.
-func (c *Config) ensureDefaultValue() {
-	if c.RPC.Port == 0 {
-		c.RPC.Port = DefaultRPCPort
-	}
-
-	if c.Metrics.Port == 0 {
-		c.Metrics.Port = DefaultMetricsPort
-	}
-
-	if c.Mongo.ConnectionTimeout == "" {
-		c.Mongo.ConnectionTimeout = DefaultMongoConnectionTimeout.String()
-	}
-
-	if c.Mongo.ConnectionURI == "" {
-		c.Mongo.ConnectionURI = DefaultMongoConnectionURI
-	}
-
-	if c.Mongo.YorkieDatabase == "" {
-		c.Mongo.YorkieDatabase = DefaultMongoYorkieDatabase
-	}
-
-	if c.Mongo.PingTimeout == "" {
-		c.Mongo.PingTimeout = DefaultMongoPingTimeout.String()
-	}
-
-	if c.Backend.SnapshotThreshold == 0 {
-		c.Backend.SnapshotThreshold = DefaultSnapshotThreshold
-	}
-
-	if c.Backend.SnapshotInterval == 0 {
-		c.Backend.SnapshotInterval = DefaultSnapshotInterval
-	}
-
-	if c.Backend.AuthWebhookMaxRetries == 0 {
-		c.Backend.AuthWebhookMaxRetries = DefaultAuthWebhookMaxRetries
-	}
-
-	if c.Backend.AuthWebhookMaxWaitInterval == "" {
-		c.Backend.AuthWebhookMaxWaitInterval = DefaultAuthWebhookMaxWaitInterval.String()
-	}
-
-	if c.Backend.AuthWebhookCacheAuthTTL == "" {
-		c.Backend.AuthWebhookCacheAuthTTL = DefaultAuthWebhookCacheAuthTTL.String()
-	}
-
-	if c.Backend.AuthWebhookCacheUnauthTTL == "" {
-		c.Backend.AuthWebhookCacheUnauthTTL = DefaultAuthWebhookCacheUnauthTTL.String()
-	}
-}
-
->>>>>>> ac20172d
 func newConfig(port int, metricsPort int, dbName string) *Config {
 	return &Config{
 		RPC: &rpc.Config{
@@ -200,5 +109,4 @@
 			YorkieDatabase:       dbName,
 		},
 	}
-}
- +}