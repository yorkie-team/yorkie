--- conflicted
+++ resolved
@@ -33,11 +33,8 @@
 	invalidClientID, _ = hex.DecodeString("invalid")
 
 	testRPCServer *rpc.Server
-<<<<<<< HEAD
 	testRPCAddr   = fmt.Sprintf("localhost:%d", testRPCPort)
-=======
 	testClient    api.YorkieClient
->>>>>>> 0c2955b8
 
 	invalidChangePack = &api.ChangePack{
 		DocumentKey: &api.DocumentKey{
