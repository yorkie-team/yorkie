--- conflicted
+++ resolved
@@ -35,17 +35,13 @@
 	actorB := types.Client{ID: &time.ActorID{0, 0, 0, 0, 0, 0, 0, 0, 0, 0, 0, 1}}
 
 	t.Run("publish subscribe test", func(t *testing.T) {
-<<<<<<< HEAD
-		pubSub := memory.NewPubSub(nil)
+		pubSub := memory.NewPubSub()
 		docKeys := []*key.Key{
 			{
 				Collection: helper.Collection,
 				Document:   t.Name(),
 			},
 		}
-=======
-		pubSub := memory.NewPubSub()
->>>>>>> b0af224d
 		event := sync.DocEvent{
 			Type:         types.DocumentsWatchedEvent,
 			Publisher:    actorB,
@@ -73,17 +69,13 @@
 	})
 
 	t.Run("subscriptions map test", func(t *testing.T) {
-<<<<<<< HEAD
-		pubSub := memory.NewPubSub(nil)
+		pubSub := memory.NewPubSub()
 		docKeys := []*key.Key{
 			{
 				Collection: helper.Collection,
 				Document:   t.Name(),
 			},
 		}
-=======
-		pubSub := memory.NewPubSub()
->>>>>>> b0af224d
 
 		for i := 0; i < 5; i++ {
 			_, subs, err := pubSub.Subscribe(actorA, docKeys)
