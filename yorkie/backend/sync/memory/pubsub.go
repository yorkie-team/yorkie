--- conflicted
+++ resolved
@@ -160,7 +160,6 @@
 // Members returns the members of this cluster.
 func (m *PubSub) Members() map[string]*sync.AgentInfo {
 	members := make(map[string]*sync.AgentInfo)
-	members[m.AgentInfo.ID] = m.AgentInfo
 	return members
 }
 
@@ -183,7 +182,6 @@
 					continue
 				}
 
-<<<<<<< HEAD
 				log.Logger.Debugf(
 					`Publish(%s,%s) to %s`,
 					topic,
@@ -191,29 +189,8 @@
 					sub.SubscriberID(),
 				)
 				sub.Events() <- event
-=======
-	if subs, ok := m.subscriptionsMapByTopic[topic]; ok {
-		for _, sub := range subs.Map() {
-			if sub.Subscriber().ID.Compare(publisherID) == 0 {
-				continue
->>>>>>> b0af224d
 			}
-
-			log.Logger.Debugf(
-				`Publish(%s,%s) to %s`,
-				event.DocKey,
-				publisherID.String(),
-				sub.SubscriberID(),
-			)
-			sub.Events() <- event
 		}
-<<<<<<< HEAD
-
 		log.Logger.Debugf(`Publish(%s,%s) End`, topic, publisherID.String())
 	}
-=======
-	}
-
-	log.Logger.Debugf(`Publish(%s,%s) End`, event.DocKey, publisherID.String())
->>>>>>> b0af224d
 }