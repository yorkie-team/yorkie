--- conflicted
+++ resolved
@@ -13,15 +13,9 @@
 
 sources:
   - https://github.com/yorkie-team/yorkie
-<<<<<<< HEAD
 version: 0.4.2
 appVersion: "0.4.2"
-kubeVersion: ">=1.24.0-0"
-=======
-version: 0.4.1
-appVersion: "0.4.1"
 kubeVersion: ">=1.23.0-0"
->>>>>>> c081d249
 
 keywords:
   - yorkie
