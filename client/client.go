/*
 * Copyright 2020 The Yorkie Authors. All rights reserved.
 *
 * Licensed under the Apache License, Version 2.0 (the "License");
 * you may not use this file except in compliance with the License.
 * You may obtain a copy of the License at
 *
 *     http://www.apache.org/licenses/LICENSE-2.0
 *
 * Unless required by applicable law or agreed to in writing, software
 * distributed under the License is distributed on an "AS IS" BASIS,
 * WITHOUT WARRANTIES OR CONDITIONS OF ANY KIND, either express or implied.
 * See the License for the specific language governing permissions and
 * limitations under the License.
 */

// Package client provides the client implementation of Yorkie. It is used to
// connect to the server and attach documents.
package client

import (
	"context"
	"crypto/tls"
	"crypto/x509"
	"errors"
	"fmt"
	"net/http"
	"os"
	"path/filepath"
	"strings"
	"sync/atomic"

	"connectrpc.com/connect"
	"github.com/rs/xid"
	"go.uber.org/zap"
	"golang.org/x/net/http2"

	"github.com/yorkie-team/yorkie/api/converter"
	"github.com/yorkie-team/yorkie/api/types"
	"github.com/yorkie-team/yorkie/api/types/events"
	api "github.com/yorkie-team/yorkie/api/yorkie/v1"
	"github.com/yorkie-team/yorkie/api/yorkie/v1/v1connect"
	"github.com/yorkie-team/yorkie/pkg/document"
	"github.com/yorkie-team/yorkie/pkg/document/innerpresence"
	"github.com/yorkie-team/yorkie/pkg/document/json"
	"github.com/yorkie-team/yorkie/pkg/document/key"
	"github.com/yorkie-team/yorkie/pkg/document/presence"
	"github.com/yorkie-team/yorkie/pkg/document/time"
)

type status int

const (
	deactivated status = iota
	activated
)

var (
	// ErrClientNotActivated occurs when an inactive client executes a function
	// that can only be executed when activated.
	ErrClientNotActivated = errors.New("client is not activated")

	// ErrDocumentNotAttached occurs when the given document is not attached to
	// this client.
	ErrDocumentNotAttached = errors.New("document is not attached")

	// ErrDocumentNotDetached occurs when the given document is not detached from
	// this client.
	ErrDocumentNotDetached = errors.New("document is not detached")

	// ErrUnsupportedWatchResponseType occurs when the given WatchResponseType
	// is not supported.
	ErrUnsupportedWatchResponseType = errors.New("unsupported watch response type")

	// ErrInitializationNotReceived occurs when the first response of the watch stream is not received.
	ErrInitializationNotReceived = errors.New("initialization is not received")

	// ErrAlreadySubscribed occurs when the client is already subscribed to the document.
	ErrAlreadySubscribed = errors.New("already subscribed")
)

// Attachment represents the document attached.
type Attachment struct {
	doc   *document.Document
	docID types.ID

	// TODO(krapie): We need to consider the case where a client opens multiple subscriptions for the same document.
	isSubscribed atomic.Bool

	rch              <-chan WatchResponse
	watchCtx         context.Context
	closeWatchStream context.CancelFunc
}

// Client is a normal client that can communicate with the server.
// It has documents and sends changes of the document in local
// to the server to synchronize with other replicas in remote.
type Client struct {
	conn          *http.Client
	client        v1connect.YorkieServiceClient
	options       Options
	clientOptions []connect.ClientOption
	interceptor   *AuthInterceptor
	logger        *zap.Logger

	id          time.ActorID
	key         string
	status      status
	attachments map[key.Key]*Attachment
}

// WatchResponseType is type of watch response.
type WatchResponseType string

// The values below are types of WatchResponseType.
const (
	DocumentChanged   WatchResponseType = "document-changed"
	DocumentWatched   WatchResponseType = "document-watched"
	DocumentUnwatched WatchResponseType = "document-unwatched"
	PresenceChanged   WatchResponseType = "presence-changed"
	DocumentBroadcast WatchResponseType = "document-broadcast"
)

// WatchResponse is a structure representing response of Watch.
type WatchResponse struct {
	Type      WatchResponseType
	Presences map[string]innerpresence.Presence
	Err       error
}

// New creates an instance of Client.
func New(opts ...Option) (*Client, error) {
	var options Options
	for _, opt := range opts {
		opt(&options)
	}

	k := options.Key
	if k == "" {
		k = xid.New().String()
	}

	conn := &http.Client{}
	if options.CertFile != "" {
		tlsConfig, err := newTLSConfigFromFile(options.CertFile, options.ServerNameOverride)
		if err != nil {
			return nil, fmt.Errorf("create client tls from file: %w", err)
		}

		conn.Transport = &http2.Transport{TLSClientConfig: tlsConfig}
	}

	var clientOptions []connect.ClientOption
	interceptor := NewAuthInterceptor(options.APIKey, options.Token)
	clientOptions = append(clientOptions, connect.WithInterceptors(interceptor))
	if options.MaxCallRecvMsgSize != 0 {
		clientOptions = append(clientOptions, connect.WithReadMaxBytes(options.MaxCallRecvMsgSize))
	}

	logger := options.Logger
	if logger == nil {
		l, err := zap.NewProduction()
		if err != nil {
			return nil, fmt.Errorf("create logger: %w", err)
		}
		logger = l
	}

	return &Client{
		conn:          conn,
		clientOptions: clientOptions,
		options:       options,
		logger:        logger,
		interceptor:   interceptor,

		key:         k,
		status:      deactivated,
		attachments: make(map[key.Key]*Attachment),
	}, nil
}

// Dial creates an instance of Client and dials the given rpcAddr.
func Dial(rpcAddr string, opts ...Option) (*Client, error) {
	cli, err := New(opts...)
	if err != nil {
		return nil, err
	}

	if err := cli.Dial(rpcAddr); err != nil {
		return nil, err
	}

	return cli, nil
}

// Dial dials the given rpcAddr.
func (c *Client) Dial(rpcAddr string) error {
	if !strings.Contains(rpcAddr, "://") {
		if c.options.CertFile == "" {
			rpcAddr = "http://" + rpcAddr
		} else {
			rpcAddr = "https://" + rpcAddr
		}
	}

	c.client = v1connect.NewYorkieServiceClient(c.conn, rpcAddr, c.clientOptions...)

	return nil
}

// SetToken sets the given token of this client.
func (c *Client) SetToken(token string) {
	c.interceptor.SetToken(token)
}

// Close closes all resources of this client.
func (c *Client) Close() error {
	if err := c.Deactivate(context.Background()); err != nil {
		return err
	}

	c.conn.CloseIdleConnections()

	return nil
}

// Activate activates this client. That is, it registers itself to the server
// and receives a unique ID from the server. The given ID is used to distinguish
// different clients.
func (c *Client) Activate(ctx context.Context) error {
	if c.status == activated {
		return nil
	}

	response, err := c.client.ActivateClient(
		ctx,
		withShardKey(connect.NewRequest(&api.ActivateClientRequest{
			ClientKey: c.key,
		}), c.options.APIKey, c.key))
	if err != nil {
		return err
	}

	clientID, err := time.ActorIDFromHex(response.Msg.ClientId)
	if err != nil {
		return err
	}

	c.status = activated
	c.id = clientID

	return nil
}

// Deactivate deactivates this client.
func (c *Client) Deactivate(ctx context.Context) error {
	if c.status == deactivated {
		return nil
	}

	_, err := c.client.DeactivateClient(
		ctx,
		withShardKey(connect.NewRequest(&api.DeactivateClientRequest{
			ClientId: c.id.String(),
		}), c.options.APIKey, c.key))
	if err != nil {
		return err
	}

	c.status = deactivated

	return nil
}

// Attach attaches the given document to this client. It tells the server that
// this client will synchronize the given document.
func (c *Client) Attach(ctx context.Context, doc *document.Document, options ...AttachOption) error {
	if c.status != activated {
		return ErrClientNotActivated
	}

	if doc.Status() != document.StatusDetached {
		return ErrDocumentNotDetached
	}

	opts := &AttachOptions{}
	for _, opt := range options {
		opt(opts)
	}

	doc.SetActor(c.id)

	if err := doc.Update(func(root *json.Object, p *presence.Presence) error {
		p.Initialize(opts.Presence)
		return nil
	}); err != nil {
		return err
	}

	pbChangePack, err := converter.ToChangePack(doc.CreateChangePack())
	if err != nil {
		return err
	}

	res, err := c.client.AttachDocument(
		ctx,
		withShardKey(connect.NewRequest(&api.AttachDocumentRequest{
			ClientId:   c.id.String(),
			ChangePack: pbChangePack,
<<<<<<< HEAD
			Schema:     opts.Schema,
		},
		), c.options.APIKey, doc.Key().String()))
=======
		}), c.options.APIKey, doc.Key().String()))
>>>>>>> da9241f5
	if err != nil {
		return err
	}

	pack, err := converter.FromChangePack(res.Msg.ChangePack)
	if err != nil {
		return err
	}

	doc.MaxSizeLimit = int(res.Msg.MaxSizePerDocument)
	if res.Msg.SchemaRules != nil {
		doc.SchemaRules = converter.FromRules(res.Msg.SchemaRules)
	}

	if err := doc.ApplyChangePack(pack); err != nil {
		return err
	}
	if c.logger.Core().Enabled(zap.DebugLevel) {
		c.logger.Debug(fmt.Sprintf(
			"after apply %d changes: %s",
			len(pack.Changes),
			doc.RootObject().Marshal(),
		))
	}

	if doc.Status() == document.StatusRemoved {
		return nil
	}

	doc.SetStatus(document.StatusAttached)
	c.attachments[doc.Key()] = &Attachment{
		doc:   doc,
		docID: types.ID(res.Msg.DocumentId),
	}

	watchCtx, cancelFunc := context.WithCancel(ctx)
	c.attachments[doc.Key()].watchCtx = watchCtx
	c.attachments[doc.Key()].closeWatchStream = cancelFunc

	if opts.IsRealtime {
		err = c.runWatchLoop(watchCtx, doc)
		if err != nil {
			return err
		}
	}

	if err = doc.Update(func(root *json.Object, p *presence.Presence) error {
		for k, v := range opts.InitialRoot {
			if root.Get(k) != nil {
				continue
			}

			root.SetYSONElement(k, v)
		}
		return nil
	}); err != nil {
		return err
	}

	return nil
}

// Detach detaches the given document from this client. It tells the
// server that this client will no longer synchronize the given document.
//
// To collect garbage things like CRDT tombstones left on the document, all the
// changes should be applied to other replicas before GC time. For this, if the
// document is no longer used by this client, it should be detached.
func (c *Client) Detach(ctx context.Context, doc *document.Document, options ...DetachOption) error {
	if c.status != activated {
		return ErrClientNotActivated
	}

	opts := &DetachOptions{}
	for _, opt := range options {
		opt(opts)
	}

	attachment, ok := c.attachments[doc.Key()]
	if !ok {
		return ErrDocumentNotAttached
	}

	attachment.closeWatchStream()

	if err := doc.Update(func(root *json.Object, p *presence.Presence) error {
		p.Clear()
		return nil
	}); err != nil {
		return err
	}

	pbChangePack, err := converter.ToChangePack(doc.CreateChangePack())
	if err != nil {
		return err
	}

	res, err := c.client.DetachDocument(
		ctx,
		withShardKey(connect.NewRequest(&api.DetachDocumentRequest{
			ClientId:            c.id.String(),
			DocumentId:          attachment.docID.String(),
			ChangePack:          pbChangePack,
			RemoveIfNotAttached: opts.removeIfNotAttached,
		}), c.options.APIKey, doc.Key().String()))
	if err != nil {
		return err
	}

	pack, err := converter.FromChangePack(res.Msg.ChangePack)
	if err != nil {
		return err
	}

	if err := doc.ApplyChangePack(pack); err != nil {
		return err
	}
	if doc.Status() != document.StatusRemoved {
		doc.SetStatus(document.StatusDetached)
	}
	delete(c.attachments, doc.Key())

	return nil
}

// Sync pushes local changes of the attached documents to the server and
// receives changes of the remote replica from the server then apply them to
// local documents.
func (c *Client) Sync(ctx context.Context, options ...SyncOptions) error {
	if len(options) == 0 {
		for _, attachment := range c.attachments {
			options = append(options, WithDocKey(attachment.doc.Key()))
		}
	}

	for _, opt := range options {
		if err := c.pushPullChanges(ctx, opt); err != nil {
			return err
		}
	}

	return nil
}

// Subscribe subscribes to events on a given document.
func (c *Client) Subscribe(
	doc *document.Document,
) (<-chan WatchResponse, context.CancelFunc, error) {
	attachment, ok := c.attachments[doc.Key()]
	if !ok {
		return nil, nil, ErrDocumentNotAttached
	}

	if !attachment.isSubscribed.CompareAndSwap(false, true) {
		return nil, nil, ErrAlreadySubscribed
	}

	return attachment.rch, attachment.closeWatchStream, nil
}

// Watch watches events on a given document. It is not necessary to be called
// outside of this package, but it is exposed for testing purposes.
func (c *Client) Watch(ctx context.Context, doc *document.Document) (
	*connect.ServerStreamForClient[api.WatchDocumentResponse],
	error,
) {
	attachment, ok := c.attachments[doc.Key()]
	if !ok {
		return nil, ErrDocumentNotAttached
	}

	return c.client.WatchDocument(
		ctx,
		withShardKey(connect.NewRequest(&api.WatchDocumentRequest{
			ClientId:   c.id.String(),
			DocumentId: attachment.docID.String(),
		}), c.options.APIKey, doc.Key().String()),
	)
}

// runWatchLoop subscribes to events on a given documentIDs.
// If an error occurs before stream initialization, the second response, error,
// is returned. If the context "watchCtx" is canceled or timed out, returned channel
// is closed, and "WatchResponse" from this closed channel has zero events and
// nil "Err()".
func (c *Client) runWatchLoop(
	ctx context.Context,
	doc *document.Document,
) error {
	attachment, ok := c.attachments[doc.Key()]
	if !ok {
		return ErrDocumentNotAttached
	}

	stream, err := c.Watch(ctx, doc)
	if err != nil {
		return err
	}

	// NOTE(hackerwins): We need to receive the first response to initialize
	// the watch stream. runWatchLoop should be blocked until the first response is
	// received.
	if !stream.Receive() {
		return ErrInitializationNotReceived
	}
	if _, err := handleResponse(stream.Msg(), doc); err != nil {
		return err
	}
	if err = stream.Err(); err != nil {
		return err
	}

	rch := make(chan WatchResponse)
	attachment.rch = rch

	go func() {
		for stream.Receive() {
			pbResp := stream.Msg()
			resp, err := handleResponse(pbResp, doc)
			if err != nil {
				rch <- WatchResponse{Err: err}
				ctx.Done()
				close(rch)
				return
			}
			if resp == nil || !attachment.isSubscribed.Load() {
				continue
			}

			rch <- *resp
		}
		if err = stream.Err(); err != nil {
			attachment.isSubscribed.Store(false)
			rch <- WatchResponse{Err: err}
			ctx.Done()
			close(rch)

			// If watch stream is disconnected, we re-establish the watch stream.
			err = c.runWatchLoop(ctx, doc)
			if err != nil {
				return
			}
			return
		}
	}()

	// TODO(hackerwins): We need to revise the implementation of the watch
	// event handling. Currently, we are using the same channel for both
	// document events and watch events. This is not ideal because the
	// client cannot distinguish between document events and watch events.
	// We'll expose only document events and watch events will be handled
	// internally.

	// TODO(hackerwins): We should ensure that the goroutine is closed when
	// the stream is closed.
	go func() {
		for {
			select {
			case e := <-doc.Events():
				t := PresenceChanged
				if e.Type == document.WatchedEvent {
					t = DocumentWatched
				} else if e.Type == document.UnwatchedEvent {
					t = DocumentUnwatched
				}
				rch <- WatchResponse{Type: t, Presences: e.Presences}
			case <-ctx.Done():
				return
			}
		}
	}()

	go func() {
		for {
			select {
			case r := <-doc.BroadcastRequests():
				doc.BroadcastResponses() <- c.broadcast(ctx, doc, r.Topic, r.Payload)
			case <-ctx.Done():
				return
			}
		}
	}()

	return nil
}

func handleResponse(
	pbResp *api.WatchDocumentResponse,
	doc *document.Document,
) (*WatchResponse, error) {
	switch resp := pbResp.Body.(type) {
	case *api.WatchDocumentResponse_Initialization_:
		var clientIDs []string
		for _, clientID := range resp.Initialization.ClientIds {
			id, err := time.ActorIDFromHex(clientID)
			if err != nil {
				return nil, err
			}
			clientIDs = append(clientIDs, id.String())
		}

		doc.SetOnlineClients(clientIDs...)
		return nil, nil
	case *api.WatchDocumentResponse_Event:
		eventType, err := converter.FromEventType(resp.Event.Type)
		if err != nil {
			return nil, err
		}

		cli, err := time.ActorIDFromHex(resp.Event.Publisher)
		if err != nil {
			return nil, err
		}

		switch eventType {
		case events.DocChanged:
			return &WatchResponse{Type: DocumentChanged}, nil
		case events.DocWatched:
			doc.AddOnlineClient(cli.String())

			// NOTE(hackerwins): If the presence does not exist, it means that
			// PushPull is not received before watching. In that case, the 'watched'
			// event is ignored here, and it will be triggered by PushPull.
			if doc.Presence(cli.String()) == nil {
				return nil, nil
			}

			return &WatchResponse{
				Type: DocumentWatched,
				Presences: map[string]innerpresence.Presence{
					cli.String(): doc.Presence(cli.String()),
				},
			}, nil
		case events.DocUnwatched:
			p := doc.Presence(cli.String())
			doc.RemoveOnlineClient(cli.String())

			// NOTE(hackerwins): If the presence does not exist, it means that
			// PushPull is already received before unwatching. In that case, the
			// 'unwatched' event is ignored here, and it was triggered by PushPull.
			if p == nil {
				return nil, nil
			}

			return &WatchResponse{
				Type: DocumentUnwatched,
				Presences: map[string]innerpresence.Presence{
					cli.String(): p,
				},
			}, nil
		case events.DocBroadcast:
			eventBody := resp.Event.Body
			// If the handler exists, it means that the broadcast topic has been subscribed to.
			if handler, ok := doc.BroadcastEventHandlers()[eventBody.Topic]; ok && handler != nil {
				err := handler(eventBody.Topic, resp.Event.Publisher, eventBody.Payload)
				if err != nil {
					return &WatchResponse{
						Type: DocumentBroadcast,
						Err:  err,
					}, nil
				}
			}
			return nil, nil
		}
	}
	return nil, ErrUnsupportedWatchResponseType
}

// ID returns the ID of this client.
func (c *Client) ID() time.ActorID {
	return c.id
}

// Key returns the key of this client.
func (c *Client) Key() string {
	return c.key
}

// IsActive returns whether this client is active or not.
func (c *Client) IsActive() bool {
	return c.status == activated
}

// pushPullChanges pushes the changes of the document to the server and pulls the changes from the server.
func (c *Client) pushPullChanges(ctx context.Context, opt SyncOptions) error {
	if c.status != activated {
		return ErrClientNotActivated
	}

	attachment, ok := c.attachments[opt.key]
	if !ok {
		return ErrDocumentNotAttached
	}

	pbChangePack, err := converter.ToChangePack(attachment.doc.CreateChangePack())
	if err != nil {
		return err
	}

	res, err := c.client.PushPullChanges(
		ctx,
		withShardKey(connect.NewRequest(&api.PushPullChangesRequest{
			ClientId:   c.id.String(),
			DocumentId: attachment.docID.String(),
			ChangePack: pbChangePack,
			PushOnly:   opt.mode == types.SyncModePushOnly,
		}), c.options.APIKey, opt.key.String()))
	if err != nil {
		return err
	}

	pack, err := converter.FromChangePack(res.Msg.ChangePack)
	if err != nil {
		return err
	}

	if err := attachment.doc.ApplyChangePack(pack); err != nil {
		return err
	}
	if attachment.doc.Status() == document.StatusRemoved {
		delete(c.attachments, attachment.doc.Key())
	}

	return nil
}

// Remove removes the given document.
func (c *Client) Remove(ctx context.Context, doc *document.Document) error {
	if c.status != activated {
		return ErrClientNotActivated
	}

	attachment, ok := c.attachments[doc.Key()]
	if !ok {
		return ErrDocumentNotAttached
	}

	pbChangePack, err := converter.ToChangePack(doc.CreateChangePack())
	if err != nil {
		return err
	}
	pbChangePack.IsRemoved = true

	res, err := c.client.RemoveDocument(
		ctx,
		withShardKey(connect.NewRequest(&api.RemoveDocumentRequest{
			ClientId:   c.id.String(),
			DocumentId: attachment.docID.String(),
			ChangePack: pbChangePack,
		}), c.options.APIKey, doc.Key().String()))
	if err != nil {
		return err
	}

	pack, err := converter.FromChangePack(res.Msg.ChangePack)
	if err != nil {
		return err
	}

	if err := doc.ApplyChangePack(pack); err != nil {
		return err
	}
	if doc.Status() == document.StatusRemoved {
		delete(c.attachments, doc.Key())
	}

	return nil
}

func (c *Client) broadcast(ctx context.Context, doc *document.Document, topic string, payload []byte) error {
	if c.status != activated {
		return ErrClientNotActivated
	}

	attachment, ok := c.attachments[doc.Key()]
	if !ok {
		return ErrDocumentNotAttached
	}

	_, err := c.client.Broadcast(
		ctx,
		withShardKey(connect.NewRequest(&api.BroadcastRequest{
			ClientId:   c.id.String(),
			DocumentId: attachment.docID.String(),
			Topic:      topic,
			Payload:    payload,
		}), c.options.APIKey, doc.Key().String()))
	if err != nil {
		return err
	}

	return nil
}

/**
* newTLSConfigFromFile returns a new tls.Config from the given certFile.
 */
func newTLSConfigFromFile(certFile, serverNameOverride string) (*tls.Config, error) {
	b, err := os.ReadFile(filepath.Clean(certFile))
	if err != nil {
		return nil, fmt.Errorf("read TLS config file %q: %w", certFile, err)
	}
	cp := x509.NewCertPool()
	if !cp.AppendCertsFromPEM(b) {
		return nil, fmt.Errorf("failure to append certs from PEM")
	}

	return &tls.Config{ServerName: serverNameOverride, RootCAs: cp, MinVersion: tls.VersionTLS12}, nil
}

/**
* withShardKey returns a context with the given shard key in metadata.
 */
func withShardKey[T any](conn *connect.Request[T], keys ...string) *connect.Request[T] {
	conn.Header().Add(types.ShardKey, strings.Join(keys, "/"))

	return conn
}<|MERGE_RESOLUTION|>--- conflicted
+++ resolved
@@ -307,13 +307,9 @@
 		withShardKey(connect.NewRequest(&api.AttachDocumentRequest{
 			ClientId:   c.id.String(),
 			ChangePack: pbChangePack,
-<<<<<<< HEAD
 			Schema:     opts.Schema,
 		},
 		), c.options.APIKey, doc.Key().String()))
-=======
-		}), c.options.APIKey, doc.Key().String()))
->>>>>>> da9241f5
 	if err != nil {
 		return err
 	}
