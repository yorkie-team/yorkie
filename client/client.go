/*
 * Copyright 2020 The Yorkie Authors. All rights reserved.
 *
 * Licensed under the Apache License, Version 2.0 (the "License");
 * you may not use this file except in compliance with the License.
 * You may obtain a copy of the License at
 *
 *     http://www.apache.org/licenses/LICENSE-2.0
 *
 * Unless required by applicable law or agreed to in writing, software
 * distributed under the License is distributed on an "AS IS" BASIS,
 * WITHOUT WARRANTIES OR CONDITIONS OF ANY KIND, either express or implied.
 * See the License for the specific language governing permissions and
 * limitations under the License.
 */

// Package client provides the client implementation of Yorkie. It is used to
// connect to the server and attach documents.
package client

import (
	"context"
	"crypto/tls"
	"crypto/x509"
	"errors"
	"fmt"
	"net/http"
	"os"
	"path/filepath"
	"strings"

	"connectrpc.com/connect"
	"github.com/rs/xid"
	"go.uber.org/zap"

	"github.com/yorkie-team/yorkie/api/converter"
	"github.com/yorkie-team/yorkie/api/types"
	api "github.com/yorkie-team/yorkie/api/yorkie/v1"
	"github.com/yorkie-team/yorkie/api/yorkie/v1/v1connect"
	"github.com/yorkie-team/yorkie/pkg/document"
	"github.com/yorkie-team/yorkie/pkg/document/innerpresence"
	"github.com/yorkie-team/yorkie/pkg/document/json"
	"github.com/yorkie-team/yorkie/pkg/document/key"
	"github.com/yorkie-team/yorkie/pkg/document/presence"
	"github.com/yorkie-team/yorkie/pkg/document/time"
)

type status int

const (
	deactivated status = iota
	activated
)

var (
	// ErrClientNotActivated occurs when an inactive client executes a function
	// that can only be executed when activated.
	ErrClientNotActivated = errors.New("client is not activated")

	// ErrDocumentNotAttached occurs when the given document is not attached to
	// this client.
	ErrDocumentNotAttached = errors.New("document is not attached")

	// ErrDocumentNotDetached occurs when the given document is not detached from
	// this client.
	ErrDocumentNotDetached = errors.New("document is not detached")

	// ErrUnsupportedWatchResponseType occurs when the given WatchResponseType
	// is not supported.
	ErrUnsupportedWatchResponseType = errors.New("unsupported watch response type")

	// ErrInitializationNotReceived occurs when the first response of the watch stream is not received.
	ErrInitializationNotReceived = errors.New("initialization is not received")
)

// Attachment represents the document attached.
type Attachment struct {
	doc   *document.Document
	docID types.ID
}

// Client is a normal client that can communicate with the server.
// It has documents and sends changes of the document in local
// to the server to synchronize with other replicas in remote.
type Client struct {
	conn          *http.Client
	client        v1connect.YorkieServiceClient
	options       Options
	clientOptions []connect.ClientOption
	logger        *zap.Logger

	id          *time.ActorID
	key         string
	status      status
	attachments map[key.Key]*Attachment
}

// WatchResponseType is type of watch response.
type WatchResponseType string

// The values below are types of WatchResponseType.
const (
	DocumentChanged   WatchResponseType = "document-changed"
	DocumentWatched   WatchResponseType = "document-watched"
	DocumentUnwatched WatchResponseType = "document-unwatched"
	PresenceChanged   WatchResponseType = "presence-changed"
	DocumentBroadcast WatchResponseType = "document-broadcast"
)

// WatchResponse is a structure representing response of Watch.
type WatchResponse struct {
	Type      WatchResponseType
	Presences map[string]innerpresence.Presence
	Err       error
}

// New creates an instance of Client.
func New(opts ...Option) (*Client, error) {
	var options Options
	for _, opt := range opts {
		opt(&options)
	}

	k := options.Key
	if k == "" {
		k = xid.New().String()
	}

	conn := &http.Client{}
	if options.CertFile != "" {
		tlsConfig, err := newTLSConfigFromFile(options.CertFile, options.ServerNameOverride)
		if err != nil {
			return nil, fmt.Errorf("create client tls from file: %w", err)
		}

		conn.Transport = &http.Transport{TLSClientConfig: tlsConfig}
	}

	var clientOptions []connect.ClientOption

	clientOptions = append(clientOptions, connect.WithInterceptors(NewAuthInterceptor(options.APIKey, options.Token)))
	if options.MaxCallRecvMsgSize != 0 {
		clientOptions = append(clientOptions, connect.WithReadMaxBytes(options.MaxCallRecvMsgSize))
	}

	logger := options.Logger
	if logger == nil {
		l, err := zap.NewProduction()
		if err != nil {
			return nil, fmt.Errorf("create logger: %w", err)
		}
		logger = l
	}

	return &Client{
		conn:          conn,
		clientOptions: clientOptions,
		options:       options,
		logger:        logger,

		key:         k,
		status:      deactivated,
		attachments: make(map[key.Key]*Attachment),
	}, nil
}

// Dial creates an instance of Client and dials the given rpcAddr.
func Dial(rpcAddr string, opts ...Option) (*Client, error) {
	cli, err := New(opts...)
	if err != nil {
		return nil, err
	}

	if err := cli.Dial(rpcAddr); err != nil {
		return nil, err
	}

	return cli, nil
}

// Dial dials the given rpcAddr.
func (c *Client) Dial(rpcAddr string) error {
	if !strings.HasPrefix(rpcAddr, "http") {
		rpcAddr = "http://" + rpcAddr
	}

	c.client = v1connect.NewYorkieServiceClient(c.conn, rpcAddr, c.clientOptions...)

	return nil
}

// Close closes all resources of this client.
func (c *Client) Close() error {
	if err := c.Deactivate(context.Background()); err != nil {
		return err
	}

	c.conn.CloseIdleConnections()

	return nil
}

// Activate activates this client. That is, it registers itself to the server
// and receives a unique ID from the server. The given ID is used to distinguish
// different clients.
func (c *Client) Activate(ctx context.Context) error {
	if c.status == activated {
		return nil
	}

	response, err := c.client.ActivateClient(
		ctx,
		withShardKey(connect.NewRequest(&api.ActivateClientRequest{
			ClientKey: c.key,
		},
		), c.options.APIKey))
	if err != nil {
		return err
	}

	clientID, err := time.ActorIDFromHex(response.Msg.ClientId)
	if err != nil {
		return err
	}

	c.status = activated
	c.id = clientID

	return nil
}

// Deactivate deactivates this client.
func (c *Client) Deactivate(ctx context.Context) error {
	if c.status == deactivated {
		return nil
	}

	_, err := c.client.DeactivateClient(
		ctx,
		withShardKey(connect.NewRequest(&api.DeactivateClientRequest{
			ClientId: c.id.String(),
		},
		), c.options.APIKey))
	if err != nil {
		return err
	}

	c.status = deactivated

	return nil
}

// Attach attaches the given document to this client. It tells the server that
// this client will synchronize the given document.
func (c *Client) Attach(ctx context.Context, doc *document.Document, options ...AttachOption) error {
	if c.status != activated {
		return ErrClientNotActivated
	}

	if doc.Status() != document.StatusDetached {
		return ErrDocumentNotDetached
	}

	opts := &AttachOptions{}
	for _, opt := range options {
		opt(opts)
	}

	doc.SetActor(c.id)

	if err := doc.Update(func(root *json.Object, p *presence.Presence) error {
		p.Initialize(opts.Presence)
		return nil
	}); err != nil {
		return err
	}

	pbChangePack, err := converter.ToChangePack(doc.CreateChangePack())
	if err != nil {
		return err
	}

	res, err := c.client.AttachDocument(
		ctx,
		withShardKey(connect.NewRequest(&api.AttachDocumentRequest{
			ClientId:   c.id.String(),
			ChangePack: pbChangePack,
		},
		), c.options.APIKey, doc.Key().String()))
	if err != nil {
		return err
	}

	pack, err := converter.FromChangePack(res.Msg.ChangePack)
	if err != nil {
		return err
	}

	if err := doc.ApplyChangePack(pack); err != nil {
		return err
	}
	if c.logger.Core().Enabled(zap.DebugLevel) {
		c.logger.Debug(fmt.Sprintf(
			"after apply %d changes: %s",
			len(pack.Changes),
			doc.RootObject().Marshal(),
		))
	}

	if doc.Status() == document.StatusRemoved {
		return nil
	}

	doc.SetStatus(document.StatusAttached)
	c.attachments[doc.Key()] = &Attachment{
		doc:   doc,
		docID: types.ID(res.Msg.DocumentId),
	}

	return nil
}

// Detach detaches the given document from this client. It tells the
// server that this client will no longer synchronize the given document.
//
// To collect garbage things like CRDT tombstones left on the document, all the
// changes should be applied to other replicas before GC time. For this, if the
// document is no longer used by this client, it should be detached.
func (c *Client) Detach(ctx context.Context, doc *document.Document, options ...DetachOption) error {
	if c.status != activated {
		return ErrClientNotActivated
	}

	opts := &DetachOptions{}
	for _, opt := range options {
		opt(opts)
	}

	attachment, ok := c.attachments[doc.Key()]
	if !ok {
		return ErrDocumentNotAttached
	}

	if err := doc.Update(func(root *json.Object, p *presence.Presence) error {
		p.Clear()
		return nil
	}); err != nil {
		return err
	}

	pbChangePack, err := converter.ToChangePack(doc.CreateChangePack())
	if err != nil {
		return err
	}

	res, err := c.client.DetachDocument(
		ctx,
		withShardKey(connect.NewRequest(&api.DetachDocumentRequest{
			ClientId:            c.id.String(),
			DocumentId:          attachment.docID.String(),
			ChangePack:          pbChangePack,
			RemoveIfNotAttached: opts.removeIfNotAttached,
		},
		), c.options.APIKey, doc.Key().String()))
	if err != nil {
		return err
	}

	pack, err := converter.FromChangePack(res.Msg.ChangePack)
	if err != nil {
		return err
	}

	if err := doc.ApplyChangePack(pack); err != nil {
		return err
	}
	if doc.Status() != document.StatusRemoved {
		doc.SetStatus(document.StatusDetached)
	}
	delete(c.attachments, doc.Key())

	return nil
}

// Sync pushes local changes of the attached documents to the server and
// receives changes of the remote replica from the server then apply them to
// local documents.
func (c *Client) Sync(ctx context.Context, options ...SyncOptions) error {
	if len(options) == 0 {
		for _, attachment := range c.attachments {
			options = append(options, WithDocKey(attachment.doc.Key()))
		}
	}

	for _, opt := range options {
		if err := c.pushPullChanges(ctx, opt); err != nil {
			return err
		}
	}

	return nil
}

// Watch subscribes to events on a given documentIDs.
// If an error occurs before stream initialization, the second response, error,
// is returned. If the context "ctx" is canceled or timed out, returned channel
// is closed, and "WatchResponse" from this closed channel has zero events and
// nil "Err()".
func (c *Client) Watch(
	ctx context.Context,
	doc *document.Document,
) (<-chan WatchResponse, error) {
	attachment, ok := c.attachments[doc.Key()]
	if !ok {
		return nil, ErrDocumentNotAttached
	}

	rch := make(chan WatchResponse)
	stream, err := c.client.WatchDocument(
<<<<<<< HEAD
		withShardKey(ctx, c.options.APIKey, doc.Key().String()),
		&api.WatchDocumentRequest{
			ClientId:    c.id.String(),
			DocumentKey: doc.Key().String(),
			DocumentId:  attachment.docID.String(),
=======
		ctx,
		withShardKey(connect.NewRequest(&api.WatchDocumentRequest{
			ClientId:   c.id.String(),
			DocumentId: attachment.docID.String(),
>>>>>>> d932b59a
		},
		), c.options.APIKey, doc.Key().String()))
	if err != nil {
		return nil, err
	}

	// NOTE(hackerwins): We need to receive the first response to initialize
	// the watch stream. Watch should be blocked until the first response is
	// received.
	if !stream.Receive() {
		return nil, ErrInitializationNotReceived
	}
	if _, err := handleResponse(stream.Msg(), doc); err != nil {
		return nil, err
	}
	if err = stream.Err(); err != nil {
		return nil, err
	}

	go func() {
		for stream.Receive() {
			pbResp := stream.Msg()
			resp, err := handleResponse(pbResp, doc)
			if err != nil {
				rch <- WatchResponse{Err: err}
				close(rch)
				return
			}
			if resp == nil {
				continue
			}

			rch <- *resp
		}
		if err = stream.Err(); err != nil {
			rch <- WatchResponse{Err: err}
			close(rch)
			return
		}
	}()

	// TODO(hackerwins): We need to revise the implementation of the watch
	// event handling. Currently, we are using the same channel for both
	// document events and watch events. This is not ideal because the
	// client cannot distinguish between document events and watch events.
	// We'll expose only document events and watch events will be handled
	// internally.

	// TODO(hackerwins): We should ensure that the goroutine is closed when
	// the stream is closed.
	go func() {
		for {
			select {
			case e := <-doc.Events():
				t := PresenceChanged
				if e.Type == document.WatchedEvent {
					t = DocumentWatched
				} else if e.Type == document.UnwatchedEvent {
					t = DocumentUnwatched
				}
				rch <- WatchResponse{Type: t, Presences: e.Presences}
			case <-ctx.Done():
				return
			}
		}
	}()

	go func() {
		for {
			select {
			case r := <-doc.BroadcastRequests():
				doc.BroadcastResponses() <- c.broadcast(ctx, doc, r.Topic, r.Payload)
			case <-ctx.Done():
				return
			}
		}
	}()

	return rch, nil
}

func handleResponse(
	pbResp *api.WatchDocumentResponse,
	doc *document.Document,
) (*WatchResponse, error) {
	switch resp := pbResp.Body.(type) {
	case *api.WatchDocumentResponse_Initialization_:
		var clientIDs []string
		for _, clientID := range resp.Initialization.ClientIds {
			id, err := time.ActorIDFromHex(clientID)
			if err != nil {
				return nil, err
			}
			clientIDs = append(clientIDs, id.String())
		}

		doc.SetOnlineClients(clientIDs...)
		return nil, nil
	case *api.WatchDocumentResponse_Event:
		eventType, err := converter.FromEventType(resp.Event.Type)
		if err != nil {
			return nil, err
		}

		cli, err := time.ActorIDFromHex(resp.Event.Publisher)
		if err != nil {
			return nil, err
		}

		switch eventType {
		case types.DocumentChangedEvent:
			return &WatchResponse{Type: DocumentChanged}, nil
		case types.DocumentWatchedEvent:
			doc.AddOnlineClient(cli.String())
			if doc.Presence(cli.String()) == nil {
				return nil, nil
			}

			return &WatchResponse{
				Type: DocumentWatched,
				Presences: map[string]innerpresence.Presence{
					cli.String(): doc.Presence(cli.String()),
				},
			}, nil
		case types.DocumentUnwatchedEvent:
			p := doc.Presence(cli.String())
			doc.RemoveOnlineClient(cli.String())
			if p == nil {
				return nil, nil
			}

			return &WatchResponse{
				Type: DocumentUnwatched,
				Presences: map[string]innerpresence.Presence{
					cli.String(): p,
				},
			}, nil
		case types.DocumentBroadcastEvent:
			eventBody := resp.Event.Body
			// If the handler exists, it means that the broadcast topic has been subscribed to.
			if handler, ok := doc.BroadcastEventHandlers()[eventBody.Topic]; ok && handler != nil {
				err := handler(eventBody.Topic, resp.Event.Publisher, eventBody.Payload)
				if err != nil {
					return &WatchResponse{
						Type: DocumentBroadcast,
						Err:  err,
					}, nil
				}
			}
			return nil, nil
		}
	}
	return nil, ErrUnsupportedWatchResponseType
}

// ID returns the ID of this client.
func (c *Client) ID() *time.ActorID {
	return c.id
}

// Key returns the key of this client.
func (c *Client) Key() string {
	return c.key
}

// IsActive returns whether this client is active or not.
func (c *Client) IsActive() bool {
	return c.status == activated
}

// pushPullChanges pushes the changes of the document to the server and pulls the changes from the server.
func (c *Client) pushPullChanges(ctx context.Context, opt SyncOptions) error {
	if c.status != activated {
		return ErrClientNotActivated
	}

	attachment, ok := c.attachments[opt.key]
	if !ok {
		return ErrDocumentNotAttached
	}

	pbChangePack, err := converter.ToChangePack(attachment.doc.CreateChangePack())
	if err != nil {
		return err
	}

	res, err := c.client.PushPullChanges(
		ctx,
		withShardKey(connect.NewRequest(&api.PushPullChangesRequest{
			ClientId:   c.id.String(),
			DocumentId: attachment.docID.String(),
			ChangePack: pbChangePack,
			PushOnly:   opt.mode == types.SyncModePushOnly,
		},
		), c.options.APIKey, opt.key.String()))
	if err != nil {
		return err
	}

	pack, err := converter.FromChangePack(res.Msg.ChangePack)
	if err != nil {
		return err
	}

	if err := attachment.doc.ApplyChangePack(pack); err != nil {
		return err
	}
	if attachment.doc.Status() == document.StatusRemoved {
		delete(c.attachments, attachment.doc.Key())
	}

	return nil
}

// Remove removes the given document.
func (c *Client) Remove(ctx context.Context, doc *document.Document) error {
	if c.status != activated {
		return ErrClientNotActivated
	}

	attachment, ok := c.attachments[doc.Key()]
	if !ok {
		return ErrDocumentNotAttached
	}

	pbChangePack, err := converter.ToChangePack(doc.CreateChangePack())
	if err != nil {
		return err
	}
	pbChangePack.IsRemoved = true

	res, err := c.client.RemoveDocument(
		ctx,
		withShardKey(connect.NewRequest(&api.RemoveDocumentRequest{
			ClientId:   c.id.String(),
			DocumentId: attachment.docID.String(),
			ChangePack: pbChangePack,
		},
		), c.options.APIKey, doc.Key().String()))
	if err != nil {
		return err
	}

	pack, err := converter.FromChangePack(res.Msg.ChangePack)
	if err != nil {
		return err
	}

	if err := doc.ApplyChangePack(pack); err != nil {
		return err
	}
	if doc.Status() == document.StatusRemoved {
		delete(c.attachments, doc.Key())
	}

	return nil
}

func (c *Client) broadcast(ctx context.Context, doc *document.Document, topic string, payload []byte) error {
	if c.status != activated {
		return ErrClientNotActivated
	}

	attachment, ok := c.attachments[doc.Key()]
	if !ok {
		return ErrDocumentNotAttached
	}

	_, err := c.client.Broadcast(
<<<<<<< HEAD
		withShardKey(ctx, c.options.APIKey, doc.Key().String()),
		&api.BroadcastRequest{
			ClientId:    c.id.String(),
			DocumentKey: doc.Key().String(),
			DocumentId:  attachment.docID.String(),
			Topic:       topic,
			Payload:     payload,
=======
		ctx,
		withShardKey(connect.NewRequest(&api.BroadcastRequest{
			ClientId:   c.id.String(),
			DocumentId: attachment.docID.String(),
			Topic:      topic,
			Payload:    payload,
>>>>>>> d932b59a
		},
		), c.options.APIKey, doc.Key().String()))
	if err != nil {
		return err
	}

	return nil
}

/**
* newTLSConfigFromFile returns a new tls.Config from the given certFile.
 */
func newTLSConfigFromFile(certFile, serverNameOverride string) (*tls.Config, error) {
	b, err := os.ReadFile(filepath.Clean(certFile))
	if err != nil {
		return nil, fmt.Errorf("credentials: failed to read TLS config file %q: %w", certFile, err)
	}
	cp := x509.NewCertPool()
	if !cp.AppendCertsFromPEM(b) {
		return nil, fmt.Errorf("credentials: failed to append certificates")
	}

	return &tls.Config{ServerName: serverNameOverride, RootCAs: cp, MinVersion: tls.VersionTLS12}, nil
}

/**
* withShardKey returns a context with the given shard key in metadata.
 */
func withShardKey[T any](conn *connect.Request[T], keys ...string) *connect.Request[T] {
	conn.Header().Add(types.ShardKey, strings.Join(keys, "/"))

	return conn
}<|MERGE_RESOLUTION|>--- conflicted
+++ resolved
@@ -417,18 +417,11 @@
 
 	rch := make(chan WatchResponse)
 	stream, err := c.client.WatchDocument(
-<<<<<<< HEAD
-		withShardKey(ctx, c.options.APIKey, doc.Key().String()),
-		&api.WatchDocumentRequest{
+		ctx,
+		withShardKey(connect.NewRequest(&api.WatchDocumentRequest{
 			ClientId:    c.id.String(),
 			DocumentKey: doc.Key().String(),
 			DocumentId:  attachment.docID.String(),
-=======
-		ctx,
-		withShardKey(connect.NewRequest(&api.WatchDocumentRequest{
-			ClientId:   c.id.String(),
-			DocumentId: attachment.docID.String(),
->>>>>>> d932b59a
 		},
 		), c.options.APIKey, doc.Key().String()))
 	if err != nil {
@@ -698,22 +691,13 @@
 	}
 
 	_, err := c.client.Broadcast(
-<<<<<<< HEAD
-		withShardKey(ctx, c.options.APIKey, doc.Key().String()),
-		&api.BroadcastRequest{
+		ctx,
+		withShardKey(connect.NewRequest(&api.BroadcastRequest{
 			ClientId:    c.id.String(),
 			DocumentKey: doc.Key().String(),
 			DocumentId:  attachment.docID.String(),
 			Topic:       topic,
 			Payload:     payload,
-=======
-		ctx,
-		withShardKey(connect.NewRequest(&api.BroadcastRequest{
-			ClientId:   c.id.String(),
-			DocumentId: attachment.docID.String(),
-			Topic:      topic,
-			Payload:    payload,
->>>>>>> d932b59a
 		},
 		), c.options.APIKey, doc.Key().String()))
 	if err != nil {
