--- conflicted
+++ resolved
@@ -62,9 +62,9 @@
 
 	ProfilingPort = 11102
 
-<<<<<<< HEAD
 	AdminUser                                                = server.DefaultAdminUser
 	AdminPassword                                            = server.DefaultAdminPassword
+	AdminPasswordForSignUp                                   = AdminPassword + "123!"
 	UseDefaultProject                                        = true
 	HousekeepingIntervalDeactivateCandidates                 = 10 * gotime.Second
 	HousekeepingIntervalDeleteDocuments                      = 10 * gotime.Second
@@ -72,15 +72,6 @@
 	HousekeepingClientDeactivationCandidateLimitPerProject   = 10
 	HousekeepingDocumentHardDeletionCandidateLimitPerProject = 10
 	HousekeepingProjectFetchSize                             = 10
-=======
-	AdminUser                             = server.DefaultAdminUser
-	AdminPassword                         = server.DefaultAdminPassword
-	AdminPasswordForSignUp                = AdminPassword + "123!"
-	UseDefaultProject                     = true
-	HousekeepingInterval                  = 10 * gotime.Second
-	HousekeepingCandidatesLimitPerProject = 10
-	HousekeepingProjectFetchSize          = 10
->>>>>>> 52d2732e
 
 	AdminTokenDuration         = "10s"
 	ClientDeactivateThreshold  = "10s"
