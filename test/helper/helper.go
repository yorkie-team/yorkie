/*
 * Copyright 2020 The Yorkie Authors. All rights reserved.
 *
 * Licensed under the Apache License, Version 2.0 (the "License");
 * you may not use this file except in compliance with the License.
 * You may obtain a copy of the License at
 *
 *     http://www.apache.org/licenses/LICENSE-2.0
 *
 * Unless required by applicable law or agreed to in writing, software
 * distributed under the License is distributed on an "AS IS" BASIS,
 * WITHOUT WARRANTIES OR CONDITIONS OF ANY KIND, either express or implied.
 * See the License for the specific language governing permissions and
 * limitations under the License.
 */

// Package helper provides helper functions for testing.
package helper

import (
	"context"
	"fmt"
	"log"
	"strings"
	"testing"
	gotime "time"

	"github.com/stretchr/testify/assert"

	adminClient "github.com/yorkie-team/yorkie/admin"
	"github.com/yorkie-team/yorkie/internal/validation"
	"github.com/yorkie-team/yorkie/pkg/document/change"
	"github.com/yorkie-team/yorkie/pkg/document/crdt"
	"github.com/yorkie-team/yorkie/pkg/document/key"
	"github.com/yorkie-team/yorkie/pkg/document/time"
	"github.com/yorkie-team/yorkie/server"
	"github.com/yorkie-team/yorkie/server/backend"
	"github.com/yorkie-team/yorkie/server/backend/database/mongo"
	"github.com/yorkie-team/yorkie/server/backend/housekeeping"
	"github.com/yorkie-team/yorkie/server/profiling"
	"github.com/yorkie-team/yorkie/server/rpc"
)

var testStartedAt int64

// Below are the values of the Yorkie config used in the test.
var (
	RPCPort                  = 21101
	RPCMaxRequestBytes       = uint64(4 * 1024 * 1024)
	RPCMaxConnectionAge      = 4 * gotime.Second
	RPCMaxConnectionAgeGrace = 1 * gotime.Second

	ProfilingPort = 21102

<<<<<<< HEAD
	AdminPort = 21103

	AdminUser                              = server.DefaultAdminUser
	AdminPassword                          = server.DefaultAdminPassword
	HousekeepingInterval                   = 10 * gotime.Second
	HousekeepingCandidatesLimitPerProject  = 10
	HousekeepingCandidatesLimitPerDocument = 10
=======
	AdminUser                             = server.DefaultAdminUser
	AdminPassword                         = server.DefaultAdminPassword
	HousekeepingInterval                  = 10 * gotime.Second
	HousekeepingCandidatesLimitPerProject = 10
>>>>>>> e2e6ba94

	AdminTokenDuration         = "10s"
	ClientDeactivateThreshold  = "10s"
	SnapshotThreshold          = int64(10)
	SnapshotWithPurgingChanges = false
	AuthWebhookMaxWaitInterval = 3 * gotime.Millisecond
	AuthWebhookSize            = 100
	AuthWebhookCacheAuthTTL    = 10 * gotime.Second
	AuthWebhookCacheUnauthTTL  = 10 * gotime.Second

	MongoConnectionURI     = "mongodb://localhost:27017"
	MongoConnectionTimeout = "5s"
	MongoPingTimeout       = "5s"
)

func init() {
	now := gotime.Now()
	testStartedAt = now.Unix()
}

// TestDBName returns the name of test database with timestamp.
// timestamp is set only once on first call.
func TestDBName() string {
	return fmt.Sprintf("test-%s-%d", server.DefaultMongoYorkieDatabase, testStartedAt)
}

// CreateAdminCli returns a new instance of admin cli for testing.
func CreateAdminCli(t assert.TestingT, rpcAddr string) *adminClient.Client {
	adminCli, err := adminClient.Dial(rpcAddr)
	assert.NoError(t, err)

	_, err = adminCli.LogIn(context.Background(), server.DefaultAdminUser, server.DefaultAdminPassword)
	assert.NoError(t, err)

	return adminCli
}

// TestRoot returns the root
func TestRoot() *crdt.Root {
	return crdt.NewRoot(crdt.NewObject(crdt.NewElementRHT(), time.InitialTicket))
}

// TextChangeContext returns the context of test change.
func TextChangeContext(root *crdt.Root) *change.Context {
	return change.NewContext(
		change.InitialID,
		"",
		root,
	)
}

var portOffset = 0

// TestConfig returns config for creating Yorkie instance.
func TestConfig() *server.Config {
	portOffset += 100
	return &server.Config{
		RPC: &rpc.Config{
			Port:                  RPCPort + portOffset,
			MaxRequestBytes:       RPCMaxRequestBytes,
			MaxConnectionAge:      RPCMaxConnectionAge.String(),
			MaxConnectionAgeGrace: RPCMaxConnectionAgeGrace.String(),
		},
		Profiling: &profiling.Config{
			Port: ProfilingPort + portOffset,
		},
		Housekeeping: &housekeeping.Config{
			Interval:                   HousekeepingInterval.String(),
			CandidatesLimitPerProject:  HousekeepingCandidatesLimitPerProject,
			CandidatesLimitPerDocument: HousekeepingCandidatesLimitPerDocument,
		},
		Backend: &backend.Config{
			AdminUser:                  server.DefaultAdminUser,
			AdminPassword:              server.DefaultAdminPassword,
			SecretKey:                  server.DefaultSecretKey,
			AdminTokenDuration:         server.DefaultAdminTokenDuration.String(),
			UseDefaultProject:          true,
			ClientDeactivateThreshold:  server.DefaultClientDeactivateThreshold,
			SnapshotThreshold:          SnapshotThreshold,
			SnapshotWithPurgingChanges: SnapshotWithPurgingChanges,
			AuthWebhookMaxWaitInterval: AuthWebhookMaxWaitInterval.String(),
			AuthWebhookCacheSize:       AuthWebhookSize,
			AuthWebhookCacheAuthTTL:    AuthWebhookCacheAuthTTL.String(),
			AuthWebhookCacheUnauthTTL:  AuthWebhookCacheUnauthTTL.String(),
		},
		Mongo: &mongo.Config{
			ConnectionURI:     MongoConnectionURI,
			ConnectionTimeout: MongoConnectionTimeout,
			PingTimeout:       MongoPingTimeout,
			YorkieDatabase:    TestDBName(),
		},
	}
}

// TestServer returns a new instance of Yorkie for testing.
func TestServer() *server.Yorkie {
	y, err := server.New(TestConfig())
	if err != nil {
		log.Fatal(err)
	}
	return y
}

// TestDocKey returns a new instance of document key for testing.
func TestDocKey(t testing.TB) key.Key {
	name := t.Name()
	if err := key.Key(name).Validate(); err == nil {
		return key.Key(name)
	}

	if len(name) > 60 {
		name = name[:60]
	}

	sb := strings.Builder{}
	for _, c := range name {
		if c >= 'A' && c <= 'Z' {
			sb.WriteRune(c + ('a' - 'A'))
		} else if c >= 'a' && c <= 'z' {
			sb.WriteRune(c)
		} else if c >= '0' && c <= '9' {
			sb.WriteRune(c)
		} else {
			sb.WriteRune('-')
		}
	}

	return key.Key(sb.String())
}

// TestSlugName returns a new instance of slug name for testing.
func TestSlugName(t testing.TB) string {
	name := t.Name()
	if err := validation.Validate(name, []any{
		"required",
		"min=4",
		"max=30",
		"slug",
	}); err == nil {
		return name
	}

	if len(name) > 35 {
		name = name[len(name)-30:]
	}

	sb := strings.Builder{}
	for _, c := range name {
		if c >= 'A' && c <= 'Z' {
			sb.WriteRune(c + ('a' - 'A'))
		} else if c >= 'a' && c <= 'z' {
			sb.WriteRune(c)
		} else if c >= '0' && c <= '9' {
			sb.WriteRune(c)
		} else {
			sb.WriteRune('-')
		}
	}

	return sb.String()
}

// NewRangeSlice returns a slice of integers from start to end.
func NewRangeSlice(start, end int) []int {
	var slice []int
	if start < end {
		for i := start; i <= end; i++ {
			slice = append(slice, i)
		}
		return slice
	}

	for i := start; i >= end; i-- {
		slice = append(slice, i)
	}
	return slice
}<|MERGE_RESOLUTION|>--- conflicted
+++ resolved
@@ -52,20 +52,11 @@
 
 	ProfilingPort = 21102
 
-<<<<<<< HEAD
-	AdminPort = 21103
-
 	AdminUser                              = server.DefaultAdminUser
 	AdminPassword                          = server.DefaultAdminPassword
 	HousekeepingInterval                   = 10 * gotime.Second
 	HousekeepingCandidatesLimitPerProject  = 10
 	HousekeepingCandidatesLimitPerDocument = 10
-=======
-	AdminUser                             = server.DefaultAdminUser
-	AdminPassword                         = server.DefaultAdminPassword
-	HousekeepingInterval                  = 10 * gotime.Second
-	HousekeepingCandidatesLimitPerProject = 10
->>>>>>> e2e6ba94
 
 	AdminTokenDuration         = "10s"
 	ClientDeactivateThreshold  = "10s"
