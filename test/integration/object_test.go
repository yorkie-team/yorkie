--- conflicted
+++ resolved
@@ -39,19 +39,11 @@
 		ctx := context.Background()
 		testDocumentKey := helper.TestDocumentKey(t)
 
-<<<<<<< HEAD
-		d1 := document.New(key.Key(testDocumentKey))
-		err := c1.Attach(ctx, d1)
-		assert.NoError(t, err)
-
-		d2 := document.New(key.Key(testDocumentKey))
-=======
 		d1 := document.New(key.Key(helper.TestDocKey(t)))
 		err := c1.Attach(ctx, d1)
 		assert.NoError(t, err)
 
 		d2 := document.New(key.Key(helper.TestDocKey(t)))
->>>>>>> ebd12f36
 		err = c2.Attach(ctx, d2)
 		assert.NoError(t, err)
 
@@ -80,12 +72,7 @@
 
 	t.Run("concurrent object set/delete simple test", func(t *testing.T) {
 		ctx := context.Background()
-<<<<<<< HEAD
-		testDocumentKey := helper.TestDocumentKey(t)
-		d1 := document.New(key.Key(testDocumentKey))
-=======
 		d1 := document.New(key.Key(helper.TestDocKey(t)))
->>>>>>> ebd12f36
 		err := c1.Attach(ctx, d1)
 		assert.NoError(t, err)
 
@@ -98,11 +85,7 @@
 		err = c1.Sync(ctx)
 		assert.NoError(t, err)
 
-<<<<<<< HEAD
-		d2 := document.New(key.Key(testDocumentKey))
-=======
 		d2 := document.New(key.Key(helper.TestDocKey(t)))
->>>>>>> ebd12f36
 		err = c2.Attach(ctx, d2)
 		assert.NoError(t, err)
 
@@ -126,20 +109,11 @@
 
 	t.Run("concurrent object.set test", func(t *testing.T) {
 		ctx := context.Background()
-<<<<<<< HEAD
-		testDocumentKey := helper.TestDocumentKey(t)
-		d1 := document.New(key.Key(testDocumentKey))
-		err := c1.Attach(ctx, d1)
-		assert.NoError(t, err)
-
-		d2 := document.New(key.Key(testDocumentKey))
-=======
 		d1 := document.New(key.Key(helper.TestDocKey(t)))
 		err := c1.Attach(ctx, d1)
 		assert.NoError(t, err)
 
 		d2 := document.New(key.Key(helper.TestDocKey(t)))
->>>>>>> ebd12f36
 		err = c2.Attach(ctx, d2)
 		assert.NoError(t, err)
 
