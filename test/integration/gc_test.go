//go:build integration

/*
 * Copyright 2020 The Yorkie Authors. All rights reserved.
 *
 * Licensed under the Apache License, Version 2.0 (the "License");
 * you may not use this file except in compliance with the License.
 * You may obtain a copy of the License at
 *
 *     http://www.apache.org/licenses/LICENSE-2.0
 *
 * Unless required by applicable law or agreed to in writing, software
 * distributed under the License is distributed on an "AS IS" BASIS,
 * WITHOUT WARRANTIES OR CONDITIONS OF ANY KIND, either express or implied.
 * See the License for the specific language governing permissions and
 * limitations under the License.
 */

package integration

import (
	"context"
	"testing"

	"github.com/stretchr/testify/assert"

	"github.com/yorkie-team/yorkie/pkg/document"
	"github.com/yorkie-team/yorkie/pkg/document/json"
	"github.com/yorkie-team/yorkie/pkg/document/key"
	"github.com/yorkie-team/yorkie/test/helper"
)

func TestGarbageCollection(t *testing.T) {
	clients := activeClients(t, 2)
	c1, c2 := clients[0], clients[1]
	defer cleanupClients(t, clients)

	t.Run("garbage collection for container type test", func(t *testing.T) {
		ctx := context.Background()
<<<<<<< HEAD
		testDocumentKey := helper.TestDocumentKey(t)
		d1 := document.New(key.Key(testDocumentKey))
		err := c1.Attach(ctx, d1)
		assert.NoError(t, err)

		d2 := document.New(key.Key(testDocumentKey))
=======
		d1 := document.New(key.Key(helper.TestDocKey(t)))
		err := c1.Attach(ctx, d1)
		assert.NoError(t, err)

		d2 := document.New(key.Key(helper.TestDocKey(t)))
>>>>>>> ebd12f36
		err = c2.Attach(ctx, d2)
		assert.NoError(t, err)

		err = d1.Update(func(root *json.Object) error {
			root.SetInteger("1", 1)
			root.SetNewArray("2").AddInteger(1, 2, 3)
			root.SetInteger("3", 3)
			return nil
		}, "sets 1,2,3")
		assert.NoError(t, err)
		assert.Equal(t, 0, d1.GarbageLen())
		assert.Equal(t, 0, d2.GarbageLen())

		// (0, 0) -> (1, 0): syncedseqs:(0, 0)
		err = c1.Sync(ctx)
		assert.NoError(t, err)

		// (1, 0) -> (1, 1): syncedseqs:(0, 0)
		err = c2.Sync(ctx)
		assert.NoError(t, err)

		err = d2.Update(func(root *json.Object) error {
			root.Delete("2")
			return nil
		}, "removes 2")
		assert.NoError(t, err)
		assert.Equal(t, 0, d1.GarbageLen())
		assert.Equal(t, 4, d2.GarbageLen())

		// (1, 1) -> (1, 2): syncedseqs:(0, 1)
		err = c2.Sync(ctx)
		assert.NoError(t, err)
		assert.Equal(t, 0, d1.GarbageLen())
		assert.Equal(t, 4, d2.GarbageLen())

		// (1, 2) -> (2, 2): syncedseqs:(1, 1)
		err = c1.Sync(ctx)
		assert.NoError(t, err)
		assert.Equal(t, 4, d1.GarbageLen())
		assert.Equal(t, 4, d2.GarbageLen())

		// (2, 2) -> (2, 2): syncedseqs:(1, 2)
		err = c2.Sync(ctx)
		assert.NoError(t, err)
		assert.Equal(t, 4, d1.GarbageLen())
		assert.Equal(t, 4, d2.GarbageLen())

		// (2, 2) -> (2, 2): syncedseqs:(2, 2): meet GC condition
		err = c1.Sync(ctx)
		assert.NoError(t, err)
		assert.Equal(t, 0, d1.GarbageLen())
		assert.Equal(t, 4, d2.GarbageLen())

		// (2, 2) -> (2, 2): syncedseqs:(2, 2): meet GC condition
		err = c2.Sync(ctx)
		assert.NoError(t, err)
		assert.Equal(t, 0, d1.GarbageLen())
		assert.Equal(t, 0, d2.GarbageLen())
	})

	t.Run("garbage collection for text type test", func(t *testing.T) {
		ctx := context.Background()
<<<<<<< HEAD
		testDocumentKey := helper.TestDocumentKey(t)
		d1 := document.New(key.Key(testDocumentKey))
		err := c1.Attach(ctx, d1)
		assert.NoError(t, err)

		d2 := document.New(key.Key(testDocumentKey))
=======
		d1 := document.New(key.Key(helper.TestDocKey(t)))
		err := c1.Attach(ctx, d1)
		assert.NoError(t, err)

		d2 := document.New(key.Key(helper.TestDocKey(t)))
>>>>>>> ebd12f36
		err = c2.Attach(ctx, d2)
		assert.NoError(t, err)

		err = d1.Update(func(root *json.Object) error {
			root.SetNewText("text").
				Edit(0, 0, "Hello world")
			root.SetNewText("richText").
				Edit(0, 0, "Hello world", nil)
			return nil
		}, "sets test and richText")
		assert.NoError(t, err)
		assert.Equal(t, 0, d1.GarbageLen())
		assert.Equal(t, 0, d2.GarbageLen())

		// (0, 0) -> (1, 0): syncedseqs:(0, 0)
		err = c1.Sync(ctx)
		assert.NoError(t, err)

		// (1, 0) -> (1, 1): syncedseqs:(0, 0)
		err = c2.Sync(ctx)
		assert.NoError(t, err)

		err = d2.Update(func(root *json.Object) error {
			root.GetText("text").
				Edit(0, 1, "a").
				Edit(1, 2, "b")
			root.GetText("richText").
				Edit(0, 1, "a", map[string]string{"b": "1"})
			return nil
		}, "edit text type elements")
		assert.NoError(t, err)
		assert.Equal(t, 0, d1.GarbageLen())
		assert.Equal(t, 3, d2.GarbageLen())

		// (1, 1) -> (1, 2): syncedseqs:(0, 1)
		err = c2.Sync(ctx)
		assert.NoError(t, err)
		assert.Equal(t, 0, d1.GarbageLen())
		assert.Equal(t, 3, d2.GarbageLen())

		// (1, 2) -> (2, 2): syncedseqs:(1, 1)
		err = c1.Sync(ctx)
		assert.NoError(t, err)
		assert.Equal(t, 3, d1.GarbageLen())
		assert.Equal(t, 3, d2.GarbageLen())

		// (2, 2) -> (2, 2): syncedseqs:(1, 2)
		err = c2.Sync(ctx)
		assert.NoError(t, err)
		assert.Equal(t, 3, d1.GarbageLen())
		assert.Equal(t, 3, d2.GarbageLen())

		// (2, 2) -> (2, 2): syncedseqs:(2, 2): meet GC condition
		err = c1.Sync(ctx)
		assert.NoError(t, err)
		assert.Equal(t, 0, d1.GarbageLen())
		assert.Equal(t, 3, d2.GarbageLen())

		// (2, 2) -> (2, 2): syncedseqs:(2, 2): meet GC condition
		err = c2.Sync(ctx)
		assert.NoError(t, err)
		assert.Equal(t, 0, d1.GarbageLen())
		assert.Equal(t, 0, d2.GarbageLen())
	})

	t.Run("garbage collection with detached document test", func(t *testing.T) {
		ctx := context.Background()
<<<<<<< HEAD
		testDocumentKey := helper.TestDocumentKey(t)
		d1 := document.New(key.Key(testDocumentKey))
		err := c1.Attach(ctx, d1)
		assert.NoError(t, err)

		d2 := document.New(key.Key(testDocumentKey))
=======
		d1 := document.New(key.Key(helper.TestDocKey(t)))
		err := c1.Attach(ctx, d1)
		assert.NoError(t, err)

		d2 := document.New(key.Key(helper.TestDocKey(t)))
>>>>>>> ebd12f36
		err = c2.Attach(ctx, d2)
		assert.NoError(t, err)

		err = d1.Update(func(root *json.Object) error {
			root.SetInteger("1", 1)
			root.SetNewArray("2").AddInteger(1, 2, 3)
			root.SetInteger("3", 3)
			root.SetNewText("4").Edit(0, 0, "Hi")
			root.SetNewText("5").Edit(0, 0, "Hi", nil)
			return nil
		}, "sets 1,2,3,4,5")
		assert.NoError(t, err)
		assert.Equal(t, 0, d1.GarbageLen())
		assert.Equal(t, 0, d2.GarbageLen())

		// (0, 0) -> (1, 0): syncedseqs:(0, 0)
		err = c1.Sync(ctx)
		assert.NoError(t, err)

		// (1, 0) -> (1, 1): syncedseqs:(0, 0)
		err = c2.Sync(ctx)
		assert.NoError(t, err)

		err = d1.Update(func(root *json.Object) error {
			root.Delete("2")
			root.GetText("4").Edit(0, 1, "h")
			root.GetText("5").Edit(0, 1, "h", map[string]string{"b": "1"})
			return nil
		}, "removes 2 and edit text type elements")
		assert.NoError(t, err)
		assert.Equal(t, 6, d1.GarbageLen())
		assert.Equal(t, 0, d2.GarbageLen())

		// (1, 1) -> (2, 1): syncedseqs:(1, 0)
		err = c1.Sync(ctx)
		assert.NoError(t, err)
		assert.Equal(t, 6, d1.GarbageLen())
		assert.Equal(t, 0, d2.GarbageLen())

		err = c2.Detach(ctx, d2)
		assert.NoError(t, err)

		// (2, 1) -> (2, 2): syncedseqs:(1, x)
		err = c2.Sync(ctx)
		assert.NoError(t, err)
		assert.Equal(t, 6, d1.GarbageLen())
		assert.Equal(t, 6, d2.GarbageLen())

		// (2, 2) -> (2, 2): syncedseqs:(2, x): meet GC condition
		err = c1.Sync(ctx)
		assert.NoError(t, err)
		assert.Equal(t, 0, d1.GarbageLen())
		assert.Equal(t, 6, d2.GarbageLen())
	})
}<|MERGE_RESOLUTION|>--- conflicted
+++ resolved
@@ -37,20 +37,11 @@
 
 	t.Run("garbage collection for container type test", func(t *testing.T) {
 		ctx := context.Background()
-<<<<<<< HEAD
-		testDocumentKey := helper.TestDocumentKey(t)
-		d1 := document.New(key.Key(testDocumentKey))
-		err := c1.Attach(ctx, d1)
-		assert.NoError(t, err)
-
-		d2 := document.New(key.Key(testDocumentKey))
-=======
 		d1 := document.New(key.Key(helper.TestDocKey(t)))
 		err := c1.Attach(ctx, d1)
 		assert.NoError(t, err)
 
 		d2 := document.New(key.Key(helper.TestDocKey(t)))
->>>>>>> ebd12f36
 		err = c2.Attach(ctx, d2)
 		assert.NoError(t, err)
 
@@ -113,20 +104,11 @@
 
 	t.Run("garbage collection for text type test", func(t *testing.T) {
 		ctx := context.Background()
-<<<<<<< HEAD
-		testDocumentKey := helper.TestDocumentKey(t)
-		d1 := document.New(key.Key(testDocumentKey))
-		err := c1.Attach(ctx, d1)
-		assert.NoError(t, err)
-
-		d2 := document.New(key.Key(testDocumentKey))
-=======
 		d1 := document.New(key.Key(helper.TestDocKey(t)))
 		err := c1.Attach(ctx, d1)
 		assert.NoError(t, err)
 
 		d2 := document.New(key.Key(helper.TestDocKey(t)))
->>>>>>> ebd12f36
 		err = c2.Attach(ctx, d2)
 		assert.NoError(t, err)
 
@@ -194,20 +176,11 @@
 
 	t.Run("garbage collection with detached document test", func(t *testing.T) {
 		ctx := context.Background()
-<<<<<<< HEAD
-		testDocumentKey := helper.TestDocumentKey(t)
-		d1 := document.New(key.Key(testDocumentKey))
-		err := c1.Attach(ctx, d1)
-		assert.NoError(t, err)
-
-		d2 := document.New(key.Key(testDocumentKey))
-=======
 		d1 := document.New(key.Key(helper.TestDocKey(t)))
 		err := c1.Attach(ctx, d1)
 		assert.NoError(t, err)
 
 		d2 := document.New(key.Key(helper.TestDocKey(t)))
->>>>>>> ebd12f36
 		err = c2.Attach(ctx, d2)
 		assert.NoError(t, err)
 
