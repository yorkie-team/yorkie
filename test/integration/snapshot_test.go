//go:build integration

/*
 * Copyright 2020 The Yorkie Authors. All rights reserved.
 *
 * Licensed under the Apache License, Version 2.0 (the "License");
 * you may not use this file except in compliance with the License.
 * You may obtain a copy of the License at
 *
 *     http://www.apache.org/licenses/LICENSE-2.0
 *
 * Unless required by applicable law or agreed to in writing, software
 * distributed under the License is distributed on an "AS IS" BASIS,
 * WITHOUT WARRANTIES OR CONDITIONS OF ANY KIND, either express or implied.
 * See the License for the specific language governing permissions and
 * limitations under the License.
 */

package integration

import (
	"context"
	"fmt"
<<<<<<< HEAD
	"log"
	"math"
=======
	"github.com/yorkie-team/yorkie/pkg/document/json"
>>>>>>> b5321a49
	"testing"
	"time"

	"github.com/stretchr/testify/assert"

	"github.com/yorkie-team/yorkie/api/types"
	"github.com/yorkie-team/yorkie/client"
	"github.com/yorkie-team/yorkie/pkg/document"
	"github.com/yorkie-team/yorkie/pkg/document/key"
<<<<<<< HEAD
	"github.com/yorkie-team/yorkie/pkg/document/proxy"
	"github.com/yorkie-team/yorkie/server"
	"github.com/yorkie-team/yorkie/server/backend/database/mongo"
	"github.com/yorkie-team/yorkie/server/logging"
=======
>>>>>>> b5321a49
	"github.com/yorkie-team/yorkie/test/helper"
)

func TestSnapshot(t *testing.T) {
	clients := activeClients(t, 2)
	c1, c2 := clients[0], clients[1]
	defer cleanupClients(t, clients)

	t.Run("snapshot test", func(t *testing.T) {
		ctx := context.Background()

		d1 := document.New(key.Key(t.Name()))
		err := c1.Attach(ctx, d1)
		assert.NoError(t, err)

		d2 := document.New(key.Key(t.Name()))
		err = c2.Attach(ctx, d2)
		assert.NoError(t, err)

		// 01. Update changes over snapshot threshold.
		for i := 0; i <= int(helper.SnapshotThreshold); i++ {
			err := d1.Update(func(root *json.Object) error {
				root.SetInteger(fmt.Sprintf("%d", i), i)
				return nil
			})
			assert.NoError(t, err)
		}
		err = c1.Sync(ctx)
		assert.NoError(t, err)

		// NOTE: waiting for snapshot.
		time.Sleep(500 * time.Millisecond)

		// 02. Makes local changes then pull a snapshot from the server.
		err = d2.Update(func(root *json.Object) error {
			root.SetString("key", "value")
			return nil
		})
		assert.NoError(t, err)

		err = c2.Sync(ctx)
		assert.NoError(t, err)
		assert.Equal(t, `"value"`, d2.RootObject().Get("key").Marshal())

		syncClientsThenAssertEqual(t, []clientAndDocPair{{c1, d1}, {c2, d2}})
	})

	t.Run("text snapshot test", func(t *testing.T) {
		ctx := context.Background()

		d1 := document.New(key.Key(t.Name()))
		err := c1.Attach(ctx, d1)
		assert.NoError(t, err)

		err = d1.Update(func(root *json.Object) error {
			root.SetNewText("k1")
			return nil
		})
		assert.NoError(t, err)

		var edits = []struct {
			from    int
			to      int
			content string
		}{
			{0, 0, "ㅎ"}, {0, 1, "하"},
			{0, 1, "한"}, {0, 1, "하"},
			{1, 1, "느"}, {1, 2, "늘"},
			{2, 2, "ㄱ"}, {2, 3, "구"},
			{2, 3, "굴"}, {2, 3, "구"},
			{3, 3, "ㄹ"}, {3, 4, "ㄹ"},
			{3, 4, "르"}, {3, 4, "름"},
		}

		for _, edit := range edits {
			err = d1.Update(func(root *json.Object) error {
				root.GetText("k1").Edit(edit.from, edit.to, edit.content)
				return nil
			})
			assert.NoError(t, err)
		}
		err = c1.Sync(ctx)
		assert.NoError(t, err)

		d2 := document.New(key.Key(t.Name()))
		err = c2.Attach(ctx, d2)
		assert.NoError(t, err)

		assert.Equal(t, `{"k1":"하늘구름"}`, d1.Marshal())
		assert.Equal(t, d1.Marshal(), d2.Marshal())
	})

	t.Run("text snapshot with concurrent local change test", func(t *testing.T) {
		ctx := context.Background()

		d1 := document.New(key.Key(t.Name()))
		err := c1.Attach(ctx, d1)
		assert.NoError(t, err)

		err = d1.Update(func(root *json.Object) error {
			root.SetNewText("k1")
			return nil
		})
		assert.NoError(t, err)
		err = c1.Sync(ctx)
		assert.NoError(t, err)

		d2 := document.New(key.Key(t.Name()))
		err = c2.Attach(ctx, d2)
		assert.NoError(t, err)

		for i := 0; i <= int(helper.SnapshotThreshold); i++ {
			err = d1.Update(func(root *json.Object) error {
				root.GetText("k1").Edit(i, i, "x")
				return nil
			})
			assert.NoError(t, err)
		}

		err = d2.Update(func(root *json.Object) error {
			root.GetText("k1").Edit(0, 0, "o")
			return nil
		})
		assert.NoError(t, err)

		syncClientsThenAssertEqual(t, []clientAndDocPair{{c1, d1}, {c2, d2}})
	})

	t.Run("snapshot with purging chagnes test", func(t *testing.T) {
		serverConfig := helper.TestConfig()
		// Default SnapshotInterval is 0, SnashotThreshold must also be 0
		serverConfig.Backend.SnapshotThreshold = 0
		serverConfig.Backend.SnapshotWithPurgingChanges = true
		testServer, err := server.New(serverConfig)
		if err != nil {
			log.Fatal(err)
		}

		if err := testServer.Start(); err != nil {
			logging.DefaultLogger().Fatal(err)
		}

		cli1, err := client.Dial(
			testServer.RPCAddr(),
			client.WithPresence(types.Presence{"name": fmt.Sprintf("name-%d", 0)}),
		)
		assert.NoError(t, err)

		err = cli1.Activate(context.Background())
		assert.NoError(t, err)
		defer func() {
			assert.NoError(t, cli1.Deactivate(context.Background()))
			assert.NoError(t, cli1.Close())
		}()

		ctx := context.Background()

		d1 := document.New(key.Key(t.Name()))
		assert.NoError(t, cli1.Attach(ctx, d1))
		defer func() { assert.NoError(t, cli1.Detach(ctx, d1)) }()

		err = d1.Update(func(root *proxy.ObjectProxy) error {
			root.SetNewText("k1")
			return nil
		})
		assert.NoError(t, err)

		var edits = []struct {
			from    int
			to      int
			content string
		}{
			{0, 0, "ㅎ"}, {0, 1, "하"},
			{0, 1, "한"}, {0, 1, "하"},
			{1, 1, "느"}, {1, 2, "늘"},
		}

		// Create 6 changes
		for _, edit := range edits {
			err = d1.Update(func(root *proxy.ObjectProxy) error {
				root.GetText("k1").Edit(edit.from, edit.to, edit.content)
				return nil
			})
			assert.NoError(t, err)
			err = cli1.Sync(ctx)
			assert.NoError(t, err)
		}

		// Sleep explicitly for waiting sync and storing snapshot is finished in server
		time.Sleep(3 * time.Second)

		mongoConfig := &mongo.Config{
			ConnectionTimeout: "5s",
			ConnectionURI:     "mongodb://localhost:27017",
			YorkieDatabase:    helper.TestDBName(),
			PingTimeout:       "5s",
		}
		assert.NoError(t, mongoConfig.Validate())

		mongoCli, err := mongo.Dial(mongoConfig)
		assert.NoError(t, err)

		docInfo, err := mongoCli.FindDocInfoByKey(
			ctx,
			"000000000000000000000000",
			d1.Key(),
		)
		assert.NoError(t, err)

		changes, err := mongoCli.FindChangesBetweenServerSeqs(
			ctx,
			docInfo.ID,
			0,
			math.MaxInt64,
		)
		assert.NoError(t, err)

		// When the snapshot is created, changes before minSyncedServerSeq are deleted, so two changes remain.
		// Since minSyncedServerSeq is one older from the most recent ServerSeq,
		// one is most recent ServerSeq and one is one older from the most recent ServerSeq
		assert.Len(t, changes, 2)

		cli2, err := client.Dial(
			testServer.RPCAddr(),
			client.WithPresence(types.Presence{"name": fmt.Sprintf("name-%d", 1)}),
		)
		assert.NoError(t, err)

		err = cli2.Activate(context.Background())
		assert.NoError(t, err)
		defer func() {
			assert.NoError(t, cli2.Deactivate(context.Background()))
			assert.NoError(t, cli2.Close())
		}()

		d2 := document.New(key.Key(t.Name()))
		assert.NoError(t, cli2.Attach(ctx, d2))
		defer func() { assert.NoError(t, cli2.Detach(ctx, d2)) }()

		// Create 6 changes
		for _, edit := range edits {
			err = d2.Update(func(root *proxy.ObjectProxy) error {
				root.GetText("k1").Edit(edit.from, edit.to, edit.content)
				return nil
			})
			assert.NoError(t, err)
			err = cli2.Sync(ctx)
			assert.NoError(t, err)
		}

		// Sleep explicitly for waiting sync and storing snapshot is finished in server
		time.Sleep(3 * time.Second)

		changes, err = mongoCli.FindChangesBetweenServerSeqs(
			ctx,
			docInfo.ID,
			0,
			math.MaxInt64,
		)
		assert.NoError(t, err)

		assert.Len(t, changes, 8)
	})
}<|MERGE_RESOLUTION|>--- conflicted
+++ resolved
@@ -21,14 +21,12 @@
 import (
 	"context"
 	"fmt"
-<<<<<<< HEAD
 	"log"
 	"math"
-=======
-	"github.com/yorkie-team/yorkie/pkg/document/json"
->>>>>>> b5321a49
 	"testing"
 	"time"
+
+	"github.com/yorkie-team/yorkie/pkg/document/json"
 
 	"github.com/stretchr/testify/assert"
 
@@ -36,13 +34,9 @@
 	"github.com/yorkie-team/yorkie/client"
 	"github.com/yorkie-team/yorkie/pkg/document"
 	"github.com/yorkie-team/yorkie/pkg/document/key"
-<<<<<<< HEAD
-	"github.com/yorkie-team/yorkie/pkg/document/proxy"
 	"github.com/yorkie-team/yorkie/server"
 	"github.com/yorkie-team/yorkie/server/backend/database/mongo"
 	"github.com/yorkie-team/yorkie/server/logging"
-=======
->>>>>>> b5321a49
 	"github.com/yorkie-team/yorkie/test/helper"
 )
 
@@ -204,7 +198,7 @@
 		assert.NoError(t, cli1.Attach(ctx, d1))
 		defer func() { assert.NoError(t, cli1.Detach(ctx, d1)) }()
 
-		err = d1.Update(func(root *proxy.ObjectProxy) error {
+		err = d1.Update(func(root *json.Object) error {
 			root.SetNewText("k1")
 			return nil
 		})
@@ -222,7 +216,7 @@
 
 		// Create 6 changes
 		for _, edit := range edits {
-			err = d1.Update(func(root *proxy.ObjectProxy) error {
+			err = d1.Update(func(root *json.Object) error {
 				root.GetText("k1").Edit(edit.from, edit.to, edit.content)
 				return nil
 			})
@@ -284,7 +278,7 @@
 
 		// Create 6 changes
 		for _, edit := range edits {
-			err = d2.Update(func(root *proxy.ObjectProxy) error {
+			err = d2.Update(func(root *json.Object) error {
 				root.GetText("k1").Edit(edit.from, edit.to, edit.content)
 				return nil
 			})
