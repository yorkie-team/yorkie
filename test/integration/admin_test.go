//go:build integration

/*
 * Copyright 2023 The Yorkie Authors. All rights reserved.
 *
 * Licensed under the Apache License, Version 2.0 (the "License");
 * you may not use this file except in compliance with the License.
 * You may obtain a copy of the License at
 *
 *     http://www.apache.org/licenses/LICENSE-2.0
 *
 * Unless required by applicable law or agreed to in writing, software
 * distributed under the License is distributed on an "AS IS" BASIS,
 * WITHOUT WARRANTIES OR CONDITIONS OF ANY KIND, either express or implied.
 * See the License for the specific language governing permissions and
 * limitations under the License.
 */

package integration

import (
	"context"
	"io"
	"sync"
	"testing"

	"github.com/stretchr/testify/assert"
	"google.golang.org/grpc/codes"
	"google.golang.org/grpc/status"

	"github.com/yorkie-team/yorkie/admin"
	"github.com/yorkie-team/yorkie/client"
	"github.com/yorkie-team/yorkie/pkg/document"
	"github.com/yorkie-team/yorkie/pkg/document/json"
	"github.com/yorkie-team/yorkie/test/helper"
)

func TestAdmin(t *testing.T) {
	ctx := context.Background()

	adminCli, err := admin.Dial(defaultServer.RPCAddr(), admin.WithInsecure(true))
	assert.NoError(t, err)
	_, err = adminCli.LogIn(ctx, "admin", "admin")
	assert.NoError(t, err)
	defer func() {
		assert.NoError(t, adminCli.Close())
	}()

	clients := activeClients(t, 1)
	c1 := clients[0]
	defer deactivateAndCloseClients(t, clients)

	t.Run("admin and client document deletion sync test", func(t *testing.T) {
		ctx := context.Background()

		cli, err := client.Dial(defaultServer.RPCAddr())
		assert.NoError(t, err)
		assert.NoError(t, cli.Activate(ctx))
		defer func() {
			assert.NoError(t, cli.Close())
		}()

		// 01. admin tries to remove document that does not exist.
<<<<<<< HEAD
		d1 := helper.TestDoc("d1")
		err = adminCli.RemoveDocument(ctx, "default", d1.Key().String())
		assert.Equal(t, codes.NotFound, status.Convert(err).Code())

		// 02. client creates a document then admin removes the document.
		d2, err := cli.Attach(ctx, helper.TestDocKey(t), map[string]string{})
=======
		err = adminCli.RemoveDocument(ctx, "default", d1.Key().String(), true)
		assert.Equal(t, codes.NotFound, status.Convert(err).Code())

		// 02. client creates a document then admin removes the document.
		assert.NoError(t, cli.Attach(ctx, d1))
		err = adminCli.RemoveDocument(ctx, "default", d1.Key().String(), true)
>>>>>>> 525cacf2
		assert.NoError(t, err)
		err = adminCli.RemoveDocument(ctx, "default", d2.Key().String())
		assert.NoError(t, err)
		assert.Equal(t, document.StatusAttached, d2.Status())

		// 03. client updates the document and sync to the server.
		assert.NoError(t, d2.Update(func(root *json.Object) error {
			root.SetString("k1", "v1")
			return nil
		}))
		assert.NoError(t, cli.Sync(ctx))
		assert.Equal(t, document.StatusRemoved, d2.Status())
	})

	t.Run("document event propagation on removal test", func(t *testing.T) {
		ctx := context.Background()
		watchCtx, cancel := context.WithCancel(ctx)
		defer cancel()

		// 01. c1 attaches and watches d1.
		d1, err := c1.Attach(ctx, helper.TestDocKey(t), map[string]string{})
		assert.NoError(t, err)
		wg := sync.WaitGroup{}
		wg.Add(1)
		rch, err := c1.Watch(watchCtx, d1)
		assert.NoError(t, err)
		go func() {
			defer wg.Done()

			for {
				resp := <-rch
				if resp.Err == io.EOF {
					assert.Fail(t, resp.Err.Error())
					return
				}
				assert.NoError(t, resp.Err)

				if resp.Type == client.DocumentChanged {
					err := c1.Sync(ctx, client.WithDocKey(resp.Key))
					assert.NoError(t, err)
					return
				}
			}
		}()

		// 02. adminCli removes d1.
		err = adminCli.RemoveDocument(ctx, "default", d1.Key().String(), true)
		assert.NoError(t, err)

		// 03. wait for watching document changed event.
		wg.Wait()
		assert.Equal(t, d1.Status(), document.StatusRemoved)
	})

	t.Run("document removal without force test", func(t *testing.T) {
		ctx := context.Background()

		cli, err := client.Dial(defaultServer.RPCAddr())
		assert.NoError(t, err)
		assert.NoError(t, cli.Activate(ctx))
		defer func() {
			assert.NoError(t, cli.Close())
		}()
		doc := document.New(helper.TestDocKey(t))

		// 01. try to remove document that does not exist.
		err = adminCli.RemoveDocument(ctx, "default", doc.Key().String(), false)
		assert.Equal(t, codes.NotFound, status.Convert(err).Code())

		// 02. try to remove document that is attached by the client.
		assert.NoError(t, cli.Attach(ctx, doc))
		err = adminCli.RemoveDocument(ctx, "default", doc.Key().String(), false)
		assert.Equal(t, codes.FailedPrecondition, status.Convert(err).Code())
		assert.Equal(t, document.StatusAttached, doc.Status())

		// 03. remove document that is detached by the client.
		assert.NoError(t, cli.Detach(ctx, doc))
		err = adminCli.RemoveDocument(ctx, "default", doc.Key().String(), false)
		assert.NoError(t, err)
		assert.Equal(t, document.StatusDetached, doc.Status())
	})
}<|MERGE_RESOLUTION|>--- conflicted
+++ resolved
@@ -61,23 +61,14 @@
 		}()
 
 		// 01. admin tries to remove document that does not exist.
-<<<<<<< HEAD
-		d1 := helper.TestDoc("d1")
-		err = adminCli.RemoveDocument(ctx, "default", d1.Key().String())
+		d1 := helper.TestDoc(helper.TestDocKey(t))
+		err = adminCli.RemoveDocument(ctx, "default", d1.Key().String(), true)
 		assert.Equal(t, codes.NotFound, status.Convert(err).Code())
 
 		// 02. client creates a document then admin removes the document.
 		d2, err := cli.Attach(ctx, helper.TestDocKey(t), map[string]string{})
-=======
-		err = adminCli.RemoveDocument(ctx, "default", d1.Key().String(), true)
-		assert.Equal(t, codes.NotFound, status.Convert(err).Code())
-
-		// 02. client creates a document then admin removes the document.
-		assert.NoError(t, cli.Attach(ctx, d1))
-		err = adminCli.RemoveDocument(ctx, "default", d1.Key().String(), true)
->>>>>>> 525cacf2
 		assert.NoError(t, err)
-		err = adminCli.RemoveDocument(ctx, "default", d2.Key().String())
+		err = adminCli.RemoveDocument(ctx, "default", d2.Key().String(), true)
 		assert.NoError(t, err)
 		assert.Equal(t, document.StatusAttached, d2.Status())
 
@@ -139,22 +130,23 @@
 		defer func() {
 			assert.NoError(t, cli.Close())
 		}()
-		doc := document.New(helper.TestDocKey(t))
+		d1 := helper.TestDoc(helper.TestDocKey(t))
 
 		// 01. try to remove document that does not exist.
-		err = adminCli.RemoveDocument(ctx, "default", doc.Key().String(), false)
+		err = adminCli.RemoveDocument(ctx, "default", d1.Key().String(), false)
 		assert.Equal(t, codes.NotFound, status.Convert(err).Code())
 
 		// 02. try to remove document that is attached by the client.
-		assert.NoError(t, cli.Attach(ctx, doc))
-		err = adminCli.RemoveDocument(ctx, "default", doc.Key().String(), false)
+		d2, err := cli.Attach(ctx, helper.TestDocKey(t), map[string]string{})
+		assert.NoError(t, err)
+		err = adminCli.RemoveDocument(ctx, "default", d2.Key().String(), false)
 		assert.Equal(t, codes.FailedPrecondition, status.Convert(err).Code())
-		assert.Equal(t, document.StatusAttached, doc.Status())
+		assert.Equal(t, document.StatusAttached, d2.Status())
 
 		// 03. remove document that is detached by the client.
-		assert.NoError(t, cli.Detach(ctx, doc))
-		err = adminCli.RemoveDocument(ctx, "default", doc.Key().String(), false)
+		assert.NoError(t, cli.Detach(ctx, d2))
+		err = adminCli.RemoveDocument(ctx, "default", d2.Key().String(), false)
 		assert.NoError(t, err)
-		assert.Equal(t, document.StatusDetached, doc.Status())
+		assert.Equal(t, document.StatusDetached, d2.Status())
 	})
 }