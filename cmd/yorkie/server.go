--- conflicted
+++ resolved
@@ -40,15 +40,9 @@
 	flagLogLevel string
 
 	adminTokenDuration      time.Duration
-<<<<<<< HEAD
-	authClientID            string
-	authClientSecret        string
-	authRedirectURL         string
-=======
 	authGitHubClientID      string
 	authGitHubClientSecret  string
 	authGitHubRedirectURL   string
->>>>>>> c4c21baf
 	authGitHubUserURL       string
 	authGitHubAuthURL       string
 	authGitHubTokenURL      string
@@ -86,15 +80,9 @@
 		Use:   "server [options]",
 		Short: "Start Yorkie server",
 		RunE: func(cmd *cobra.Command, args []string) error {
-<<<<<<< HEAD
-			conf.RPC.Auth.ClientID = authClientID
-			conf.RPC.Auth.ClientSecret = authClientSecret
-			conf.RPC.Auth.RedirectURL = authRedirectURL
-=======
 			conf.RPC.Auth.GitHubClientID = authGitHubClientID
 			conf.RPC.Auth.GitHubClientSecret = authGitHubClientSecret
 			conf.RPC.Auth.GitHubRedirectURL = authGitHubRedirectURL
->>>>>>> c4c21baf
 			conf.RPC.Auth.GitHubUserURL = authGitHubUserURL
 			conf.RPC.Auth.GitHubAuthURL = authGitHubAuthURL
 			conf.RPC.Auth.GitHubTokenURL = authGitHubTokenURL
@@ -255,39 +243,22 @@
 		"The duration of the admin authentication token.",
 	)
 	cmd.Flags().StringVar(
-<<<<<<< HEAD
-		&authClientID,
-		"auth-client-id",
-=======
 		&authGitHubClientID,
 		"auth-github-client-id",
->>>>>>> c4c21baf
 		"",
 		"GitHub OAuth Client ID",
 	)
 	cmd.Flags().StringVar(
-<<<<<<< HEAD
-		&authClientSecret,
-		"auth-client-secret",
-=======
 		&authGitHubClientSecret,
 		"auth-github-client-secret",
->>>>>>> c4c21baf
 		"",
 		"GitHub OAuth Client Secret",
 	)
 	cmd.Flags().StringVar(
-<<<<<<< HEAD
-		&authRedirectURL,
-		"auth-redirect-url",
-		"http://localhost:8080/auth/github/callback",
-		"OAuth callback URL",
-=======
 		&authGitHubRedirectURL,
 		"auth-github-redirect-url",
 		"http://localhost:8080/auth/github/callback",
 		"GitHub OAuth callback URL",
->>>>>>> c4c21baf
 	)
 	cmd.Flags().StringVar(
 		&authGitHubUserURL,
@@ -297,31 +268,19 @@
 	)
 	cmd.Flags().StringVar(
 		&authGitHubAuthURL,
-<<<<<<< HEAD
-		"auth-oauth2-auth-url",
-=======
 		"auth-github-auth-url",
->>>>>>> c4c21baf
 		server.DefaultGitHubAuthURL,
 		"GitHub OAuth2 authorization URL",
 	)
 	cmd.Flags().StringVar(
 		&authGitHubTokenURL,
-<<<<<<< HEAD
-		"auth-oauth2-token-url",
-=======
 		"auth-github-token-url",
->>>>>>> c4c21baf
 		server.DefaultGitHubTokenURL,
 		"GitHub OAuth2 token URL",
 	)
 	cmd.Flags().StringVar(
 		&authGitHubDeviceAuthURL,
-<<<<<<< HEAD
-		"auth-device-auth-url",
-=======
 		"auth-github-device-auth-url",
->>>>>>> c4c21baf
 		server.DefaultGitHubDeviceAuthURL,
 		"GitHub OAuth2 device authorization URL",
 	)
