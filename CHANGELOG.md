# Changelog

All notable changes to Yorkie will be documented in this file.

The format is based on [Keep a Changelog](https://keepachangelog.com/en/1.0.0/),
and Yorkie adheres to [Semantic Versioning](https://semver.org/spec/v2.0.0.html).

## [Unreleased]

<<<<<<< HEAD
=======
## [0.4.28] - 2024-07-25

### Added

- Enhance housekeeping to add variety of tasks by @hackerwins in https://github.com/yorkie-team/yorkie/pull/932
- Enhance GetDocuments API by adding bulk retrieval by @kokodak in https://github.com/yorkie-team/yorkie/pull/931
- Improve performance for creating crdt.TreeNode by @m4ushold in https://github.com/yorkie-team/yorkie/pull/939

### Changed

- Update `updated_at` only when there are operations in changes by @window9u in https://github.com/yorkie-team/yorkie/pull/935

>>>>>>> 52d2732e
## [0.4.27] - 2024-07-11

### Changed

- Provide error codes for enhancing error handling from clients by @hackerwins in https://github.com/yorkie-team/yorkie/pull/927

### Fixed

- Prevent exposure of removed documents when searching by @hackerwins in https://github.com/yorkie-team/yorkie/pull/918
- Ensure proper deletion of documents in MemDB by @hackerwins in https://github.com/yorkie-team/yorkie/pull/920
- Handle local changes correctly when receiving snapshot by @raararaara in https://github.com/yorkie-team/yorkie/pull/923

## [0.4.26] - 2024-07-04

### Fixed

- Remove node from index during GC by @raararaara in https://github.com/yorkie-team/yorkie/pull/913

## [0.4.25] - 2024-07-03

### Added

- Add GetDocuments API returning document summaries by @hackerwins in https://github.com/yorkie-team/yorkie/pull/909

### Changed

- Update CI workflow to trigger Pull Request CI only on code-level changes by @kokodak in https://github.com/yorkie-team/yorkie/pull/906
- Return ErrAlreadyDetached when reattaching by @hackerwins in https://github.com/yorkie-team/yorkie/pull/908
- Add Project field to YorkieService logs by @hackerwins in https://github.com/yorkie-team/yorkie/pull/911

### Fixed

- Remove commit revision in version command by @hackerwins in https://github.com/yorkie-team/yorkie/pull/905
- Fix missing document detachments when client is deactivated by @raararaara in https://github.com/yorkie-team/yorkie/pull/907

## [0.4.24] - 2024-06-14

### Fixed

- Fix duplicate changes when syncing and detaching by @hackerwins in https://github.com/yorkie-team/yorkie/pull/896

## [0.4.23] - 2024-06-07

### Fixed

- Fix miscalculation of tree size in concurrent editing by @raararaara in https://github.com/yorkie-team/yorkie/pull/891

## [0.4.22] - 2024-06-04

## Added

- Add RHTNode removal to converter for consistency by @hackerwins in https://github.com/yorkie-team/yorkie/pull/888

## [0.4.21] - 2024-06-03

### Added

- Handle concurrent Tree.RemoveStyle by @hackerwins in https://github.com/yorkie-team/yorkie/pull/883

### Changed

- Return ErrClientNotActivated for deactivated clients on WatchDocument by @hackerwins in https://github.com/yorkie-team/yorkie/pull/877

### Fixed

- Fix incorrect tree snapshot encoding/decoding by @raararaara in https://github.com/yorkie-team/yorkie/pull/881

## [0.4.20] - 2024-05-24

### Added

- Implement RHT.GC by @hackerwins in https://github.com/yorkie-team/yorkie/pull/864
- Add Resource Configuration in `yorkie-mongodb` Helm chart by @krapie in https://github.com/yorkie-team/yorkie/pull/872
- Add snapshot-disable-gc flag by @hackerwins in https://github.com/yorkie-team/yorkie/pull/874

### Changed

- Move ToXML from RHT to TreeNode by @raararaara in https://github.com/yorkie-team/yorkie/pull/863
- Apply GCPair to TreeNode, TextNode by @hackerwins in https://github.com/yorkie-team/yorkie/pull/866

## [0.4.19] - 2024-05-10

### Fixed

- Handle concurrent editing and styling in Tree by @hackerwins in https://github.com/yorkie-team/yorkie/pull/854
- Fix inconsistent garbage collection for multiple nodes in text and tree type by @chacha912 in https://github.com/yorkie-team/yorkie/pull/855

## [0.4.18] - 2024-04-23

### Added

- Support `yorkie-monitoring` and `yorkie-argocd` Charts on NCP by @krapie in https://github.com/yorkie-team/yorkie/pull/846

## [0.4.17] - 2024-04-19

### Added

- Support NCP ALB by @hackerwins in https://github.com/yorkie-team/yorkie/pull/835

### Changed

- Move Client.Watch inside Client.Attach by @krapie in https://github.com/yorkie-team/yorkie/pull/803
- Use DBConnectionURI directly by @hackerwins in https://github.com/yorkie-team/yorkie/pull/833
- Move `istio-ingressgateway` to Yorkie Namespace by @krapie in https://github.com/yorkie-team/yorkie/pull/836

### Fixed

- Provide CODECOV_TOKEN to codecov-action by @hackerwins in https://github.com/yorkie-team/yorkie/pull/843

## [0.4.16] - 2024-03-29

### Fixed

- Fix incorrect calculation in `indexTree.treePosToPath` operation by @raararaara in https://github.com/yorkie-team/yorkie/pull/824
- Fix logic errors in TreeNode.DeepCopy by @raararaara in https://github.com/yorkie-team/yorkie/pull/821
- Fix missing escapeString in Tree Marshal by @chacha912 https://github.com/yorkie-team/yorkie/pull/830

## [0.4.15] - 2024-03-11

### Added

- Add Swagger Serving Command by @devleejb in https://github.com/yorkie-team/yorkie/pull/812
- Add MongoDB sharding document by @sejongk in https://github.com/yorkie-team/yorkie/pull/781
- Add merge and split concurrency tests by @justiceHui in https://github.com/yorkie-team/yorkie/pull/780

### Fixed

- Prevent RunTestConcurrency from creating garbage clients by @justiceHui in https://github.com/yorkie-team/yorkie/pull/793
- Add Test Server Wait Helper Function by @krapie in https://github.com/yorkie-team/yorkie/pull/787
- Update Design Document for Missing Document Link and Instructon by @krapie in https://github.com/yorkie-team/yorkie/pull/782

## [0.4.14] - 2024-01-29

### Added

- Introduce MongoDB sharding rules to Project-wide and Document-wide collections by @sejongk in https://github.com/yorkie-team/yorkie/pull/776
- Add Helm chart for MongoDB sharded cluster by @sejongk in https://github.com/yorkie-team/yorkie/pull/769
- Improve object creation with an initial value of specific types by @highcloud100 in https://github.com/yorkie-team/yorkie/pull/766

### Changed

- Refactor concurrency tests for basic Tree.Edit by @justiceHui in https://github.com/yorkie-team/yorkie/pull/772
- Remove unnecessary `String()` calls with `stringer` interface by @sejongk in https://github.com/yorkie-team/yorkie/pull/777

## [0.4.13] - 2024-01-19

### Added

- Add API for Retrieving All Documents by @raararaara in https://github.com/yorkie-team/yorkie/pull/755
- Introduce object creation interface with initial values by @highcloud100 in https://github.com/yorkie-team/yorkie/pull/756
- Implement Tree.RemoveStyle by @justiceHui in https://github.com/yorkie-team/yorkie/pull/748

### Fixed

- Fix RHT.Remove and Add test code by @justiceHui in https://github.com/yorkie-team/yorkie/pull/752
- FIx Finding Housekeeping Candidates and Modify Housekeeping Structure by @devleejb in https://github.com/yorkie-team/yorkie/pull/749
- Add concurrent editing test cases in Tree by @sejongk in https://github.com/yorkie-team/yorkie/pull/751

## [0.4.12] - 2024-01-05

### Changed

- Introduce TreeToken and tokensBetween to Tree by @sejongk in https://github.com/yorkie-team/yorkie/pull/747
- Add RPC and profiling ports to Yorkie deployment by @hackerwins in https://github.com/yorkie-team/yorkie/pull/727

### Fixed

- Change CLI TLS configuration to HTTP2 by @krapie in https://github.com/yorkie-team/yorkie/pull/742
- Replace grpcstatus.Errorf with connect.Error by @chacha912, @highcloud100 in https://github.com/yorkie-team/yorkie/pull/741
- Fix `getGarbageLen` to retrun correct size by @devleejb in https://github.com/yorkie-team/yorkie/pull/743
- Fix typo in `MAINTAINING.md` by @devleejb in https://github.com/yorkie-team/yorkie/pull/739

## [0.4.11] - 2023-12-18

### Added

- Support concurrent insertion and splitting in Tree by @sejongk in https://github.com/yorkie-team/yorkie/pull/725

### Changed

- Migrate RPC to ConnectRPC by @krapie, @hackerwins https://github.com/yorkie-team/yorkie/pull/703

### Fixed

- Address duplicate nodeIDs in Tree.Split @sejongk https://github.com/yorkie-team/yorkie/pull/724

## [0.4.10] - 2023-12-04

### Added

- Add Rate Limit using Istio Envoy by @joonhyukchoi in https://github.com/yorkie-team/yorkie/pull/674
- Implement splitLevel of Tree.Edit by @hackerwins in https://github.com/yorkie-team/yorkie/pull/705

### Changed

- Bump github.com/spf13/viper from 1.15.0 to 1.17.0 by @dependabot in https://github.com/yorkie-team/yorkie/pull/693
- Bump github.com/jedib0t/go-pretty/v6 from 6.4.0 to 6.4.9 by @dependabot in https://github.com/yorkie-team/yorkie/pull/695
- Bump actions/setup-go from 3 to 4 by @dependabot in https://github.com/yorkie-team/yorkie/pull/698
- Bump helm/chart-releaser-action from 1.5.0 to 1.6.0 by @dependabot in https://github.com/yorkie-team/yorkie/pull/699
- Bump docker/login-action from 2 to 3 by @dependabot in https://github.com/yorkie-team/yorkie/pull/700
- Bump google.golang.org/grpc from 1.58.2 to 1.58.3 by @dependabot in https://github.com/yorkie-team/yorkie/pull/701
- Bump golang.org/x/crypto from 0.14.0 to 0.16.0 by @dependabot in https://github.com/yorkie-team/yorkie/pull/702
- Bump github.com/rs/xid from 1.4.0 to 1.5.0 by @dependabot in https://github.com/yorkie-team/yorkie/pull/697

## [0.4.9] - 2023-11-25

### Added

- Implement merge elements in Tree.Edit by @hackerwins in https://github.com/yorkie-team/yorkie/pull/659
- Add PushPull benchmark test by @sejongk in https://github.com/yorkie-team/yorkie/pull/658
- Setup Dependabot by @jongwooo in https://github.com/yorkie-team/yorkie/pull/675

### Changed

- Bump up golangci-lint and fix lint errors by @hackerwins in https://github.com/yorkie-team/yorkie/pull/660
- Modify converter to allow setting values for object and array by @chacha912 and @hackerwins in https://github.com/yorkie-team/yorkie/pull/687

## [0.4.8] - 2023-11-01

### Changed

- Bump golang.org/x/net from 0.10.0 to 0.17.0 by @dependabot in https://github.com/yorkie-team/yorkie/pull/649
- Bump google.golang.org/grpc from 1.54.0 to 1.56.3 by @dependabot in https://github.com/yorkie-team/yorkie/pull/654
- Fix ArgoCD version to v2.7.10 by @krapie in https://github.com/yorkie-team/yorkie/pull/653
- Rename StructureAsString to toTestString by @hackerwins in https://github.com/yorkie-team/yorkie/pull/656

### Fixed

- Revise Prometheus PVC Spec Syntax Error by @krapie in https://github.com/yorkie-team/yorkie/pull/650
- Remove skip storing MinSyncedTicket when the ticket is initial by @hackerwins in https://github.com/yorkie-team/yorkie/pull/655

## [0.4.7] - 2023-10-06

### Added

- Introduce Broadcast API by @sejongk in https://github.com/yorkie-team/yorkie/pull/631
- Add context to CLI for simplifying CLI commands by @Wu22e and @hackerwins in https://github.com/yorkie-team/yorkie/pull/647
- Add Tree.Edit benchmark by @JOOHOJANG in https://github.com/yorkie-team/yorkie/pull/637

### Changed

- Bump checkout from v3 to v4 by @Yaminyam in https://github.com/yorkie-team/yorkie/pull/641
- Remove panic from crdt.Primitive @fourjae and @hackerwins in https://github.com/yorkie-team/yorkie/pull/636

### Removed

- Remove unused trie by @hackerwins in https://github.com/yorkie-team/yorkie/pull/646

### Fixed

- Support concurrent formatting of Text by @MoonGyu1 in https://github.com/yorkie-team/yorkie/pull/639
- Fix typo in retention design document by @LakHyeonKim in https://github.com/yorkie-team/yorkie/pull/633
- Update Design Document for Missing Document Links and Ordering by @krapie in https://github.com/yorkie-team/yorkie/pull/630
- Recover Select to prevent unsupported operation by @hackerwins in https://github.com/yorkie-team/yorkie/pull/629

## [0.4.6] - 2023-08-25

### Added

- Set cobra default output to stdout by @blurfx in https://github.com/yorkie-team/yorkie/pull/599
- Fetch latest snapshot metadata to determine snapshot creation need by @hyemmie in https://github.com/yorkie-team/yorkie/pull/597
- Update contributing docs by @MoonGyu1 in https://github.com/yorkie-team/yorkie/pull/601
- Add Pagination to Listing Projects for Housekeeping by @tedkimdev in https://github.com/yorkie-team/yorkie/pull/587
- Update workflow with latest versions of the actions which runs on Node16 by @jongwooo in https://github.com/yorkie-team/yorkie/pull/620
- Add integration tree test for sync with js-sdk by @MoonGyu1 in https://github.com/yorkie-team/yorkie/pull/611
- Add testcases for sync with js-sdk by @MoonGyu1 in https://github.com/yorkie-team/yorkie/pull/621
- Add tree document by @MoonGyu1 in https://github.com/yorkie-team/yorkie/pull/608
- Cache ProjectInfo by @blurfx in https://github.com/yorkie-team/yorkie/pull/586
- Handle concurrent editing of Tree.Edit by @hackerwins, @MoonGyu1, @sejongk in https://github.com/yorkie-team/yorkie/pull/607
- Support multi-level and partial element selection by @sejongk, @hackerwins in https://github.com/yorkie-team/yorkie/pull/624

### Changed

- Remove Select operation from Text by @joonhyukchoi in https://github.com/yorkie-team/yorkie/pull/589
- Change 'Documents' from plural to singular in DocEvent by @chacha912 in https://github.com/yorkie-team/yorkie/pull/613
- Cleanup proto by @chacha912 in https://github.com/yorkie-team/yorkie/pull/614
- Replace matrix strategy with environment variable by @jongwooo in https://github.com/yorkie-team/yorkie/pull/619
- Change TreeNode to have IDs instead of insPrev, insNext by @JOOHOJANG in https://github.com/yorkie-team/yorkie/pull/622

### Fixed

- Fix typos and invalid link in the yorkie design document by @g2hhh2ee in https://github.com/yorkie-team/yorkie/pull/591
- Clean up code by @hackerwins in https://github.com/yorkie-team/yorkie/pull/595
- Clean up methods related to presence by @chacha912 in https://github.com/yorkie-team/yorkie/pull/594
- Remove panic from crdt.RGATreeList by @sejongk in https://github.com/yorkie-team/yorkie/pull/596
- Fix treePos calculating logic for text node by @JOOHOJANG in https://github.com/yorkie-team/yorkie/pull/615

## [0.4.5] - 2023-07-20

### Added

- Move Presence from Client to Document by @chacha912, @hackerwins in https://github.com/yorkie-team/yorkie/pull/582
- Add include-snapshot flag to ListDocuments API by @YoonKiJin, @hackerwins in https://github.com/yorkie-team/yorkie/pull/575

### Changed

- Revise log messages by @hackerwins in https://github.com/yorkie-team/yorkie/pull/574
- Bump google.golang.org/grpc from 1.50.0 to 1.53.0 by @dependabot in https://github.com/yorkie-team/yorkie/pull/576
- Allow users to pass multi nodes when calling Tree.edit by @JOOHOJANG in https://github.com/yorkie-team/yorkie/pull/579

### Fixed

- Remove unnecessary codes from gc by @JOOHOJANG in https://github.com/yorkie-team/yorkie/pull/581

## [0.4.4] - 2023-07-04

### Added

- Add logout command to CLI by @blurfx in https://github.com/yorkie-team/yorkie/pull/571
- Add RemoveIfNotAttached flag to Detach by @emplam27 in https://github.com/yorkie-team/yorkie/pull/560

### Fixed

- Make attributes display properly in dashboard by @YoonKiJin in https://github.com/yorkie-team/yorkie/pull/564
- Remove panic from crdt.Tree and index.Tree by @JOOHOJANG in https://github.com/yorkie-team/yorkie/pull/570

## [0.4.3] - 2023-06-29

### Added

- Add force flag to RemoveDocument command by @emplam27 in https://github.com/yorkie-team/yorkie/pull/558
- Apply garbage collection for tree by @JOOHOJANG in https://github.com/yorkie-team/yorkie/pull/566

### Fixed

- Resolve CI failure with longer MaxConnectionAge by @krapie in https://github.com/yorkie-team/yorkie/pull/556
- Update ClientInfo with ID and extract `testcases` package by @emplam27 in https://github.com/yorkie-team/yorkie/pull/557
- Filter out removed documents from ListDocuments API by @hackerwins in https://github.com/yorkie-team/yorkie/pull/563
- Add a workaround to prevent retrieving removed documents from MemDB by @hackerwins in https://github.com/yorkie-team/yorkie/pull/565

## [0.4.2] - 2023-06-19

### Added

- Add TLS Option & Insecure Flag in Admin CLI by @krapie in https://github.com/yorkie-team/yorkie/pull/548
- Implement Tree.Style for setting attributes to nodes by @krapie, @hackerwins in https://github.com/yorkie-team/yorkie/pull/549

### Changed

- Abstract the workflow to base-docker-publish.yml by @jongwooo in https://github.com/yorkie-team/yorkie/pull/552
- Change k8s version of yorkie-cluster chart to 1.23 by @emplam27 in https://github.com/yorkie-team/yorkie/pull/550

## [0.4.1] - 2023-06-09

### Fixed

- Support UTF16 Code Units in yorkie.Tree by @krapie in https://github.com/yorkie-team/yorkie/pull/545

## [0.4.0] - 2023-06-05

### Added

- Implement yorkie.Tree for text editors using tree model by @hackerwins in https://github.com/yorkie-team/yorkie/pull/535
- Add remove document command to CLI by @emplam27 in https://github.com/yorkie-team/yorkie/pull/540

### Fixed

- Remove panic method in crdt array by @emplam27 in https://github.com/yorkie-team/yorkie/pull/524
- Revise Helm Charts for Production Installations by @krapie in https://github.com/yorkie-team/yorkie/pull/537
- Resolve concurrent map issue by @chacha912 in https://github.com/yorkie-team/yorkie/pull/538

## [0.3.5] - 2023-05-22

### Added

- Add Sharded Cluster Mode Design Document by @krapie in https://github.com/yorkie-team/yorkie/pull/523

### Changed

- Remove panic and wrapping informational error from server by @emplam27 in https://github.com/yorkie-team/yorkie/pull/519
- Remove panic method in crdt text by @emplam27 in https://github.com/yorkie-team/yorkie/pull/522
- Integrate SDK RPC Server and Admin RPC Server to Single RPC Server by @krapie in https://github.com/yorkie-team/yorkie/pull/532

### Fixed

- Update Helm Chart Releaser Action by @krapie in https://github.com/yorkie-team/yorkie/pull/516
- Revise Helm charts & README.md by @krapie in https://github.com/yorkie-team/yorkie/pull/525
- Resolve Helm Chart Installation Fail on Custom Release Name by @krapie in https://github.com/yorkie-team/yorkie/pull/531

## [0.3.4] - 2023-04-18

### Added

- Add Yorkie Helm Charts by @krapie in https://github.com/yorkie-team/yorkie/pull/507
- Add gRPC MaxConnectionAge & MaxConnectionAgeGrace Options by @krapie in https://github.com/yorkie-team/yorkie/pull/512
- Extend PushPull to support sync mode by adding push-only flag by @humdrum in https://github.com/yorkie-team/yorkie/pull/500

### Removed

- Remove etcd-based cluster mode and replace it with sharding by @hackerwins in https://github.com/yorkie-team/yorkie/pull/504

### Fixed

- Lock watchDocuments depending on the client and doc by @chacha912 in https://github.com/yorkie-team/yorkie/pull/506
- Fixed a guide about path of docker-compose.xml file by @maruldy in https://github.com/yorkie-team/yorkie/pull/511

## [0.3.3] - 2023-03-24

### Added

- Add ClientDeactivateThreshold field in admin CLI project list by @krapie in https://github.com/yorkie-team/yorkie/pull/477
- Add RemoveDocument API by @hackerwins in https://github.com/yorkie-team/yorkie/pull/484
- Add user agent metrics by @emplam27 in https://github.com/yorkie-team/yorkie/pull/492
- Add shard key in context by @hackerwins in https://github.com/yorkie-team/yorkie/pull/499
- Add pagination flags to document ls command by @emplam27 in https://github.com/yorkie-team/yorkie/pull/489

### Changed

- Allow uppercase letters(A-Z) for document keys by @shiningsoo in https://github.com/yorkie-team/yorkie/pull/483
- Bump golang.org/x/net from 0.0.0-20221004154528-8021a29435af to 0.7.0 by @dependabot in https://github.com/yorkie-team/yorkie/pull/486
- Change the structure of WatchDocument API by @chacha912 in https://github.com/yorkie-team/yorkie/pull/491

### Fixed

## [0.3.1] - 2023-02-27

### Added

- Add ClientDeactivateThreshold in Project by @krapie in https://github.com/yorkie-team/yorkie/pull/454
- Add validation module and document key validation by @easylogic in https://github.com/yorkie-team/yorkie/pull/467

### Changed

- Filter out unsubscribed documents key in DocEvent by @chacha912 in https://github.com/yorkie-team/yorkie/pull/463
- Remove priority queue from RHTPQMap and entire project by @blurfx in https://github.com/yorkie-team/yorkie/pull/462

### Fixed

- Remove duplicated backslash in string escaping by @cozitive in https://github.com/yorkie-team/yorkie/pull/458
- Fix invalid index of SplayTree with single node by @hackerwins in https://github.com/yorkie-team/yorkie/pull/470

## [0.3.0] - 2023-01-31

### Changed

- Merge Text and RichText by @hackerwins in https://github.com/yorkie-team/yorkie/pull/438
- Fix the value type of Counter and remove double type from Counter by @cozitive in https://github.com/yorkie-team/yorkie/pull/441

### Fixed

- Fix wrong string escape in Text's attrs by @cozitive in https://github.com/yorkie-team/yorkie/pull/443
- Increase CRDT Counter in local change by @cozitive in https://github.com/yorkie-team/yorkie/pull/449

## [0.2.20] - 2022-12-30

### Changed

- Bump up Go to 1.19.2 by @hackerwins in https://github.com/yorkie-team/yorkie/pull/425
- Bump up libraries to the latest version by @hackerwins in https://github.com/yorkie-team/yorkie/pull/426
- Remove use of bou.ke/monkey library by @chromato99 in https://github.com/yorkie-team/yorkie/pull/427
- Replace deprecated ioutil library by @chromato99 in https://github.com/yorkie-team/yorkie/pull/428
- Remove duplicate logging when the function returns error by @hackerwins in https://github.com/yorkie-team/yorkie/pull/429

### Fixed

- Fix typo by @ppeeou in https://github.com/yorkie-team/yorkie/pull/421
- Fix invalid JSON from marshaling dates and use UNIX ms for Date by @hackerwins in https://github.com/yorkie-team/yorkie/pull/432
- Add additional unwrap code in ToStatusError gRPC error handler by @Krapi0314 in https://github.com/yorkie-team/yorkie/pull/434

## [0.2.19] - 2022-10-04

### Added

- Add signup validation: #407

### Fixed

- Remove unused nodeMapByCreatedAt in RHT: #408
- Remove size cache from RGATreeList and use SplayTree instead: #415
- Adjust indexes so that each user has separate project names: #418

## [0.2.18] - 2022-09-05

### Added

- Bind project and user with owner field: #398
- Validate fields when creating or updating a project: #399

## [0.2.17] - 2022-08-25

### Added

- Add `--backend-snapshot-with-purging-changes` flag: #370

### Fixed

- Fix history command authentication error: #397

## [0.2.16] - 2022-08-16

### Added

- Add `--auth-webhook-url`, `--name` flag to updateProject command: #376

### Changed

- Rename package names to match JS SDK: #395

## [0.2.15] - 2022-08-08

### Added

- Introduce `buf` to enforce lint rules designed to guarantee consistency: #382
- Extract admin settings with flags and configurations: #384

### Changed

- Change uint64 to int64 among data inserted into the DB: #381
- Add `[jstype = JS_STRING]` field option in admin.proto: #380

## [0.2.14] - 2022-08-03

### Added

- Add signup and login commands and APIs: #357

### Fixed

- Fix the problem local changes were applied twice: #375

## [0.2.13] - 2022-07-27

### Added

- Add document list command to CLI: #366
- Add SearchDocuments admin API: #363

## [0.2.12] - 2022-07-20

### Fixed

- Fix incorrect index for nodes newly created then concurrently removed: #364

## [0.2.11] - 2022-07-14

### Added

- Apply gRPC error details to update project api: #354
- Implement pagination flags to history command: #360

## [0.2.10] - 2022-07-06

### Added

- Add MaxCallRecvMsgSize option to client: #353

### Changed

- Improve performance of deletion in Text: #356

### Fixed

- Fix a bug when deleting blocks concurrently: #b645cf1

## [0.2.9] - 2022-06-30

### Added

- Add history command to CLI: #349
- Introduce validator for project name: #345

### Fixed

- Revert text delection improvements: #350

## [0.2.8] - 2022-06-22

### Added

- Add UpdateProject admin API: #338

### Changed

- Improve performance of deletion in Text: #341

## [0.2.7] - 2022-06-14

### Fixed

- Expose the missing exit code: #e87d9d3
- Skip storing the initial ticket to prevent GC interruption: #339
- Cache removed elements when creating a document from a snapshot: #340
- Detach the attached documents when deactivating the client: #342

## [0.2.6] - 2022-05-25

### Changed

- Update Go version to 1.18: #326
- Add trylock to memory locker: #234
- Print projects in table format: #324
- Fetch documents by project: #330
- Add time attributes to document API: #325

### Fixed

- Fix invalid JSON returns from document.Marshal: #328, #332

## [0.2.5] - 2022-05-11

### Added

- Add the missing admin-port flag for CLI

### Fixed

- Rename projectID written in invalid conventions to project_id

## [0.2.4] - 2022-05-10

### Added

- Add Project(Multi-tenancy): #313, #319
- Add Admin API(ListDocuments, GetDocument, ListProjects): #309, #312, #315, #320

### Changed

- Cache ActorID.String to reduce memory usage: #308
- Rename Agent to Server: #311
- Rename Client Metadata to Presence: #323

### Fixed

- Fix LRU cache expiration when updating same key: #314

### Removed

- Remove collection from document: #318

## [0.2.3] - 2022-04-07

### Changed

- Introduce named logging to separate logs by request or routine: #296
- Add missing serverSeq of change.ID in Protobuf: #f5a0c49
- Cache the key of RGATreeSplitNodeID to prevent instantiation: #306
- Cache the key of TimeTicket to prevent instantiation: #307

### Fixed

- Fix for use on Windows: #295
- Fix snapshot interval to make them trigger properly in memdb: #297
- Run tests using monkey patch only on amd64: #299
- Fix a warning that directory does not exist when running make proto: #c441b7b

## [0.2.2] - 2022-01-24

### Added

- Add log-level flag: #290

### Fixed

- Fix a bug that reads config file incorrectly: #4cf184d
- Calculate minSyncedTicket based on time.Ticket: #289

## [0.2.1] - 2022-01-04

### Added

- Allow users to set up logger of the client: #285
- Housekeeping to deactivate clients that have not been updated: #286
- Run GC when saving snapshots: #287

### Changed

- Clean up client options: #284

2nd year release

## [0.2.0] - 2021-12-19

2nd year release

### Added

- Monitoring #155
- Supporting TLS and Auth webhook #6
- Providing Cluster Mode #11
- Improved Peer Awareness #153
- Providing MemoryDB for Agent without MongoDB #276

### Changed

### Removed

### Deprecated

## [0.1.12] - 2021-12-04

### Fixed

- Fix a bug to pull changes from other documents in MemDB: #9c2af2e

## [0.1.11] - 2021-12-04

### Added

- Add MemDB to run Yorkie without MongoDB: #276
- Add rpc-max-requests-bytes flag to set client request limit: #e544cdb

### Changed

- Avoid creating snapshots of a document at the same time in ETCD: #274
- Extract auth-webhook-cache-size as config and flag: #3256b95

### Fixed

- Fix a bug where text nodes with tombstones were not counted: #277

## [0.1.10] - 2021-11-16

### Added

- Add enable-pprof flag to open pprof via profiling server: #265
- Build multiple architecture docker images: #10d8c8b
- Add operations metrics in PushPull API: #d23fc14

### Changed

- Replace XXXGauges with XXXCounters: #266
- Reduce memory usage in PushPull API: #268

### Fixed

- Fix goroutine leaks on subscriptions: #265
- Add missing go process collector on metrics: #35cefdb
- Fix missing gRPC interceptors for metrics: #901e4fa

## [0.1.9] - 2021-10-31

### Added

- Add ETCD username and password flags: #259

### Changed

- Change the flag missed when renaming to AuthWebHookXXX: #feb831d

### Fixed

- Fix a bug that gRPC metrics were not displayed: #02c1995
- Fix a bug that Go process metrics were not displayed: #262

## [0.1.8] - 2021-10-21

### Fixed

- Revert "Replace hex.EncodeTostring with ActorID.key in Text and RichText (#255)"

## [0.1.7] - 2021-10-19

### Added

- Improve Client's metadata to be updatable: #153
- Build binaries for environments when releasing a new version: #175

### Changed

- Add config validation: #206
- Clean up flags in AuthXXX and XXXSec patterns: #168
- Update MaxConcurrentStreams to max: #227
- Clear performance bottlenecks: #251
- Change config format to YAML: #223

### Fixed

- Fix reduce array size when deleting the same position: #235
- Fix invalid version package path: #241
- Add registry missing in PR 185 to Metrics: #e65d5bb

## [0.1.6] - 2021-07-24

### Added

- Add Cluster Mode: #183
- Add Authorization check to Watch API: #209
- Add authorization-webhook-methods flag: #193
- Add retry logic to Authorization webhook: #194
- Add authorization webhook cache: #192

### Changed

- Change Watch events to be similar to JS SDK: #137
- Close Watch streams on agent shutdown: #208

### Fixed

- Fix a bug where deleted values from objects are revivded after GC: #202

## [0.1.5] - 2021-06-05

### Added

- Add basic behavior of authorization webhook: #188

### Fixed

- Fix the concurrent editing issue of Move Operation: #196

### Removed

- Delete RequestHeader in Protobuf: #188

## [0.1.4] - 2021-05-15

### Added

- Add gRPC health checking: #176
- Add ca-certificates to access remote DBs such as MongoDB Atlas: #6d3e176

### Changed

- Expose only basic command in Dockerfile: #317320b

### Fixed

- Fix incorrect sequences when detaching documents: #173

## [0.1.3] - 2021-04-04

### Added

- Add more metrics related to PushPull API: #166
- Add command-line flags for agent command: #167
- Support for null values: #160

### Changed

- Update Go version to 1.16: #161
- Calculate the size of Text in UTF-16 code units: #165

### Fixed

- Fix invalid states of SplayTree: #162
- Remove errors that occur when insPrev does not exist: #164

## [0.1.2] - 2021-02-14

### Added

- Add customizable metadata for peer awareness: #138

### Changed

- Use Xid instead of UUID for SubscriptionID: #142
- Replace the type of client_id to a byte array to reduce payload: #145

### Fixed

- Fix actorID loss while converting Change to ChangeInfo: #144

## [0.1.1] - 2021-01-01

### Added

- Add version tag when pushing image: #102
- Add garbage collection for TextElement: #104

### Changed

- Use multi-stage build for docker image: #107
- Wrap additional information to sentinel errors: #129
- Use status for one-dimensional value: #131
- Remove panics in the converter: #132, #135

### Fixed

- Fix check already attached document: #111
- Delete removed elements from the clone while running GC: #103
- Fix to use internal document when pulling snapshot from agent: #120

## [0.1.0] - 2020-11-07

First public release

### Added

- Add basic structure of Yorkie such as `Document`, `Client`, and Agent(`yorkie`)
- Add Custom CRDT data type `Text` for code editor: #2
- Add Snapshot API to reduce payload: #9
- Add Garbage Collection to clean CRDT meta: #3
- Add Custom CRDT data type `RichText` for WYSIWYG editor: #7
- Add Peer Awareness API: #48
- Add Prometheus metrics: #76
- Add Custom CRDT data type `Counter`: #82<|MERGE_RESOLUTION|>--- conflicted
+++ resolved
@@ -7,8 +7,6 @@
 
 ## [Unreleased]
 
-<<<<<<< HEAD
-=======
 ## [0.4.28] - 2024-07-25
 
 ### Added
@@ -21,7 +19,6 @@
 
 - Update `updated_at` only when there are operations in changes by @window9u in https://github.com/yorkie-team/yorkie/pull/935
 
->>>>>>> 52d2732e
 ## [0.4.27] - 2024-07-11
 
 ### Changed
