/*
 * Copyright 2022 The Yorkie Authors. All rights reserved.
 *
 * Licensed under the Apache License, Version 2.0 (the "License");
 * you may not use this file except in compliance with the License.
 * You may obtain a copy of the License at
 *
 *     http://www.apache.org/licenses/LICENSE-2.0
 *
 * Unless required by applicable law or agreed to in writing, software
 * distributed under the License is distributed on an "AS IS" BASIS,
 * WITHOUT WARRANTIES OR CONDITIONS OF ANY KIND, either express or implied.
 * See the License for the specific language governing permissions and
 * limitations under the License.
 */
syntax = "proto3";

package yorkie.v1;

import "google/protobuf/timestamp.proto";
import "google/protobuf/wrappers.proto";

option go_package = "github.com/yorkie-team/yorkie/api/yorkie/v1;v1";

option java_multiple_files = true;
option java_package = "dev.yorkie.api.v1";

/////////////////////////////////////////
// Messages for Snapshot               //
/////////////////////////////////////////
message Snapshot {
  JSONElement root = 1;
  map<string, Presence> presences = 2;
}

/////////////////////////////////////////
// Messages for ChangePack             //
/////////////////////////////////////////

// ChangePack is a message that contains all changes that occurred in a document.
// It is used to synchronize changes between clients and servers.
message ChangePack {
  string document_key = 1;
  Checkpoint checkpoint = 2;
  bytes snapshot = 3;
  repeated Change changes = 4;
  TimeTicket min_synced_ticket = 5; // deprecated
  bool is_removed = 6;
  VersionVector version_vector = 7;
  repeated Rule rules = 8;
}

message Change {
  ChangeID id = 1;
  string message = 2;
  repeated Operation operations = 3;
  PresenceChange presence_change = 4;
}

message ChangeID {
  uint32 client_seq = 1;
  int64 server_seq = 2; 
  int64 lamport = 3;
  bytes actor_id = 4;
  VersionVector version_vector = 5;
}

message VersionVector {
  map<string, int64> vector = 1;
}

message Operation {
  message Set {
    TimeTicket parent_created_at = 1;
    string key = 2;
    JSONElementSimple value = 3;
    TimeTicket executed_at = 4;
  }
  message Add {
    TimeTicket parent_created_at = 1;
    TimeTicket prev_created_at = 2;
    JSONElementSimple value = 3;
    TimeTicket executed_at = 4;
  }
  message Move {
    TimeTicket parent_created_at = 1;
    TimeTicket prev_created_at = 2;
    TimeTicket created_at = 3;
    TimeTicket executed_at = 4;
  }
  message Remove {
    TimeTicket parent_created_at = 1;
    TimeTicket created_at = 2;
    TimeTicket executed_at = 3;
  }
  message Edit {
    TimeTicket parent_created_at = 1;
    TextNodePos from = 2;
    TextNodePos to = 3;
    map<string, TimeTicket> created_at_map_by_actor = 4; // deprecated
    string content = 5;
    TimeTicket executed_at = 6;
    map<string, string> attributes = 7;
  }
  // NOTE(hackerwins): Select Operation is not used in the current version.
  // In the previous version, it was used to represent selection of Text.
  // However, it has been replaced by Presence now. It is retained for backward
  // compatibility purposes.
  message Select {
    TimeTicket parent_created_at = 1;
    TextNodePos from = 2;
    TextNodePos to = 3;
    TimeTicket executed_at = 4;
  }
  message Style {
    TimeTicket parent_created_at = 1;
    TextNodePos from = 2;
    TextNodePos to = 3;
    map<string, string> attributes = 4;
    TimeTicket executed_at = 5;
    map<string, TimeTicket> created_at_map_by_actor = 6; // deprecated
  }
  message Increase {
    TimeTicket parent_created_at = 1;
    JSONElementSimple value = 2;
    TimeTicket executed_at = 3;
  }
  message TreeEdit {
    TimeTicket parent_created_at = 1;
    TreePos from = 2;
    TreePos to = 3;
    map<string, TimeTicket> created_at_map_by_actor = 4; // deprecated
    repeated TreeNodes contents = 5;
    int32 split_level = 7;
    TimeTicket executed_at = 6;
  }
  message TreeStyle {
    TimeTicket parent_created_at = 1;
    TreePos from = 2;
    TreePos to = 3;
    map<string, string> attributes = 4;
    TimeTicket executed_at = 5;
    repeated string attributes_to_remove = 6;
    map<string, TimeTicket> created_at_map_by_actor = 7; // deprecated
  }
  message ArraySet {
    TimeTicket parent_created_at = 1;
    TimeTicket created_at = 2;
    JSONElementSimple value = 3;
    TimeTicket executed_at = 4;
  }

  oneof body {
    Set set = 1;
    Add add = 2;
    Move move = 3;
    Remove remove = 4;
    Edit edit = 5;
    Select select = 6;
    Style style = 7;
    Increase increase = 8;
    TreeEdit tree_edit = 9;
    TreeStyle tree_style = 10;
    ArraySet array_set = 11;
  }
}

message JSONElementSimple {
  TimeTicket created_at = 1;
  TimeTicket moved_at = 2;
  TimeTicket removed_at = 3;
  ValueType type = 4;
  bytes value = 5;
}

/////////////////////////////////////////
// Messages for JSON                   //
/////////////////////////////////////////

message JSONElement {
  message JSONObject {
    repeated RHTNode nodes = 1;
    TimeTicket created_at = 2;
    TimeTicket moved_at = 3;
    TimeTicket removed_at = 4;
  }
  message JSONArray {
    repeated RGANode nodes = 1;
    TimeTicket created_at = 2;
    TimeTicket moved_at = 3;
    TimeTicket removed_at = 4;
  }
  message Primitive {
    ValueType type = 1;
    bytes value = 2;
    TimeTicket created_at = 3;
    TimeTicket moved_at = 4;
    TimeTicket removed_at = 5;
  }
  message Text {
    repeated TextNode nodes = 1;
    TimeTicket created_at = 2;
    TimeTicket moved_at = 3;
    TimeTicket removed_at = 4;
  }
  message Counter {
    ValueType type = 1;
    bytes value = 2;
    TimeTicket created_at = 3;
    TimeTicket moved_at = 4;
    TimeTicket removed_at = 5;
  }
  message Tree {
    repeated TreeNode nodes = 1;
    TimeTicket created_at = 2;
    TimeTicket moved_at = 3;
    TimeTicket removed_at = 4;
  }

  oneof body {
    JSONObject json_object = 1;
    JSONArray json_array = 2;
    Primitive primitive = 3;
    Text text = 5;
    Counter counter = 6;
    Tree tree = 7;
  }
}

message RHTNode {
  string key = 1;
  JSONElement element = 2;
}

message RGANode {
  RGANode next = 1;
  JSONElement element = 2;
}

message NodeAttr {
  string value = 1;
  TimeTicket updated_at = 2;
  bool is_removed = 3;
}

message TextNode {
  TextNodeID id = 1;
  string value = 2;
  TimeTicket removed_at = 3;
  TextNodeID ins_prev_id = 4;
  map<string, NodeAttr> attributes = 5;
}

message TextNodeID {
  TimeTicket created_at = 1;
  int32 offset = 2;
}

message TreeNode {
  TreeNodeID id = 1;
  string type = 2;
  string value = 3;
  TimeTicket removed_at = 4;
  TreeNodeID ins_prev_id = 5;
  TreeNodeID ins_next_id = 6;
  int32 depth = 7;
  map<string, NodeAttr> attributes = 8;
}

message TreeNodes {
  repeated TreeNode content = 1;
}

message TreeNodeID {
  TimeTicket created_at = 1;
  int32 offset = 2;
}

message TreePos {
  TreeNodeID parent_id = 1;
  TreeNodeID left_sibling_id = 2;
}

/////////////////////////////////////////
// Messages for Common                 //
/////////////////////////////////////////

message User {
  string id = 1;
  string auth_provider = 2;
  string username = 3;
  google.protobuf.Timestamp created_at = 4;
}

message Project {
  string id = 1;
  string name = 2;
  string public_key = 3;
  string secret_key = 4;
  string auth_webhook_url = 5;
  repeated string auth_webhook_methods = 6;
  string event_webhook_url = 7;
  repeated string event_webhook_events = 8;
  string client_deactivate_threshold = 9;
  int32 max_subscribers_per_document = 10;
  int32 max_attachments_per_document = 11;
  repeated string allowed_origins = 14;
  google.protobuf.Timestamp created_at = 12;
  google.protobuf.Timestamp updated_at = 13;
}

message MetricPoint {
  int64 timestamp = 1;
  int32 value = 2;
}

message UpdatableProjectFields {
  message AuthWebhookMethods {
    repeated string methods = 1;
  }

  message EventWebhookEvents {
    repeated string events = 1;
  }

  message AllowedOrigins {
    repeated string origins = 1;
  }

  google.protobuf.StringValue name = 1;
  google.protobuf.StringValue auth_webhook_url = 2;
  AuthWebhookMethods auth_webhook_methods = 3;
  google.protobuf.StringValue event_webhook_url = 4;
  EventWebhookEvents event_webhook_events = 5;
  google.protobuf.StringValue client_deactivate_threshold = 6;
  google.protobuf.Int32Value max_subscribers_per_document = 7;
  google.protobuf.Int32Value max_attachments_per_document = 8;
  AllowedOrigins allowed_origins = 9;
}

message DocumentSummary {
  string id = 1;
  string key = 2;
  string snapshot = 3;
  int32 attached_clients = 7;
  DocSize document_size = 8;
  google.protobuf.Timestamp created_at = 4;
  google.protobuf.Timestamp accessed_at = 5;
  google.protobuf.Timestamp updated_at = 6;
}

message PresenceChange {
  enum ChangeType {
    CHANGE_TYPE_UNSPECIFIED = 0;
    CHANGE_TYPE_PUT = 1;
    CHANGE_TYPE_DELETE = 2;
    CHANGE_TYPE_CLEAR = 3;
  }
  ChangeType type = 1;
  Presence presence = 2;
}

message Presence {
  map<string, string> data = 1;
}

message Checkpoint {
  int64 server_seq = 1; 
  uint32 client_seq = 2;
}

message TextNodePos {
  TimeTicket created_at = 1;
  int32 offset = 2;
  int32 relative_offset = 3;
}

message TimeTicket {
  int64 lamport = 1;
  uint32 delimiter = 2;
  bytes actor_id = 3;
}

enum ValueType {
  VALUE_TYPE_NULL = 0;
  VALUE_TYPE_BOOLEAN = 1;
  VALUE_TYPE_INTEGER = 2;
  VALUE_TYPE_LONG = 3;
  VALUE_TYPE_DOUBLE = 4;
  VALUE_TYPE_STRING = 5;
  VALUE_TYPE_BYTES = 6;
  VALUE_TYPE_DATE = 7;
  VALUE_TYPE_JSON_OBJECT = 8;
  VALUE_TYPE_JSON_ARRAY = 9;
  VALUE_TYPE_TEXT = 10;
  VALUE_TYPE_INTEGER_CNT = 11;
  VALUE_TYPE_LONG_CNT = 12;
  VALUE_TYPE_TREE = 13;
}

enum DocEventType {
  DOC_EVENT_TYPE_DOCUMENT_CHANGED = 0;
  DOC_EVENT_TYPE_DOCUMENT_WATCHED = 1;
  DOC_EVENT_TYPE_DOCUMENT_UNWATCHED = 2;
  DOC_EVENT_TYPE_DOCUMENT_BROADCAST = 3;
}

message DocEventBody {
  string topic = 1;
  bytes payload = 2;
}

message DocEvent {
  DocEventType type = 1;
  string publisher = 2;
  DocEventBody body = 3;
}

<<<<<<< HEAD
message Schema {
  string id = 1;
  string name = 2;
  int32 version = 3;
  string body = 4;
  repeated Rule rules = 5;
  google.protobuf.Timestamp created_at = 6;
}

message Rule {
  string path = 1;
  string type = 2;
=======
message DataSize {
  int32 data = 1;
  int32 meta = 2;
}

message DocSize {
  DataSize live = 1;
  DataSize gc = 2;
>>>>>>> a6d34712
}<|MERGE_RESOLUTION|>--- conflicted
+++ resolved
@@ -416,20 +416,6 @@
   DocEventBody body = 3;
 }
 
-<<<<<<< HEAD
-message Schema {
-  string id = 1;
-  string name = 2;
-  int32 version = 3;
-  string body = 4;
-  repeated Rule rules = 5;
-  google.protobuf.Timestamp created_at = 6;
-}
-
-message Rule {
-  string path = 1;
-  string type = 2;
-=======
 message DataSize {
   int32 data = 1;
   int32 meta = 2;
@@ -438,5 +424,18 @@
 message DocSize {
   DataSize live = 1;
   DataSize gc = 2;
->>>>>>> a6d34712
+}
+
+message Schema {
+string id = 1;
+string name = 2;
+int32 version = 3;
+string body = 4;
+repeated Rule rules = 5;
+google.protobuf.Timestamp created_at = 6;
+}
+
+message Rule {
+string path = 1;
+string type = 2;
 }