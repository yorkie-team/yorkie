--- conflicted
+++ resolved
@@ -213,7 +213,6 @@
 		assert.ErrorAs(t, fields.Validate(), &formErr)
 	})
 
-<<<<<<< HEAD
 	t.Run("validation with reserved name", func(t *testing.T) {
 		reservedName := "default"
 		newClientDeactivateThreshold := "12h"
@@ -235,7 +234,8 @@
 			ClientDeactivateThreshold: &newClientDeactivateThreshold,
 		}
 		assert.ErrorAs(t, fields.Validate(validName), &formErr)
-=======
+	})
+  
 	t.Run("remove on detach test", func(t *testing.T) {
 		validRemoveOnDetach := true
 		fields := &types.UpdatableProjectFields{
@@ -248,6 +248,5 @@
 			RemoveOnDetach: &invalidRemoveOnDetach,
 		}
 		assert.NoError(t, fields.Validate())
->>>>>>> b522c6b1
-	})
+  })
 }