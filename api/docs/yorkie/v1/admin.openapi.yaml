openapi: 3.1.0
info:
  description: Yorkie is an open source document store for building collaborative
    editing applications.
  title: Yorkie
  version: v0.6.11
servers:
- description: Production server
  url: https://api.yorkie.dev
- description: Local server
  url: http://localhost:8080
paths:
  /yorkie.v1.AdminService/ChangePassword:
    post:
      description: ""
      requestBody:
        $ref: '#/components/requestBodies/yorkie.v1.AdminService.ChangePassword.yorkie.v1.ChangePasswordRequest'
      responses:
        "200":
          $ref: '#/components/responses/yorkie.v1.AdminService.ChangePassword.yorkie.v1.ChangePasswordResponse'
        default:
          $ref: '#/components/responses/connect.error'
      tags:
<<<<<<< HEAD
      - yorkie.v1.AdminService
=======
        - yorkie.v1.AdminService
  /yorkie.v1.AdminService/CreateDocument:
    post:
      description: ""
      requestBody:
        $ref: "#/components/requestBodies/yorkie.v1.AdminService.CreateDocument.yorkie.v1.CreateDocumentRequest"
      responses:
        "200":
          $ref: "#/components/responses/yorkie.v1.AdminService.CreateDocument.yorkie.v1.CreateDocumentResponse"
        default:
          $ref: "#/components/responses/connect.error"
      tags:
        - yorkie.v1.AdminService
>>>>>>> a6d34712
  /yorkie.v1.AdminService/CreateProject:
    post:
      description: ""
      requestBody:
        $ref: '#/components/requestBodies/yorkie.v1.AdminService.CreateProject.yorkie.v1.CreateProjectRequest'
      responses:
        "200":
          $ref: '#/components/responses/yorkie.v1.AdminService.CreateProject.yorkie.v1.CreateProjectResponse'
        default:
          $ref: '#/components/responses/connect.error'
      tags:
      - yorkie.v1.AdminService
  /yorkie.v1.AdminService/CreateSchema:
    post:
      description: ""
      requestBody:
        $ref: '#/components/requestBodies/yorkie.v1.AdminService.CreateSchema.yorkie.v1.CreateSchemaRequest'
      responses:
        "200":
          $ref: '#/components/responses/yorkie.v1.AdminService.CreateSchema.yorkie.v1.CreateSchemaResponse'
        default:
          $ref: '#/components/responses/connect.error'
      tags:
      - yorkie.v1.AdminService
  /yorkie.v1.AdminService/DeleteAccount:
    post:
      description: ""
      requestBody:
        $ref: '#/components/requestBodies/yorkie.v1.AdminService.DeleteAccount.yorkie.v1.DeleteAccountRequest'
      responses:
        "200":
          $ref: '#/components/responses/yorkie.v1.AdminService.DeleteAccount.yorkie.v1.DeleteAccountResponse'
        default:
          $ref: '#/components/responses/connect.error'
      tags:
      - yorkie.v1.AdminService
  /yorkie.v1.AdminService/GetDocument:
    post:
      description: ""
      requestBody:
        $ref: '#/components/requestBodies/yorkie.v1.AdminService.GetDocument.yorkie.v1.GetDocumentRequest'
      responses:
        "200":
          $ref: '#/components/responses/yorkie.v1.AdminService.GetDocument.yorkie.v1.GetDocumentResponse'
        default:
          $ref: '#/components/responses/connect.error'
      tags:
      - yorkie.v1.AdminService
  /yorkie.v1.AdminService/GetDocuments:
    post:
      description: ""
      requestBody:
        $ref: '#/components/requestBodies/yorkie.v1.AdminService.GetDocuments.yorkie.v1.GetDocumentsRequest'
      responses:
        "200":
          $ref: '#/components/responses/yorkie.v1.AdminService.GetDocuments.yorkie.v1.GetDocumentsResponse'
        default:
          $ref: '#/components/responses/connect.error'
      tags:
      - yorkie.v1.AdminService
  /yorkie.v1.AdminService/GetProject:
    post:
      description: ""
      requestBody:
        $ref: '#/components/requestBodies/yorkie.v1.AdminService.GetProject.yorkie.v1.GetProjectRequest'
      responses:
        "200":
          $ref: '#/components/responses/yorkie.v1.AdminService.GetProject.yorkie.v1.GetProjectResponse'
        default:
          $ref: '#/components/responses/connect.error'
      tags:
      - yorkie.v1.AdminService
  /yorkie.v1.AdminService/GetProjectStats:
    post:
      description: ""
      requestBody:
        $ref: '#/components/requestBodies/yorkie.v1.AdminService.GetProjectStats.yorkie.v1.GetProjectStatsRequest'
      responses:
        "200":
          $ref: '#/components/responses/yorkie.v1.AdminService.GetProjectStats.yorkie.v1.GetProjectStatsResponse'
        default:
          $ref: '#/components/responses/connect.error'
      tags:
      - yorkie.v1.AdminService
  /yorkie.v1.AdminService/GetSchema:
    post:
      description: ""
      requestBody:
        $ref: '#/components/requestBodies/yorkie.v1.AdminService.GetSchema.yorkie.v1.GetSchemaRequest'
      responses:
        "200":
          $ref: '#/components/responses/yorkie.v1.AdminService.GetSchema.yorkie.v1.GetSchemaResponse'
        default:
          $ref: '#/components/responses/connect.error'
      tags:
      - yorkie.v1.AdminService
  /yorkie.v1.AdminService/GetServerVersion:
    post:
      description: ""
      requestBody:
        $ref: '#/components/requestBodies/yorkie.v1.AdminService.GetServerVersion.yorkie.v1.GetServerVersionRequest'
      responses:
        "200":
          $ref: '#/components/responses/yorkie.v1.AdminService.GetServerVersion.yorkie.v1.GetServerVersionResponse'
        default:
          $ref: '#/components/responses/connect.error'
      tags:
      - yorkie.v1.AdminService
  /yorkie.v1.AdminService/GetSnapshotMeta:
    post:
      description: ""
      requestBody:
        $ref: '#/components/requestBodies/yorkie.v1.AdminService.GetSnapshotMeta.yorkie.v1.GetSnapshotMetaRequest'
      responses:
        "200":
          $ref: '#/components/responses/yorkie.v1.AdminService.GetSnapshotMeta.yorkie.v1.GetSnapshotMetaResponse'
        default:
          $ref: '#/components/responses/connect.error'
      tags:
      - yorkie.v1.AdminService
  /yorkie.v1.AdminService/ListChanges:
    post:
      description: ""
      requestBody:
        $ref: '#/components/requestBodies/yorkie.v1.AdminService.ListChanges.yorkie.v1.ListChangesRequest'
      responses:
        "200":
          $ref: '#/components/responses/yorkie.v1.AdminService.ListChanges.yorkie.v1.ListChangesResponse'
        default:
          $ref: '#/components/responses/connect.error'
      tags:
      - yorkie.v1.AdminService
  /yorkie.v1.AdminService/ListDocuments:
    post:
      description: ""
      requestBody:
        $ref: '#/components/requestBodies/yorkie.v1.AdminService.ListDocuments.yorkie.v1.ListDocumentsRequest'
      responses:
        "200":
          $ref: '#/components/responses/yorkie.v1.AdminService.ListDocuments.yorkie.v1.ListDocumentsResponse'
        default:
          $ref: '#/components/responses/connect.error'
      tags:
      - yorkie.v1.AdminService
  /yorkie.v1.AdminService/ListProjects:
    post:
      description: ""
      requestBody:
        $ref: '#/components/requestBodies/yorkie.v1.AdminService.ListProjects.yorkie.v1.ListProjectsRequest'
      responses:
        "200":
          $ref: '#/components/responses/yorkie.v1.AdminService.ListProjects.yorkie.v1.ListProjectsResponse'
        default:
          $ref: '#/components/responses/connect.error'
      tags:
      - yorkie.v1.AdminService
  /yorkie.v1.AdminService/ListSchemas:
    post:
      description: ""
      requestBody:
        $ref: '#/components/requestBodies/yorkie.v1.AdminService.ListSchemas.yorkie.v1.ListSchemasRequest'
      responses:
        "200":
          $ref: '#/components/responses/yorkie.v1.AdminService.ListSchemas.yorkie.v1.ListSchemasResponse'
        default:
          $ref: '#/components/responses/connect.error'
      tags:
      - yorkie.v1.AdminService
  /yorkie.v1.AdminService/LogIn:
    post:
      description: ""
      requestBody:
        $ref: '#/components/requestBodies/yorkie.v1.AdminService.LogIn.yorkie.v1.LogInRequest'
      responses:
        "200":
          $ref: '#/components/responses/yorkie.v1.AdminService.LogIn.yorkie.v1.LogInResponse'
        default:
          $ref: '#/components/responses/connect.error'
      tags:
      - yorkie.v1.AdminService
  /yorkie.v1.AdminService/RemoveDocumentByAdmin:
    post:
      description: ""
      requestBody:
        $ref: '#/components/requestBodies/yorkie.v1.AdminService.RemoveDocumentByAdmin.yorkie.v1.RemoveDocumentByAdminRequest'
      responses:
        "200":
          $ref: '#/components/responses/yorkie.v1.AdminService.RemoveDocumentByAdmin.yorkie.v1.RemoveDocumentByAdminResponse'
        default:
          $ref: '#/components/responses/connect.error'
      tags:
      - yorkie.v1.AdminService
  /yorkie.v1.AdminService/RemoveSchema:
    post:
      description: ""
      requestBody:
        $ref: '#/components/requestBodies/yorkie.v1.AdminService.RemoveSchema.yorkie.v1.RemoveSchemaRequest'
      responses:
        "200":
          $ref: '#/components/responses/yorkie.v1.AdminService.RemoveSchema.yorkie.v1.RemoveSchemaResponse'
        default:
          $ref: '#/components/responses/connect.error'
      tags:
      - yorkie.v1.AdminService
  /yorkie.v1.AdminService/SearchDocuments:
    post:
      description: ""
      requestBody:
        $ref: '#/components/requestBodies/yorkie.v1.AdminService.SearchDocuments.yorkie.v1.SearchDocumentsRequest'
      responses:
        "200":
          $ref: '#/components/responses/yorkie.v1.AdminService.SearchDocuments.yorkie.v1.SearchDocumentsResponse'
        default:
          $ref: '#/components/responses/connect.error'
      tags:
      - yorkie.v1.AdminService
  /yorkie.v1.AdminService/SignUp:
    post:
      description: ""
      requestBody:
        $ref: '#/components/requestBodies/yorkie.v1.AdminService.SignUp.yorkie.v1.SignUpRequest'
      responses:
        "200":
          $ref: '#/components/responses/yorkie.v1.AdminService.SignUp.yorkie.v1.SignUpResponse'
        default:
          $ref: '#/components/responses/connect.error'
      tags:
<<<<<<< HEAD
      - yorkie.v1.AdminService
=======
        - yorkie.v1.AdminService
  /yorkie.v1.AdminService/UpdateDocument:
    post:
      description: ""
      requestBody:
        $ref: "#/components/requestBodies/yorkie.v1.AdminService.UpdateDocument.yorkie.v1.UpdateDocumentRequest"
      responses:
        "200":
          $ref: "#/components/responses/yorkie.v1.AdminService.UpdateDocument.yorkie.v1.UpdateDocumentResponse"
        default:
          $ref: "#/components/responses/connect.error"
      tags:
        - yorkie.v1.AdminService
>>>>>>> a6d34712
  /yorkie.v1.AdminService/UpdateProject:
    post:
      description: ""
      requestBody:
        $ref: '#/components/requestBodies/yorkie.v1.AdminService.UpdateProject.yorkie.v1.UpdateProjectRequest'
      responses:
        "200":
          $ref: '#/components/responses/yorkie.v1.AdminService.UpdateProject.yorkie.v1.UpdateProjectResponse'
        default:
          $ref: '#/components/responses/connect.error'
      tags:
      - yorkie.v1.AdminService
components:
  requestBodies:
    yorkie.v1.AdminService.ChangePassword.yorkie.v1.ChangePasswordRequest:
      content:
        application/json:
          schema:
            $ref: '#/components/schemas/yorkie.v1.ChangePasswordRequest'
        application/proto:
          schema:
            $ref: '#/components/schemas/yorkie.v1.ChangePasswordRequest'
      required: true
    yorkie.v1.AdminService.CreateDocument.yorkie.v1.CreateDocumentRequest:
      content:
        application/json:
          schema:
            $ref: "#/components/schemas/yorkie.v1.CreateDocumentRequest"
        application/proto:
          schema:
            $ref: "#/components/schemas/yorkie.v1.CreateDocumentRequest"
      required: true
    yorkie.v1.AdminService.CreateProject.yorkie.v1.CreateProjectRequest:
      content:
        application/json:
          schema:
            $ref: '#/components/schemas/yorkie.v1.CreateProjectRequest'
        application/proto:
          schema:
            $ref: '#/components/schemas/yorkie.v1.CreateProjectRequest'
      required: true
    yorkie.v1.AdminService.CreateSchema.yorkie.v1.CreateSchemaRequest:
      content:
        application/json:
          schema:
            $ref: '#/components/schemas/yorkie.v1.CreateSchemaRequest'
        application/proto:
          schema:
            $ref: '#/components/schemas/yorkie.v1.CreateSchemaRequest'
      required: true
    yorkie.v1.AdminService.DeleteAccount.yorkie.v1.DeleteAccountRequest:
      content:
        application/json:
          schema:
            $ref: '#/components/schemas/yorkie.v1.DeleteAccountRequest'
        application/proto:
          schema:
            $ref: '#/components/schemas/yorkie.v1.DeleteAccountRequest'
      required: true
    yorkie.v1.AdminService.GetDocument.yorkie.v1.GetDocumentRequest:
      content:
        application/json:
          schema:
            $ref: '#/components/schemas/yorkie.v1.GetDocumentRequest'
        application/proto:
          schema:
            $ref: '#/components/schemas/yorkie.v1.GetDocumentRequest'
      required: true
    yorkie.v1.AdminService.GetDocuments.yorkie.v1.GetDocumentsRequest:
      content:
        application/json:
          schema:
            $ref: '#/components/schemas/yorkie.v1.GetDocumentsRequest'
        application/proto:
          schema:
            $ref: '#/components/schemas/yorkie.v1.GetDocumentsRequest'
      required: true
    yorkie.v1.AdminService.GetProject.yorkie.v1.GetProjectRequest:
      content:
        application/json:
          schema:
            $ref: '#/components/schemas/yorkie.v1.GetProjectRequest'
        application/proto:
          schema:
            $ref: '#/components/schemas/yorkie.v1.GetProjectRequest'
      required: true
    yorkie.v1.AdminService.GetProjectStats.yorkie.v1.GetProjectStatsRequest:
      content:
        application/json:
          schema:
            $ref: '#/components/schemas/yorkie.v1.GetProjectStatsRequest'
        application/proto:
          schema:
            $ref: '#/components/schemas/yorkie.v1.GetProjectStatsRequest'
      required: true
    yorkie.v1.AdminService.GetSchema.yorkie.v1.GetSchemaRequest:
      content:
        application/json:
          schema:
            $ref: '#/components/schemas/yorkie.v1.GetSchemaRequest'
        application/proto:
          schema:
            $ref: '#/components/schemas/yorkie.v1.GetSchemaRequest'
      required: true
    yorkie.v1.AdminService.GetServerVersion.yorkie.v1.GetServerVersionRequest:
      content:
        application/json:
          schema:
            $ref: '#/components/schemas/yorkie.v1.GetServerVersionRequest'
        application/proto:
          schema:
            $ref: '#/components/schemas/yorkie.v1.GetServerVersionRequest'
      required: true
    yorkie.v1.AdminService.GetSnapshotMeta.yorkie.v1.GetSnapshotMetaRequest:
      content:
        application/json:
          schema:
            $ref: '#/components/schemas/yorkie.v1.GetSnapshotMetaRequest'
        application/proto:
          schema:
            $ref: '#/components/schemas/yorkie.v1.GetSnapshotMetaRequest'
      required: true
    yorkie.v1.AdminService.ListChanges.yorkie.v1.ListChangesRequest:
      content:
        application/json:
          schema:
            $ref: '#/components/schemas/yorkie.v1.ListChangesRequest'
        application/proto:
          schema:
            $ref: '#/components/schemas/yorkie.v1.ListChangesRequest'
      required: true
    yorkie.v1.AdminService.ListDocuments.yorkie.v1.ListDocumentsRequest:
      content:
        application/json:
          schema:
            $ref: '#/components/schemas/yorkie.v1.ListDocumentsRequest'
        application/proto:
          schema:
            $ref: '#/components/schemas/yorkie.v1.ListDocumentsRequest'
      required: true
    yorkie.v1.AdminService.ListProjects.yorkie.v1.ListProjectsRequest:
      content:
        application/json:
          schema:
            $ref: '#/components/schemas/yorkie.v1.ListProjectsRequest'
        application/proto:
          schema:
            $ref: '#/components/schemas/yorkie.v1.ListProjectsRequest'
      required: true
    yorkie.v1.AdminService.ListSchemas.yorkie.v1.ListSchemasRequest:
      content:
        application/json:
          schema:
            $ref: '#/components/schemas/yorkie.v1.ListSchemasRequest'
        application/proto:
          schema:
            $ref: '#/components/schemas/yorkie.v1.ListSchemasRequest'
      required: true
    yorkie.v1.AdminService.LogIn.yorkie.v1.LogInRequest:
      content:
        application/json:
          schema:
            $ref: '#/components/schemas/yorkie.v1.LogInRequest'
        application/proto:
          schema:
            $ref: '#/components/schemas/yorkie.v1.LogInRequest'
      required: true
    yorkie.v1.AdminService.RemoveDocumentByAdmin.yorkie.v1.RemoveDocumentByAdminRequest:
      content:
        application/json:
          schema:
            $ref: '#/components/schemas/yorkie.v1.RemoveDocumentByAdminRequest'
        application/proto:
          schema:
            $ref: '#/components/schemas/yorkie.v1.RemoveDocumentByAdminRequest'
      required: true
    yorkie.v1.AdminService.RemoveSchema.yorkie.v1.RemoveSchemaRequest:
      content:
        application/json:
          schema:
            $ref: '#/components/schemas/yorkie.v1.RemoveSchemaRequest'
        application/proto:
          schema:
            $ref: '#/components/schemas/yorkie.v1.RemoveSchemaRequest'
      required: true
    yorkie.v1.AdminService.SearchDocuments.yorkie.v1.SearchDocumentsRequest:
      content:
        application/json:
          schema:
            $ref: '#/components/schemas/yorkie.v1.SearchDocumentsRequest'
        application/proto:
          schema:
            $ref: '#/components/schemas/yorkie.v1.SearchDocumentsRequest'
      required: true
    yorkie.v1.AdminService.SignUp.yorkie.v1.SignUpRequest:
      content:
        application/json:
          schema:
            $ref: '#/components/schemas/yorkie.v1.SignUpRequest'
        application/proto:
          schema:
            $ref: '#/components/schemas/yorkie.v1.SignUpRequest'
      required: true
    yorkie.v1.AdminService.UpdateDocument.yorkie.v1.UpdateDocumentRequest:
      content:
        application/json:
          schema:
            $ref: "#/components/schemas/yorkie.v1.UpdateDocumentRequest"
        application/proto:
          schema:
            $ref: "#/components/schemas/yorkie.v1.UpdateDocumentRequest"
      required: true
    yorkie.v1.AdminService.UpdateProject.yorkie.v1.UpdateProjectRequest:
      content:
        application/json:
          schema:
            $ref: '#/components/schemas/yorkie.v1.UpdateProjectRequest'
        application/proto:
          schema:
            $ref: '#/components/schemas/yorkie.v1.UpdateProjectRequest'
      required: true
  responses:
    connect.error:
      content:
        application/json:
          schema:
            $ref: '#/components/schemas/connect.error'
        application/proto:
          schema:
            $ref: '#/components/schemas/connect.error'
      description: ""
    yorkie.v1.AdminService.ChangePassword.yorkie.v1.ChangePasswordResponse:
      content:
        application/json:
          schema:
            $ref: '#/components/schemas/yorkie.v1.ChangePasswordResponse'
        application/proto:
          schema:
            $ref: '#/components/schemas/yorkie.v1.ChangePasswordResponse'
      description: ""
    yorkie.v1.AdminService.CreateDocument.yorkie.v1.CreateDocumentResponse:
      content:
        application/json:
          schema:
            $ref: "#/components/schemas/yorkie.v1.CreateDocumentResponse"
        application/proto:
          schema:
            $ref: "#/components/schemas/yorkie.v1.CreateDocumentResponse"
      description: ""
    yorkie.v1.AdminService.CreateProject.yorkie.v1.CreateProjectResponse:
      content:
        application/json:
          schema:
            $ref: '#/components/schemas/yorkie.v1.CreateProjectResponse'
        application/proto:
          schema:
            $ref: '#/components/schemas/yorkie.v1.CreateProjectResponse'
      description: ""
    yorkie.v1.AdminService.CreateSchema.yorkie.v1.CreateSchemaResponse:
      content:
        application/json:
          schema:
            $ref: '#/components/schemas/yorkie.v1.CreateSchemaResponse'
        application/proto:
          schema:
            $ref: '#/components/schemas/yorkie.v1.CreateSchemaResponse'
      description: ""
    yorkie.v1.AdminService.DeleteAccount.yorkie.v1.DeleteAccountResponse:
      content:
        application/json:
          schema:
            $ref: '#/components/schemas/yorkie.v1.DeleteAccountResponse'
        application/proto:
          schema:
            $ref: '#/components/schemas/yorkie.v1.DeleteAccountResponse'
      description: ""
    yorkie.v1.AdminService.GetDocument.yorkie.v1.GetDocumentResponse:
      content:
        application/json:
          schema:
            $ref: '#/components/schemas/yorkie.v1.GetDocumentResponse'
        application/proto:
          schema:
            $ref: '#/components/schemas/yorkie.v1.GetDocumentResponse'
      description: ""
    yorkie.v1.AdminService.GetDocuments.yorkie.v1.GetDocumentsResponse:
      content:
        application/json:
          schema:
            $ref: '#/components/schemas/yorkie.v1.GetDocumentsResponse'
        application/proto:
          schema:
            $ref: '#/components/schemas/yorkie.v1.GetDocumentsResponse'
      description: ""
    yorkie.v1.AdminService.GetProject.yorkie.v1.GetProjectResponse:
      content:
        application/json:
          schema:
            $ref: '#/components/schemas/yorkie.v1.GetProjectResponse'
        application/proto:
          schema:
            $ref: '#/components/schemas/yorkie.v1.GetProjectResponse'
      description: ""
    yorkie.v1.AdminService.GetProjectStats.yorkie.v1.GetProjectStatsResponse:
      content:
        application/json:
          schema:
            $ref: '#/components/schemas/yorkie.v1.GetProjectStatsResponse'
        application/proto:
          schema:
            $ref: '#/components/schemas/yorkie.v1.GetProjectStatsResponse'
      description: ""
    yorkie.v1.AdminService.GetSchema.yorkie.v1.GetSchemaResponse:
      content:
        application/json:
          schema:
            $ref: '#/components/schemas/yorkie.v1.GetSchemaResponse'
        application/proto:
          schema:
            $ref: '#/components/schemas/yorkie.v1.GetSchemaResponse'
      description: ""
    yorkie.v1.AdminService.GetServerVersion.yorkie.v1.GetServerVersionResponse:
      content:
        application/json:
          schema:
            $ref: '#/components/schemas/yorkie.v1.GetServerVersionResponse'
        application/proto:
          schema:
            $ref: '#/components/schemas/yorkie.v1.GetServerVersionResponse'
      description: ""
    yorkie.v1.AdminService.GetSnapshotMeta.yorkie.v1.GetSnapshotMetaResponse:
      content:
        application/json:
          schema:
            $ref: '#/components/schemas/yorkie.v1.GetSnapshotMetaResponse'
        application/proto:
          schema:
            $ref: '#/components/schemas/yorkie.v1.GetSnapshotMetaResponse'
      description: ""
    yorkie.v1.AdminService.ListChanges.yorkie.v1.ListChangesResponse:
      content:
        application/json:
          schema:
            $ref: '#/components/schemas/yorkie.v1.ListChangesResponse'
        application/proto:
          schema:
            $ref: '#/components/schemas/yorkie.v1.ListChangesResponse'
      description: ""
    yorkie.v1.AdminService.ListDocuments.yorkie.v1.ListDocumentsResponse:
      content:
        application/json:
          schema:
            $ref: '#/components/schemas/yorkie.v1.ListDocumentsResponse'
        application/proto:
          schema:
            $ref: '#/components/schemas/yorkie.v1.ListDocumentsResponse'
      description: ""
    yorkie.v1.AdminService.ListProjects.yorkie.v1.ListProjectsResponse:
      content:
        application/json:
          schema:
            $ref: '#/components/schemas/yorkie.v1.ListProjectsResponse'
        application/proto:
          schema:
            $ref: '#/components/schemas/yorkie.v1.ListProjectsResponse'
      description: ""
    yorkie.v1.AdminService.ListSchemas.yorkie.v1.ListSchemasResponse:
      content:
        application/json:
          schema:
            $ref: '#/components/schemas/yorkie.v1.ListSchemasResponse'
        application/proto:
          schema:
            $ref: '#/components/schemas/yorkie.v1.ListSchemasResponse'
      description: ""
    yorkie.v1.AdminService.LogIn.yorkie.v1.LogInResponse:
      content:
        application/json:
          schema:
            $ref: '#/components/schemas/yorkie.v1.LogInResponse'
        application/proto:
          schema:
            $ref: '#/components/schemas/yorkie.v1.LogInResponse'
      description: ""
    yorkie.v1.AdminService.RemoveDocumentByAdmin.yorkie.v1.RemoveDocumentByAdminResponse:
      content:
        application/json:
          schema:
            $ref: '#/components/schemas/yorkie.v1.RemoveDocumentByAdminResponse'
        application/proto:
          schema:
            $ref: '#/components/schemas/yorkie.v1.RemoveDocumentByAdminResponse'
      description: ""
    yorkie.v1.AdminService.RemoveSchema.yorkie.v1.RemoveSchemaResponse:
      content:
        application/json:
          schema:
            $ref: '#/components/schemas/yorkie.v1.RemoveSchemaResponse'
        application/proto:
          schema:
            $ref: '#/components/schemas/yorkie.v1.RemoveSchemaResponse'
      description: ""
    yorkie.v1.AdminService.SearchDocuments.yorkie.v1.SearchDocumentsResponse:
      content:
        application/json:
          schema:
            $ref: '#/components/schemas/yorkie.v1.SearchDocumentsResponse'
        application/proto:
          schema:
            $ref: '#/components/schemas/yorkie.v1.SearchDocumentsResponse'
      description: ""
    yorkie.v1.AdminService.SignUp.yorkie.v1.SignUpResponse:
      content:
        application/json:
          schema:
            $ref: '#/components/schemas/yorkie.v1.SignUpResponse'
        application/proto:
          schema:
            $ref: '#/components/schemas/yorkie.v1.SignUpResponse'
      description: ""
    yorkie.v1.AdminService.UpdateDocument.yorkie.v1.UpdateDocumentResponse:
      content:
        application/json:
          schema:
            $ref: "#/components/schemas/yorkie.v1.UpdateDocumentResponse"
        application/proto:
          schema:
            $ref: "#/components/schemas/yorkie.v1.UpdateDocumentResponse"
      description: ""
    yorkie.v1.AdminService.UpdateProject.yorkie.v1.UpdateProjectResponse:
      content:
        application/json:
          schema:
            $ref: '#/components/schemas/yorkie.v1.UpdateProjectResponse'
        application/proto:
          schema:
            $ref: '#/components/schemas/yorkie.v1.UpdateProjectResponse'
      description: ""
  schemas:
    connect.error:
      additionalProperties: false
      description: 'Error type returned by Connect: https://connectrpc.com/docs/go/errors/#http-representation'
      properties:
        code:
          enum:
          - CodeCanceled
          - CodeUnknown
          - CodeInvalidArgument
          - CodeDeadlineExceeded
          - CodeNotFound
          - CodeAlreadyExists
          - CodePermissionDenied
          - CodeResourceExhausted
          - CodeFailedPrecondition
          - CodeAborted
          - CodeOutOfRange
          - CodeInternal
          - CodeUnavailable
          - CodeDataLoss
          - CodeUnauthenticated
          examples:
          - CodeNotFound
          type: string
        message:
          type: string
      title: Connect Error
      type: object
    google.protobuf.Int32Value:
      additionalProperties: false
      description: |-
        Wrapper message for `int32`.

         The JSON representation for `Int32Value` is JSON number.
      properties:
        value:
          additionalProperties: false
          description: The int32 value.
          title: value
          type: integer
      title: Int32Value
      type: object
    google.protobuf.StringValue:
      additionalProperties: false
      description: |-
        Wrapper message for `string`.

         The JSON representation for `StringValue` is JSON string.
      properties:
        value:
          additionalProperties: false
          description: The string value.
          title: value
          type: string
      title: StringValue
      type: object
    google.protobuf.Timestamp:
      additionalProperties: false
      description: |-
        A Timestamp represents a point in time independent of any time zone or local
         calendar, encoded as a count of seconds and fractions of seconds at
         nanosecond resolution. The count is relative to an epoch at UTC midnight on
         January 1, 1970, in the proleptic Gregorian calendar which extends the
         Gregorian calendar backwards to year one.

         All minutes are 60 seconds long. Leap seconds are "smeared" so that no leap
         second table is needed for interpretation, using a [24-hour linear
         smear](https://developers.google.com/time/smear).

         The range is from 0001-01-01T00:00:00Z to 9999-12-31T23:59:59.999999999Z. By
         restricting to that range, we ensure that we can convert to and from [RFC
         3339](https://www.ietf.org/rfc/rfc3339.txt) date strings.

         # Examples

         Example 1: Compute Timestamp from POSIX `time()`.

             Timestamp timestamp;
             timestamp.set_seconds(time(NULL));
             timestamp.set_nanos(0);

         Example 2: Compute Timestamp from POSIX `gettimeofday()`.

             struct timeval tv;
             gettimeofday(&tv, NULL);

             Timestamp timestamp;
             timestamp.set_seconds(tv.tv_sec);
             timestamp.set_nanos(tv.tv_usec * 1000);

         Example 3: Compute Timestamp from Win32 `GetSystemTimeAsFileTime()`.

             FILETIME ft;
             GetSystemTimeAsFileTime(&ft);
             UINT64 ticks = (((UINT64)ft.dwHighDateTime) << 32) | ft.dwLowDateTime;

             // A Windows tick is 100 nanoseconds. Windows epoch 1601-01-01T00:00:00Z
             // is 11644473600 seconds before Unix epoch 1970-01-01T00:00:00Z.
             Timestamp timestamp;
             timestamp.set_seconds((INT64) ((ticks / 10000000) - 11644473600LL));
             timestamp.set_nanos((INT32) ((ticks % 10000000) * 100));

         Example 4: Compute Timestamp from Java `System.currentTimeMillis()`.

             long millis = System.currentTimeMillis();

             Timestamp timestamp = Timestamp.newBuilder().setSeconds(millis / 1000)
                 .setNanos((int) ((millis % 1000) * 1000000)).build();

         Example 5: Compute Timestamp from Java `Instant.now()`.

             Instant now = Instant.now();

             Timestamp timestamp =
                 Timestamp.newBuilder().setSeconds(now.getEpochSecond())
                     .setNanos(now.getNano()).build();

         Example 6: Compute Timestamp from current time in Python.

             timestamp = Timestamp()
             timestamp.GetCurrentTime()

         # JSON Mapping

         In JSON format, the Timestamp type is encoded as a string in the
         [RFC 3339](https://www.ietf.org/rfc/rfc3339.txt) format. That is, the
         format is "{year}-{month}-{day}T{hour}:{min}:{sec}[.{frac_sec}]Z"
         where {year} is always expressed using four digits while {month}, {day},
         {hour}, {min}, and {sec} are zero-padded to two digits each. The fractional
         seconds, which can go up to 9 digits (i.e. up to 1 nanosecond resolution),
         are optional. The "Z" suffix indicates the timezone ("UTC"); the timezone
         is required. A proto3 JSON serializer should always use UTC (as indicated by
         "Z") when printing the Timestamp type and a proto3 JSON parser should be
         able to accept both UTC and other timezones (as indicated by an offset).

         For example, "2017-01-15T01:30:15.01Z" encodes 15.01 seconds past
         01:30 UTC on January 15, 2017.

         In JavaScript, one can convert a Date object to this format using the
         standard
         [toISOString()](https://developer.mozilla.org/en-US/docs/Web/JavaScript/Reference/Global_Objects/Date/toISOString)
         method. In Python, a standard `datetime.datetime` object can be converted
         to this format using
         [`strftime`](https://docs.python.org/2/library/time.html#time.strftime) with
         the time format spec '%Y-%m-%dT%H:%M:%S.%fZ'. Likewise, in Java, one can use
         the Joda Time's [`ISODateTimeFormat.dateTime()`](
         http://joda-time.sourceforge.net/apidocs/org/joda/time/format/ISODateTimeFormat.html#dateTime()
         ) to obtain a formatter capable of generating timestamps in this format.
      format: date-time
      type: string
    yorkie.v1.Change:
      additionalProperties: false
      description: ""
      properties:
        id:
          $ref: '#/components/schemas/yorkie.v1.ChangeID'
          additionalProperties: false
          description: ""
          title: id
          type: object
        message:
          additionalProperties: false
          description: ""
          title: message
          type: string
        operations:
          additionalProperties: false
          description: ""
          items:
            $ref: '#/components/schemas/yorkie.v1.Operation'
            type: object
          title: operations
          type: array
        presenceChange:
          $ref: '#/components/schemas/yorkie.v1.PresenceChange'
          additionalProperties: false
          description: ""
          title: presence_change
          type: object
      title: Change
      type: object
    yorkie.v1.ChangeID:
      additionalProperties: false
      description: ""
      properties:
        actorId:
          additionalProperties: false
          description: ""
          format: byte
          title: actor_id
          type: string
        clientSeq:
          additionalProperties: false
          description: ""
          title: client_seq
          type: integer
        lamport:
          additionalProperties: false
          description: ""
          oneOf:
          - type: string
          - type: number
          title: lamport
        serverSeq:
          additionalProperties: false
          description: ""
          oneOf:
          - type: string
          - type: number
          title: server_seq
        versionVector:
          $ref: '#/components/schemas/yorkie.v1.VersionVector'
          additionalProperties: false
          description: ""
          title: version_vector
          type: object
      title: ChangeID
      type: object
    yorkie.v1.ChangePasswordRequest:
      additionalProperties: false
      description: ""
      properties:
        currentPassword:
          additionalProperties: false
          description: ""
          title: current_password
          type: string
        newPassword:
          additionalProperties: false
          description: ""
          title: new_password
          type: string
        username:
          additionalProperties: false
          description: ""
          title: username
          type: string
      title: ChangePasswordRequest
      type: object
    yorkie.v1.ChangePasswordResponse:
      additionalProperties: false
      description: ""
      title: ChangePasswordResponse
      type: object
    yorkie.v1.CreateDocumentRequest:
      additionalProperties: false
      description: ""
      properties:
        documentKey:
          additionalProperties: false
          description: ""
          title: document_key
          type: string
        initialRoot:
          additionalProperties: false
          description: ""
          title: initial_root
          type: string
        projectName:
          additionalProperties: false
          description: ""
          title: project_name
          type: string
      title: CreateDocumentRequest
      type: object
    yorkie.v1.CreateDocumentResponse:
      additionalProperties: false
      description: ""
      properties:
        document:
          $ref: "#/components/schemas/yorkie.v1.DocumentSummary"
          additionalProperties: false
          description: ""
          title: document
          type: object
      title: CreateDocumentResponse
      type: object
    yorkie.v1.CreateProjectRequest:
      additionalProperties: false
      description: ""
      properties:
        name:
          additionalProperties: false
          description: ""
          title: name
          type: string
      title: CreateProjectRequest
      type: object
    yorkie.v1.CreateProjectResponse:
      additionalProperties: false
      description: ""
      properties:
        project:
          $ref: '#/components/schemas/yorkie.v1.Project'
          additionalProperties: false
          description: ""
          title: project
          type: object
      title: CreateProjectResponse
      type: object
<<<<<<< HEAD
    yorkie.v1.CreateSchemaRequest:
      additionalProperties: false
      description: ""
      properties:
        projectName:
          additionalProperties: false
          description: ""
          title: project_name
          type: string
        rules:
          additionalProperties: false
          description: ""
          items:
            $ref: '#/components/schemas/yorkie.v1.Rule'
            type: object
          title: rules
          type: array
        schemaBody:
          additionalProperties: false
          description: ""
          title: schema_body
          type: string
        schemaName:
          additionalProperties: false
          description: ""
          title: schema_name
          type: string
        schemaVersion:
          additionalProperties: false
          description: ""
          title: schema_version
          type: integer
      title: CreateSchemaRequest
      type: object
    yorkie.v1.CreateSchemaResponse:
      additionalProperties: false
      description: ""
      properties:
        schema:
          $ref: '#/components/schemas/yorkie.v1.Schema'
          additionalProperties: false
          description: ""
          title: schema
          type: object
      title: CreateSchemaResponse
=======
    yorkie.v1.DataSize:
      additionalProperties: false
      description: ""
      properties:
        data:
          additionalProperties: false
          description: ""
          title: data
          type: integer
        meta:
          additionalProperties: false
          description: ""
          title: meta
          type: integer
      title: DataSize
>>>>>>> a6d34712
      type: object
    yorkie.v1.DeleteAccountRequest:
      additionalProperties: false
      description: ""
      properties:
        password:
          additionalProperties: false
          description: ""
          title: password
          type: string
        username:
          additionalProperties: false
          description: ""
          title: username
          type: string
      title: DeleteAccountRequest
      type: object
    yorkie.v1.DeleteAccountResponse:
      additionalProperties: false
      description: ""
      title: DeleteAccountResponse
      type: object
    yorkie.v1.DocSize:
      additionalProperties: false
      description: ""
      properties:
        gc:
          $ref: "#/components/schemas/yorkie.v1.DataSize"
          additionalProperties: false
          description: ""
          title: gc
          type: object
        live:
          $ref: "#/components/schemas/yorkie.v1.DataSize"
          additionalProperties: false
          description: ""
          title: live
          type: object
      title: DocSize
      type: object
    yorkie.v1.DocumentSummary:
      additionalProperties: false
      description: ""
      properties:
        accessedAt:
          $ref: '#/components/schemas/google.protobuf.Timestamp'
          additionalProperties: false
          description: ""
          title: accessed_at
          type: object
        attachedClients:
          additionalProperties: false
          description: ""
          title: attached_clients
          type: integer
        createdAt:
          $ref: '#/components/schemas/google.protobuf.Timestamp'
          additionalProperties: false
          description: ""
          title: created_at
          type: object
        documentSize:
          $ref: "#/components/schemas/yorkie.v1.DocSize"
          additionalProperties: false
          description: ""
          title: document_size
          type: object
        id:
          additionalProperties: false
          description: ""
          title: id
          type: string
        key:
          additionalProperties: false
          description: ""
          title: key
          type: string
        snapshot:
          additionalProperties: false
          description: ""
          title: snapshot
          type: string
        updatedAt:
          $ref: '#/components/schemas/google.protobuf.Timestamp'
          additionalProperties: false
          description: ""
          title: updated_at
          type: object
      title: DocumentSummary
      type: object
    yorkie.v1.GetDocumentRequest:
      additionalProperties: false
      description: ""
      properties:
        documentKey:
          additionalProperties: false
          description: ""
          title: document_key
          type: string
        projectName:
          additionalProperties: false
          description: ""
          title: project_name
          type: string
      title: GetDocumentRequest
      type: object
    yorkie.v1.GetDocumentResponse:
      additionalProperties: false
      description: ""
      properties:
        document:
          $ref: '#/components/schemas/yorkie.v1.DocumentSummary'
          additionalProperties: false
          description: ""
          title: document
          type: object
      title: GetDocumentResponse
      type: object
    yorkie.v1.GetDocumentsRequest:
      additionalProperties: false
      description: ""
      properties:
        documentKeys:
          additionalProperties: false
          description: ""
          items:
            type: string
          title: document_keys
          type: array
        includeSnapshot:
          additionalProperties: false
          description: ""
          title: include_snapshot
          type: boolean
        projectName:
          additionalProperties: false
          description: ""
          title: project_name
          type: string
      title: GetDocumentsRequest
      type: object
    yorkie.v1.GetDocumentsResponse:
      additionalProperties: false
      description: ""
      properties:
        documents:
          additionalProperties: false
          description: ""
          items:
            $ref: '#/components/schemas/yorkie.v1.DocumentSummary'
            type: object
          title: documents
          type: array
      title: GetDocumentsResponse
      type: object
    yorkie.v1.GetProjectRequest:
      additionalProperties: false
      description: ""
      properties:
        name:
          additionalProperties: false
          description: ""
          title: name
          type: string
      title: GetProjectRequest
      type: object
    yorkie.v1.GetProjectResponse:
      additionalProperties: false
      description: ""
      properties:
        project:
          $ref: '#/components/schemas/yorkie.v1.Project'
          additionalProperties: false
          description: ""
          title: project
          type: object
      title: GetProjectResponse
      type: object
    yorkie.v1.GetProjectStatsRequest:
      additionalProperties: false
      description: ""
      properties:
        dateRange:
          $ref: '#/components/schemas/yorkie.v1.GetProjectStatsRequest.DateRange'
          additionalProperties: false
          description: ""
          title: date_range
        projectName:
          additionalProperties: false
          description: ""
          title: project_name
          type: string
      title: GetProjectStatsRequest
      type: object
    yorkie.v1.GetProjectStatsRequest.DateRange:
      description: ""
      enum:
      - - DATE_RANGE_UNSPECIFIED
        - 0
        - DATE_RANGE_LAST_1W
        - 1
        - DATE_RANGE_LAST_4W
        - 2
        - DATE_RANGE_LAST_3M
        - 3
        - DATE_RANGE_LAST_12M
        - 4
      title: DateRange
      type: string
    yorkie.v1.GetProjectStatsResponse:
      additionalProperties: false
      description: ""
      properties:
        activeUsers:
          additionalProperties: false
          description: ""
          items:
            $ref: '#/components/schemas/yorkie.v1.MetricPoint'
            type: object
          title: active_users
          type: array
        activeUsersCount:
          additionalProperties: false
          description: ""
          title: active_users_count
          type: integer
        clientsCount:
          additionalProperties: false
          description: ""
          oneOf:
          - type: string
          - type: number
          title: clients_count
        documentsCount:
          additionalProperties: false
          description: ""
          oneOf:
          - type: string
          - type: number
          title: documents_count
      title: GetProjectStatsResponse
      type: object
    yorkie.v1.GetSchemaRequest:
      additionalProperties: false
      description: ""
      properties:
        projectName:
          additionalProperties: false
          description: ""
          title: project_name
          type: string
        schemaName:
          additionalProperties: false
          description: ""
          title: schema_name
          type: string
        version:
          additionalProperties: false
          description: ""
          title: version
          type: integer
      title: GetSchemaRequest
      type: object
    yorkie.v1.GetSchemaResponse:
      additionalProperties: false
      description: ""
      properties:
        schema:
          $ref: '#/components/schemas/yorkie.v1.Schema'
          additionalProperties: false
          description: ""
          title: schema
          type: object
      title: GetSchemaResponse
      type: object
    yorkie.v1.GetServerVersionRequest:
      additionalProperties: false
      description: ""
      title: GetServerVersionRequest
      type: object
    yorkie.v1.GetServerVersionResponse:
      additionalProperties: false
      description: ""
      properties:
        buildDate:
          additionalProperties: false
          description: ""
          title: build_date
          type: string
        goVersion:
          additionalProperties: false
          description: ""
          title: go_version
          type: string
        yorkieVersion:
          additionalProperties: false
          description: ""
          title: yorkie_version
          type: string
      title: GetServerVersionResponse
      type: object
    yorkie.v1.GetSnapshotMetaRequest:
      additionalProperties: false
      description: ""
      properties:
        documentKey:
          additionalProperties: false
          description: ""
          title: document_key
          type: string
        projectName:
          additionalProperties: false
          description: ""
          title: project_name
          type: string
        serverSeq:
          additionalProperties: false
          description: ""
          oneOf:
          - type: string
          - type: number
          title: server_seq
      title: GetSnapshotMetaRequest
      type: object
    yorkie.v1.GetSnapshotMetaResponse:
      additionalProperties: false
      description: ""
      properties:
        lamport:
          additionalProperties: false
          description: ""
          oneOf:
          - type: string
          - type: number
          title: lamport
        snapshot:
          additionalProperties: false
          description: ""
          format: byte
          title: snapshot
          type: string
        versionVector:
          $ref: '#/components/schemas/yorkie.v1.VersionVector'
          additionalProperties: false
          description: ""
          title: version_vector
          type: object
      title: GetSnapshotMetaResponse
      type: object
    yorkie.v1.JSONElementSimple:
      additionalProperties: false
      description: ""
      properties:
        createdAt:
          $ref: '#/components/schemas/yorkie.v1.TimeTicket'
          additionalProperties: false
          description: ""
          title: created_at
          type: object
        movedAt:
          $ref: '#/components/schemas/yorkie.v1.TimeTicket'
          additionalProperties: false
          description: ""
          title: moved_at
          type: object
        removedAt:
          $ref: '#/components/schemas/yorkie.v1.TimeTicket'
          additionalProperties: false
          description: ""
          title: removed_at
          type: object
        type:
          $ref: '#/components/schemas/yorkie.v1.ValueType'
          additionalProperties: false
          description: ""
          title: type
        value:
          additionalProperties: false
          description: ""
          format: byte
          title: value
          type: string
      title: JSONElementSimple
      type: object
    yorkie.v1.ListChangesRequest:
      additionalProperties: false
      description: ""
      properties:
        documentKey:
          additionalProperties: false
          description: ""
          title: document_key
          type: string
        isForward:
          additionalProperties: false
          description: ""
          title: is_forward
          type: boolean
        pageSize:
          additionalProperties: false
          description: ""
          title: page_size
          type: integer
        previousSeq:
          additionalProperties: false
          description: ""
          oneOf:
          - type: string
          - type: number
          title: previous_seq
        projectName:
          additionalProperties: false
          description: ""
          title: project_name
          type: string
      title: ListChangesRequest
      type: object
    yorkie.v1.ListChangesResponse:
      additionalProperties: false
      description: ""
      properties:
        changes:
          additionalProperties: false
          description: ""
          items:
            $ref: '#/components/schemas/yorkie.v1.Change'
            type: object
          title: changes
          type: array
      title: ListChangesResponse
      type: object
    yorkie.v1.ListDocumentsRequest:
      additionalProperties: false
      description: ""
      properties:
        includeSnapshot:
          additionalProperties: false
          description: ""
          title: include_snapshot
          type: boolean
        isForward:
          additionalProperties: false
          description: ""
          title: is_forward
          type: boolean
        pageSize:
          additionalProperties: false
          description: ""
          title: page_size
          type: integer
        previousId:
          additionalProperties: false
          description: ""
          title: previous_id
          type: string
        projectName:
          additionalProperties: false
          description: ""
          title: project_name
          type: string
      title: ListDocumentsRequest
      type: object
    yorkie.v1.ListDocumentsResponse:
      additionalProperties: false
      description: ""
      properties:
        documents:
          additionalProperties: false
          description: ""
          items:
            $ref: '#/components/schemas/yorkie.v1.DocumentSummary'
            type: object
          title: documents
          type: array
      title: ListDocumentsResponse
      type: object
    yorkie.v1.ListProjectsRequest:
      additionalProperties: false
      description: ""
      title: ListProjectsRequest
      type: object
    yorkie.v1.ListProjectsResponse:
      additionalProperties: false
      description: ""
      properties:
        projects:
          additionalProperties: false
          description: ""
          items:
            $ref: '#/components/schemas/yorkie.v1.Project'
            type: object
          title: projects
          type: array
      title: ListProjectsResponse
      type: object
    yorkie.v1.ListSchemasRequest:
      additionalProperties: false
      description: ""
      properties:
        projectName:
          additionalProperties: false
          description: ""
          title: project_name
          type: string
      title: ListSchemasRequest
      type: object
    yorkie.v1.ListSchemasResponse:
      additionalProperties: false
      description: ""
      properties:
        schemas:
          additionalProperties: false
          description: ""
          items:
            $ref: '#/components/schemas/yorkie.v1.Schema'
            type: object
          title: schemas
          type: array
      title: ListSchemasResponse
      type: object
    yorkie.v1.LogInRequest:
      additionalProperties: false
      description: ""
      properties:
        password:
          additionalProperties: false
          description: ""
          title: password
          type: string
        username:
          additionalProperties: false
          description: ""
          title: username
          type: string
      title: LogInRequest
      type: object
    yorkie.v1.LogInResponse:
      additionalProperties: false
      description: ""
      properties:
        token:
          additionalProperties: false
          description: ""
          title: token
          type: string
      title: LogInResponse
      type: object
    yorkie.v1.MetricPoint:
      additionalProperties: false
      description: ""
      properties:
        timestamp:
          additionalProperties: false
          description: ""
          oneOf:
          - type: string
          - type: number
          title: timestamp
        value:
          additionalProperties: false
          description: ""
          title: value
          type: integer
      title: MetricPoint
      type: object
    yorkie.v1.NodeAttr:
      additionalProperties: false
      description: ""
      properties:
        isRemoved:
          additionalProperties: false
          description: ""
          title: is_removed
          type: boolean
        updatedAt:
          $ref: '#/components/schemas/yorkie.v1.TimeTicket'
          additionalProperties: false
          description: ""
          title: updated_at
          type: object
        value:
          additionalProperties: false
          description: ""
          title: value
          type: string
      title: NodeAttr
      type: object
    yorkie.v1.Operation:
      additionalProperties: false
      description: ""
      properties:
        add:
          $ref: '#/components/schemas/yorkie.v1.Operation.Add'
          additionalProperties: false
          description: ""
          title: add
          type: object
        arraySet:
          $ref: '#/components/schemas/yorkie.v1.Operation.ArraySet'
          additionalProperties: false
          description: ""
          title: array_set
          type: object
        edit:
          $ref: '#/components/schemas/yorkie.v1.Operation.Edit'
          additionalProperties: false
          description: ""
          title: edit
          type: object
        increase:
          $ref: '#/components/schemas/yorkie.v1.Operation.Increase'
          additionalProperties: false
          description: ""
          title: increase
          type: object
        move:
          $ref: '#/components/schemas/yorkie.v1.Operation.Move'
          additionalProperties: false
          description: ""
          title: move
          type: object
        remove:
          $ref: '#/components/schemas/yorkie.v1.Operation.Remove'
          additionalProperties: false
          description: ""
          title: remove
          type: object
        select:
          $ref: '#/components/schemas/yorkie.v1.Operation.Select'
          additionalProperties: false
          description: ""
          title: select
          type: object
        set:
          $ref: '#/components/schemas/yorkie.v1.Operation.Set'
          additionalProperties: false
          description: ""
          title: set
          type: object
        style:
          $ref: '#/components/schemas/yorkie.v1.Operation.Style'
          additionalProperties: false
          description: ""
          title: style
          type: object
        treeEdit:
          $ref: '#/components/schemas/yorkie.v1.Operation.TreeEdit'
          additionalProperties: false
          description: ""
          title: tree_edit
          type: object
        treeStyle:
          $ref: '#/components/schemas/yorkie.v1.Operation.TreeStyle'
          additionalProperties: false
          description: ""
          title: tree_style
          type: object
      title: Operation
      type: object
    yorkie.v1.Operation.Add:
      additionalProperties: false
      description: ""
      properties:
        executedAt:
          $ref: '#/components/schemas/yorkie.v1.TimeTicket'
          additionalProperties: false
          description: ""
          title: executed_at
          type: object
        parentCreatedAt:
          $ref: '#/components/schemas/yorkie.v1.TimeTicket'
          additionalProperties: false
          description: ""
          title: parent_created_at
          type: object
        prevCreatedAt:
          $ref: '#/components/schemas/yorkie.v1.TimeTicket'
          additionalProperties: false
          description: ""
          title: prev_created_at
          type: object
        value:
          $ref: '#/components/schemas/yorkie.v1.JSONElementSimple'
          additionalProperties: false
          description: ""
          title: value
          type: object
      title: Add
      type: object
    yorkie.v1.Operation.ArraySet:
      additionalProperties: false
      description: ""
      properties:
        createdAt:
          $ref: '#/components/schemas/yorkie.v1.TimeTicket'
          additionalProperties: false
          description: ""
          title: created_at
          type: object
        executedAt:
          $ref: '#/components/schemas/yorkie.v1.TimeTicket'
          additionalProperties: false
          description: ""
          title: executed_at
          type: object
        parentCreatedAt:
          $ref: '#/components/schemas/yorkie.v1.TimeTicket'
          additionalProperties: false
          description: ""
          title: parent_created_at
          type: object
        value:
          $ref: '#/components/schemas/yorkie.v1.JSONElementSimple'
          additionalProperties: false
          description: ""
          title: value
          type: object
      title: ArraySet
      type: object
    yorkie.v1.Operation.Edit:
      additionalProperties: false
      description: ""
      properties:
        attributes:
          additionalProperties: false
          description: ""
          title: attributes
          type: object
        content:
          additionalProperties: false
          description: ""
          title: content
          type: string
        createdAtMapByActor:
          additionalProperties: false
          description: deprecated
          title: created_at_map_by_actor
          type: object
        executedAt:
          $ref: '#/components/schemas/yorkie.v1.TimeTicket'
          additionalProperties: false
          description: ""
          title: executed_at
          type: object
        from:
          $ref: '#/components/schemas/yorkie.v1.TextNodePos'
          additionalProperties: false
          description: ""
          title: from
          type: object
        parentCreatedAt:
          $ref: '#/components/schemas/yorkie.v1.TimeTicket'
          additionalProperties: false
          description: ""
          title: parent_created_at
          type: object
        to:
          $ref: '#/components/schemas/yorkie.v1.TextNodePos'
          additionalProperties: false
          description: ""
          title: to
          type: object
      title: Edit
      type: object
    yorkie.v1.Operation.Edit.AttributesEntry:
      additionalProperties: false
      description: ""
      properties:
        key:
          additionalProperties: false
          description: ""
          title: key
          type: string
        value:
          additionalProperties: false
          description: ""
          title: value
          type: string
      title: AttributesEntry
      type: object
    yorkie.v1.Operation.Edit.CreatedAtMapByActorEntry:
      additionalProperties: false
      description: ""
      properties:
        key:
          additionalProperties: false
          description: ""
          title: key
          type: string
        value:
          $ref: '#/components/schemas/yorkie.v1.TimeTicket'
          additionalProperties: false
          description: ""
          title: value
          type: object
      title: CreatedAtMapByActorEntry
      type: object
    yorkie.v1.Operation.Increase:
      additionalProperties: false
      description: ""
      properties:
        executedAt:
          $ref: '#/components/schemas/yorkie.v1.TimeTicket'
          additionalProperties: false
          description: ""
          title: executed_at
          type: object
        parentCreatedAt:
          $ref: '#/components/schemas/yorkie.v1.TimeTicket'
          additionalProperties: false
          description: ""
          title: parent_created_at
          type: object
        value:
          $ref: '#/components/schemas/yorkie.v1.JSONElementSimple'
          additionalProperties: false
          description: ""
          title: value
          type: object
      title: Increase
      type: object
    yorkie.v1.Operation.Move:
      additionalProperties: false
      description: ""
      properties:
        createdAt:
          $ref: '#/components/schemas/yorkie.v1.TimeTicket'
          additionalProperties: false
          description: ""
          title: created_at
          type: object
        executedAt:
          $ref: '#/components/schemas/yorkie.v1.TimeTicket'
          additionalProperties: false
          description: ""
          title: executed_at
          type: object
        parentCreatedAt:
          $ref: '#/components/schemas/yorkie.v1.TimeTicket'
          additionalProperties: false
          description: ""
          title: parent_created_at
          type: object
        prevCreatedAt:
          $ref: '#/components/schemas/yorkie.v1.TimeTicket'
          additionalProperties: false
          description: ""
          title: prev_created_at
          type: object
      title: Move
      type: object
    yorkie.v1.Operation.Remove:
      additionalProperties: false
      description: ""
      properties:
        createdAt:
          $ref: '#/components/schemas/yorkie.v1.TimeTicket'
          additionalProperties: false
          description: ""
          title: created_at
          type: object
        executedAt:
          $ref: '#/components/schemas/yorkie.v1.TimeTicket'
          additionalProperties: false
          description: ""
          title: executed_at
          type: object
        parentCreatedAt:
          $ref: '#/components/schemas/yorkie.v1.TimeTicket'
          additionalProperties: false
          description: ""
          title: parent_created_at
          type: object
      title: Remove
      type: object
    yorkie.v1.Operation.Select:
      additionalProperties: false
      description: |-
        NOTE(hackerwins): Select Operation is not used in the current version.
         In the previous version, it was used to represent selection of Text.
         However, it has been replaced by Presence now. It is retained for backward
         compatibility purposes.
      properties:
        executedAt:
          $ref: '#/components/schemas/yorkie.v1.TimeTicket'
          additionalProperties: false
          description: ""
          title: executed_at
          type: object
        from:
          $ref: '#/components/schemas/yorkie.v1.TextNodePos'
          additionalProperties: false
          description: ""
          title: from
          type: object
        parentCreatedAt:
          $ref: '#/components/schemas/yorkie.v1.TimeTicket'
          additionalProperties: false
          description: ""
          title: parent_created_at
          type: object
        to:
          $ref: '#/components/schemas/yorkie.v1.TextNodePos'
          additionalProperties: false
          description: ""
          title: to
          type: object
      title: Select
      type: object
    yorkie.v1.Operation.Set:
      additionalProperties: false
      description: ""
      properties:
        executedAt:
          $ref: '#/components/schemas/yorkie.v1.TimeTicket'
          additionalProperties: false
          description: ""
          title: executed_at
          type: object
        key:
          additionalProperties: false
          description: ""
          title: key
          type: string
        parentCreatedAt:
          $ref: '#/components/schemas/yorkie.v1.TimeTicket'
          additionalProperties: false
          description: ""
          title: parent_created_at
          type: object
        value:
          $ref: '#/components/schemas/yorkie.v1.JSONElementSimple'
          additionalProperties: false
          description: ""
          title: value
          type: object
      title: Set
      type: object
    yorkie.v1.Operation.Style:
      additionalProperties: false
      description: ""
      properties:
        attributes:
          additionalProperties: false
          description: ""
          title: attributes
          type: object
        createdAtMapByActor:
          additionalProperties: false
          description: deprecated
          title: created_at_map_by_actor
          type: object
        executedAt:
          $ref: '#/components/schemas/yorkie.v1.TimeTicket'
          additionalProperties: false
          description: ""
          title: executed_at
          type: object
        from:
          $ref: '#/components/schemas/yorkie.v1.TextNodePos'
          additionalProperties: false
          description: ""
          title: from
          type: object
        parentCreatedAt:
          $ref: '#/components/schemas/yorkie.v1.TimeTicket'
          additionalProperties: false
          description: ""
          title: parent_created_at
          type: object
        to:
          $ref: '#/components/schemas/yorkie.v1.TextNodePos'
          additionalProperties: false
          description: ""
          title: to
          type: object
      title: Style
      type: object
    yorkie.v1.Operation.Style.AttributesEntry:
      additionalProperties: false
      description: ""
      properties:
        key:
          additionalProperties: false
          description: ""
          title: key
          type: string
        value:
          additionalProperties: false
          description: ""
          title: value
          type: string
      title: AttributesEntry
      type: object
    yorkie.v1.Operation.Style.CreatedAtMapByActorEntry:
      additionalProperties: false
      description: ""
      properties:
        key:
          additionalProperties: false
          description: ""
          title: key
          type: string
        value:
          $ref: '#/components/schemas/yorkie.v1.TimeTicket'
          additionalProperties: false
          description: ""
          title: value
          type: object
      title: CreatedAtMapByActorEntry
      type: object
    yorkie.v1.Operation.TreeEdit:
      additionalProperties: false
      description: ""
      properties:
        contents:
          additionalProperties: false
          description: ""
          items:
            $ref: '#/components/schemas/yorkie.v1.TreeNodes'
            type: object
          title: contents
          type: array
        createdAtMapByActor:
          additionalProperties: false
          description: deprecated
          title: created_at_map_by_actor
          type: object
        executedAt:
          $ref: '#/components/schemas/yorkie.v1.TimeTicket'
          additionalProperties: false
          description: ""
          title: executed_at
          type: object
        from:
          $ref: '#/components/schemas/yorkie.v1.TreePos'
          additionalProperties: false
          description: ""
          title: from
          type: object
        parentCreatedAt:
          $ref: '#/components/schemas/yorkie.v1.TimeTicket'
          additionalProperties: false
          description: ""
          title: parent_created_at
          type: object
        splitLevel:
          additionalProperties: false
          description: ""
          title: split_level
          type: integer
        to:
          $ref: '#/components/schemas/yorkie.v1.TreePos'
          additionalProperties: false
          description: ""
          title: to
          type: object
      title: TreeEdit
      type: object
    yorkie.v1.Operation.TreeEdit.CreatedAtMapByActorEntry:
      additionalProperties: false
      description: ""
      properties:
        key:
          additionalProperties: false
          description: ""
          title: key
          type: string
        value:
          $ref: '#/components/schemas/yorkie.v1.TimeTicket'
          additionalProperties: false
          description: ""
          title: value
          type: object
      title: CreatedAtMapByActorEntry
      type: object
    yorkie.v1.Operation.TreeStyle:
      additionalProperties: false
      description: ""
      properties:
        attributes:
          additionalProperties: false
          description: ""
          title: attributes
          type: object
        attributesToRemove:
          additionalProperties: false
          description: ""
          items:
            type: string
          title: attributes_to_remove
          type: array
        createdAtMapByActor:
          additionalProperties: false
          description: deprecated
          title: created_at_map_by_actor
          type: object
        executedAt:
          $ref: '#/components/schemas/yorkie.v1.TimeTicket'
          additionalProperties: false
          description: ""
          title: executed_at
          type: object
        from:
          $ref: '#/components/schemas/yorkie.v1.TreePos'
          additionalProperties: false
          description: ""
          title: from
          type: object
        parentCreatedAt:
          $ref: '#/components/schemas/yorkie.v1.TimeTicket'
          additionalProperties: false
          description: ""
          title: parent_created_at
          type: object
        to:
          $ref: '#/components/schemas/yorkie.v1.TreePos'
          additionalProperties: false
          description: ""
          title: to
          type: object
      title: TreeStyle
      type: object
    yorkie.v1.Operation.TreeStyle.AttributesEntry:
      additionalProperties: false
      description: ""
      properties:
        key:
          additionalProperties: false
          description: ""
          title: key
          type: string
        value:
          additionalProperties: false
          description: ""
          title: value
          type: string
      title: AttributesEntry
      type: object
    yorkie.v1.Operation.TreeStyle.CreatedAtMapByActorEntry:
      additionalProperties: false
      description: ""
      properties:
        key:
          additionalProperties: false
          description: ""
          title: key
          type: string
        value:
          $ref: '#/components/schemas/yorkie.v1.TimeTicket'
          additionalProperties: false
          description: ""
          title: value
          type: object
      title: CreatedAtMapByActorEntry
      type: object
    yorkie.v1.Presence:
      additionalProperties: false
      description: ""
      properties:
        data:
          additionalProperties: false
          description: ""
          title: data
          type: object
      title: Presence
      type: object
    yorkie.v1.Presence.DataEntry:
      additionalProperties: false
      description: ""
      properties:
        key:
          additionalProperties: false
          description: ""
          title: key
          type: string
        value:
          additionalProperties: false
          description: ""
          title: value
          type: string
      title: DataEntry
      type: object
    yorkie.v1.PresenceChange:
      additionalProperties: false
      description: ""
      properties:
        presence:
          $ref: '#/components/schemas/yorkie.v1.Presence'
          additionalProperties: false
          description: ""
          title: presence
          type: object
        type:
          $ref: '#/components/schemas/yorkie.v1.PresenceChange.ChangeType'
          additionalProperties: false
          description: ""
          title: type
      title: PresenceChange
      type: object
    yorkie.v1.PresenceChange.ChangeType:
      description: ""
      enum:
      - - CHANGE_TYPE_UNSPECIFIED
        - 0
        - CHANGE_TYPE_PUT
        - 1
        - CHANGE_TYPE_DELETE
        - 2
        - CHANGE_TYPE_CLEAR
        - 3
      title: ChangeType
      type: string
    yorkie.v1.Project:
      additionalProperties: false
      description: ""
      properties:
        allowedOrigins:
          additionalProperties: false
          description: ""
          items:
            type: string
          title: allowed_origins
          type: array
        authWebhookMethods:
          additionalProperties: false
          description: ""
          items:
            type: string
          title: auth_webhook_methods
          type: array
        authWebhookUrl:
          additionalProperties: false
          description: ""
          title: auth_webhook_url
          type: string
        clientDeactivateThreshold:
          additionalProperties: false
          description: ""
          title: client_deactivate_threshold
          type: string
        createdAt:
          $ref: '#/components/schemas/google.protobuf.Timestamp'
          additionalProperties: false
          description: ""
          title: created_at
          type: object
        eventWebhookEvents:
          additionalProperties: false
          description: ""
          items:
            type: string
          title: event_webhook_events
          type: array
        eventWebhookUrl:
          additionalProperties: false
          description: ""
          title: event_webhook_url
          type: string
        id:
          additionalProperties: false
          description: ""
          title: id
          type: string
        maxAttachmentsPerDocument:
          additionalProperties: false
          description: ""
          title: max_attachments_per_document
          type: integer
        maxSubscribersPerDocument:
          additionalProperties: false
          description: ""
          title: max_subscribers_per_document
          type: integer
        name:
          additionalProperties: false
          description: ""
          title: name
          type: string
        publicKey:
          additionalProperties: false
          description: ""
          title: public_key
          type: string
        secretKey:
          additionalProperties: false
          description: ""
          title: secret_key
          type: string
        updatedAt:
          $ref: '#/components/schemas/google.protobuf.Timestamp'
          additionalProperties: false
          description: ""
          title: updated_at
          type: object
      title: Project
      type: object
    yorkie.v1.RemoveDocumentByAdminRequest:
      additionalProperties: false
      description: ""
      properties:
        documentKey:
          additionalProperties: false
          description: ""
          title: document_key
          type: string
        force:
          additionalProperties: false
          description: ""
          title: force
          type: boolean
        projectName:
          additionalProperties: false
          description: ""
          title: project_name
          type: string
      title: RemoveDocumentByAdminRequest
      type: object
    yorkie.v1.RemoveDocumentByAdminResponse:
      additionalProperties: false
      description: ""
      title: RemoveDocumentByAdminResponse
      type: object
    yorkie.v1.RemoveSchemaRequest:
      additionalProperties: false
      description: ""
      properties:
        projectName:
          additionalProperties: false
          description: ""
          title: project_name
          type: string
        schemaName:
          additionalProperties: false
          description: ""
          title: schema_name
          type: string
        version:
          additionalProperties: false
          description: ""
          title: version
          type: integer
      title: RemoveSchemaRequest
      type: object
    yorkie.v1.RemoveSchemaResponse:
      additionalProperties: false
      description: ""
      title: RemoveSchemaResponse
      type: object
    yorkie.v1.Rule:
      additionalProperties: false
      description: ""
      properties:
        path:
          additionalProperties: false
          description: ""
          title: path
          type: string
        type:
          additionalProperties: false
          description: ""
          title: type
          type: string
      title: Rule
      type: object
    yorkie.v1.Schema:
      additionalProperties: false
      description: ""
      properties:
        body:
          additionalProperties: false
          description: ""
          title: body
          type: string
        createdAt:
          $ref: '#/components/schemas/google.protobuf.Timestamp'
          additionalProperties: false
          description: ""
          title: created_at
          type: object
        id:
          additionalProperties: false
          description: ""
          title: id
          type: string
        name:
          additionalProperties: false
          description: ""
          title: name
          type: string
        rules:
          additionalProperties: false
          description: ""
          items:
            $ref: '#/components/schemas/yorkie.v1.Rule'
            type: object
          title: rules
          type: array
        version:
          additionalProperties: false
          description: ""
          title: version
          type: integer
      title: Schema
      type: object
    yorkie.v1.SearchDocumentsRequest:
      additionalProperties: false
      description: ""
      properties:
        pageSize:
          additionalProperties: false
          description: ""
          title: page_size
          type: integer
        projectName:
          additionalProperties: false
          description: ""
          title: project_name
          type: string
        query:
          additionalProperties: false
          description: ""
          title: query
          type: string
      title: SearchDocumentsRequest
      type: object
    yorkie.v1.SearchDocumentsResponse:
      additionalProperties: false
      description: ""
      properties:
        documents:
          additionalProperties: false
          description: ""
          items:
            $ref: '#/components/schemas/yorkie.v1.DocumentSummary'
            type: object
          title: documents
          type: array
        totalCount:
          additionalProperties: false
          description: ""
          title: total_count
          type: integer
      title: SearchDocumentsResponse
      type: object
    yorkie.v1.SignUpRequest:
      additionalProperties: false
      description: ""
      properties:
        password:
          additionalProperties: false
          description: ""
          title: password
          type: string
        username:
          additionalProperties: false
          description: ""
          title: username
          type: string
      title: SignUpRequest
      type: object
    yorkie.v1.SignUpResponse:
      additionalProperties: false
      description: ""
      properties:
        user:
          $ref: '#/components/schemas/yorkie.v1.User'
          additionalProperties: false
          description: ""
          title: user
          type: object
      title: SignUpResponse
      type: object
    yorkie.v1.TextNodePos:
      additionalProperties: false
      description: ""
      properties:
        createdAt:
          $ref: '#/components/schemas/yorkie.v1.TimeTicket'
          additionalProperties: false
          description: ""
          title: created_at
          type: object
        offset:
          additionalProperties: false
          description: ""
          title: offset
          type: integer
        relativeOffset:
          additionalProperties: false
          description: ""
          title: relative_offset
          type: integer
      title: TextNodePos
      type: object
    yorkie.v1.TimeTicket:
      additionalProperties: false
      description: ""
      properties:
        actorId:
          additionalProperties: false
          description: ""
          format: byte
          title: actor_id
          type: string
        delimiter:
          additionalProperties: false
          description: ""
          title: delimiter
          type: integer
        lamport:
          additionalProperties: false
          description: ""
          oneOf:
          - type: string
          - type: number
          title: lamport
      title: TimeTicket
      type: object
    yorkie.v1.TreeNode:
      additionalProperties: false
      description: ""
      properties:
        attributes:
          additionalProperties: false
          description: ""
          title: attributes
          type: object
        depth:
          additionalProperties: false
          description: ""
          title: depth
          type: integer
        id:
          $ref: '#/components/schemas/yorkie.v1.TreeNodeID'
          additionalProperties: false
          description: ""
          title: id
          type: object
        insNextId:
          $ref: '#/components/schemas/yorkie.v1.TreeNodeID'
          additionalProperties: false
          description: ""
          title: ins_next_id
          type: object
        insPrevId:
          $ref: '#/components/schemas/yorkie.v1.TreeNodeID'
          additionalProperties: false
          description: ""
          title: ins_prev_id
          type: object
        removedAt:
          $ref: '#/components/schemas/yorkie.v1.TimeTicket'
          additionalProperties: false
          description: ""
          title: removed_at
          type: object
        type:
          additionalProperties: false
          description: ""
          title: type
          type: string
        value:
          additionalProperties: false
          description: ""
          title: value
          type: string
      title: TreeNode
      type: object
    yorkie.v1.TreeNode.AttributesEntry:
      additionalProperties: false
      description: ""
      properties:
        key:
          additionalProperties: false
          description: ""
          title: key
          type: string
        value:
          $ref: '#/components/schemas/yorkie.v1.NodeAttr'
          additionalProperties: false
          description: ""
          title: value
          type: object
      title: AttributesEntry
      type: object
    yorkie.v1.TreeNodeID:
      additionalProperties: false
      description: ""
      properties:
        createdAt:
          $ref: '#/components/schemas/yorkie.v1.TimeTicket'
          additionalProperties: false
          description: ""
          title: created_at
          type: object
        offset:
          additionalProperties: false
          description: ""
          title: offset
          type: integer
      title: TreeNodeID
      type: object
    yorkie.v1.TreeNodes:
      additionalProperties: false
      description: ""
      properties:
        content:
          additionalProperties: false
          description: ""
          items:
            $ref: '#/components/schemas/yorkie.v1.TreeNode'
            type: object
          title: content
          type: array
      title: TreeNodes
      type: object
    yorkie.v1.TreePos:
      additionalProperties: false
      description: ""
      properties:
        leftSiblingId:
          $ref: '#/components/schemas/yorkie.v1.TreeNodeID'
          additionalProperties: false
          description: ""
          title: left_sibling_id
          type: object
        parentId:
          $ref: '#/components/schemas/yorkie.v1.TreeNodeID'
          additionalProperties: false
          description: ""
          title: parent_id
          type: object
      title: TreePos
      type: object
    yorkie.v1.UpdatableProjectFields:
      additionalProperties: false
      description: ""
      properties:
        allowedOrigins:
          $ref: '#/components/schemas/yorkie.v1.UpdatableProjectFields.AllowedOrigins'
          additionalProperties: false
          description: ""
          title: allowed_origins
          type: object
        authWebhookMethods:
          $ref: '#/components/schemas/yorkie.v1.UpdatableProjectFields.AuthWebhookMethods'
          additionalProperties: false
          description: ""
          title: auth_webhook_methods
          type: object
        authWebhookUrl:
          $ref: '#/components/schemas/google.protobuf.StringValue'
          additionalProperties: false
          description: ""
          title: auth_webhook_url
          type: object
        clientDeactivateThreshold:
          $ref: '#/components/schemas/google.protobuf.StringValue'
          additionalProperties: false
          description: ""
          title: client_deactivate_threshold
          type: object
        eventWebhookEvents:
          $ref: '#/components/schemas/yorkie.v1.UpdatableProjectFields.EventWebhookEvents'
          additionalProperties: false
          description: ""
          title: event_webhook_events
          type: object
        eventWebhookUrl:
          $ref: '#/components/schemas/google.protobuf.StringValue'
          additionalProperties: false
          description: ""
          title: event_webhook_url
          type: object
        maxAttachmentsPerDocument:
          $ref: '#/components/schemas/google.protobuf.Int32Value'
          additionalProperties: false
          description: ""
          title: max_attachments_per_document
          type: object
        maxSubscribersPerDocument:
          $ref: '#/components/schemas/google.protobuf.Int32Value'
          additionalProperties: false
          description: ""
          title: max_subscribers_per_document
          type: object
        name:
          $ref: '#/components/schemas/google.protobuf.StringValue'
          additionalProperties: false
          description: ""
          title: name
          type: object
      title: UpdatableProjectFields
      type: object
    yorkie.v1.UpdatableProjectFields.AllowedOrigins:
      additionalProperties: false
      description: ""
      properties:
        origins:
          additionalProperties: false
          description: ""
          items:
            type: string
          title: origins
          type: array
      title: AllowedOrigins
      type: object
    yorkie.v1.UpdatableProjectFields.AuthWebhookMethods:
      additionalProperties: false
      description: ""
      properties:
        methods:
          additionalProperties: false
          description: ""
          items:
            type: string
          title: methods
          type: array
      title: AuthWebhookMethods
      type: object
    yorkie.v1.UpdatableProjectFields.EventWebhookEvents:
      additionalProperties: false
      description: ""
      properties:
        events:
          additionalProperties: false
          description: ""
          items:
            type: string
          title: events
          type: array
      title: EventWebhookEvents
      type: object
    yorkie.v1.UpdateDocumentRequest:
      additionalProperties: false
      description: ""
      properties:
        documentKey:
          additionalProperties: false
          description: ""
          title: document_key
          type: string
        projectName:
          additionalProperties: false
          description: ""
          title: project_name
          type: string
        root:
          additionalProperties: false
          description: ""
          title: root
          type: string
      title: UpdateDocumentRequest
      type: object
    yorkie.v1.UpdateDocumentResponse:
      additionalProperties: false
      description: ""
      properties:
        document:
          $ref: "#/components/schemas/yorkie.v1.DocumentSummary"
          additionalProperties: false
          description: ""
          title: document
          type: object
      title: UpdateDocumentResponse
      type: object
    yorkie.v1.UpdateProjectRequest:
      additionalProperties: false
      description: ""
      properties:
        fields:
          $ref: '#/components/schemas/yorkie.v1.UpdatableProjectFields'
          additionalProperties: false
          description: ""
          title: fields
          type: object
        id:
          additionalProperties: false
          description: ""
          title: id
          type: string
      title: UpdateProjectRequest
      type: object
    yorkie.v1.UpdateProjectResponse:
      additionalProperties: false
      description: ""
      properties:
        project:
          $ref: '#/components/schemas/yorkie.v1.Project'
          additionalProperties: false
          description: ""
          title: project
          type: object
      title: UpdateProjectResponse
      type: object
    yorkie.v1.User:
      additionalProperties: false
      description: ""
      properties:
        authProvider:
          additionalProperties: false
          description: ""
          title: auth_provider
          type: string
        createdAt:
          $ref: '#/components/schemas/google.protobuf.Timestamp'
          additionalProperties: false
          description: ""
          title: created_at
          type: object
        id:
          additionalProperties: false
          description: ""
          title: id
          type: string
        username:
          additionalProperties: false
          description: ""
          title: username
          type: string
      title: User
      type: object
    yorkie.v1.ValueType:
      description: ""
      enum:
      - - VALUE_TYPE_NULL
        - 0
        - VALUE_TYPE_BOOLEAN
        - 1
        - VALUE_TYPE_INTEGER
        - 2
        - VALUE_TYPE_LONG
        - 3
        - VALUE_TYPE_DOUBLE
        - 4
        - VALUE_TYPE_STRING
        - 5
        - VALUE_TYPE_BYTES
        - 6
        - VALUE_TYPE_DATE
        - 7
        - VALUE_TYPE_JSON_OBJECT
        - 8
        - VALUE_TYPE_JSON_ARRAY
        - 9
        - VALUE_TYPE_TEXT
        - 10
        - VALUE_TYPE_INTEGER_CNT
        - 11
        - VALUE_TYPE_LONG_CNT
        - 12
        - VALUE_TYPE_TREE
        - 13
      title: ValueType
      type: string
    yorkie.v1.VersionVector:
      additionalProperties: false
      description: ""
      properties:
        vector:
          additionalProperties: false
          description: ""
          title: vector
          type: object
      title: VersionVector
      type: object
    yorkie.v1.VersionVector.VectorEntry:
      additionalProperties: false
      description: ""
      properties:
        key:
          additionalProperties: false
          description: ""
          title: key
          type: string
        value:
          additionalProperties: false
          description: ""
          oneOf:
          - type: string
          - type: number
          title: value
      title: VectorEntry
      type: object
  securitySchemes:
    ApiKeyAuth:
      in: header
      name: Authorization
      type: apiKey
security:
- ApiKeyAuth: []
tags:
- description: Admin is a service that provides a API for Admin.
  name: yorkie.v1.AdminService<|MERGE_RESOLUTION|>--- conflicted
+++ resolved
@@ -21,23 +21,19 @@
         default:
           $ref: '#/components/responses/connect.error'
       tags:
-<<<<<<< HEAD
       - yorkie.v1.AdminService
-=======
-        - yorkie.v1.AdminService
   /yorkie.v1.AdminService/CreateDocument:
     post:
       description: ""
       requestBody:
-        $ref: "#/components/requestBodies/yorkie.v1.AdminService.CreateDocument.yorkie.v1.CreateDocumentRequest"
+        $ref: '#/components/requestBodies/yorkie.v1.AdminService.CreateDocument.yorkie.v1.CreateDocumentRequest'
       responses:
         "200":
-          $ref: "#/components/responses/yorkie.v1.AdminService.CreateDocument.yorkie.v1.CreateDocumentResponse"
+          $ref: '#/components/responses/yorkie.v1.AdminService.CreateDocument.yorkie.v1.CreateDocumentResponse'
         default:
-          $ref: "#/components/responses/connect.error"
+          $ref: '#/components/responses/connect.error'
       tags:
-        - yorkie.v1.AdminService
->>>>>>> a6d34712
+      - yorkie.v1.AdminService
   /yorkie.v1.AdminService/CreateProject:
     post:
       description: ""
@@ -265,23 +261,19 @@
         default:
           $ref: '#/components/responses/connect.error'
       tags:
-<<<<<<< HEAD
       - yorkie.v1.AdminService
-=======
-        - yorkie.v1.AdminService
   /yorkie.v1.AdminService/UpdateDocument:
     post:
       description: ""
       requestBody:
-        $ref: "#/components/requestBodies/yorkie.v1.AdminService.UpdateDocument.yorkie.v1.UpdateDocumentRequest"
+        $ref: '#/components/requestBodies/yorkie.v1.AdminService.UpdateDocument.yorkie.v1.UpdateDocumentRequest'
       responses:
         "200":
-          $ref: "#/components/responses/yorkie.v1.AdminService.UpdateDocument.yorkie.v1.UpdateDocumentResponse"
+          $ref: '#/components/responses/yorkie.v1.AdminService.UpdateDocument.yorkie.v1.UpdateDocumentResponse'
         default:
-          $ref: "#/components/responses/connect.error"
+          $ref: '#/components/responses/connect.error'
       tags:
-        - yorkie.v1.AdminService
->>>>>>> a6d34712
+      - yorkie.v1.AdminService
   /yorkie.v1.AdminService/UpdateProject:
     post:
       description: ""
@@ -309,10 +301,10 @@
       content:
         application/json:
           schema:
-            $ref: "#/components/schemas/yorkie.v1.CreateDocumentRequest"
-        application/proto:
-          schema:
-            $ref: "#/components/schemas/yorkie.v1.CreateDocumentRequest"
+            $ref: '#/components/schemas/yorkie.v1.CreateDocumentRequest'
+        application/proto:
+          schema:
+            $ref: '#/components/schemas/yorkie.v1.CreateDocumentRequest'
       required: true
     yorkie.v1.AdminService.CreateProject.yorkie.v1.CreateProjectRequest:
       content:
@@ -489,10 +481,10 @@
       content:
         application/json:
           schema:
-            $ref: "#/components/schemas/yorkie.v1.UpdateDocumentRequest"
-        application/proto:
-          schema:
-            $ref: "#/components/schemas/yorkie.v1.UpdateDocumentRequest"
+            $ref: '#/components/schemas/yorkie.v1.UpdateDocumentRequest'
+        application/proto:
+          schema:
+            $ref: '#/components/schemas/yorkie.v1.UpdateDocumentRequest'
       required: true
     yorkie.v1.AdminService.UpdateProject.yorkie.v1.UpdateProjectRequest:
       content:
@@ -526,10 +518,10 @@
       content:
         application/json:
           schema:
-            $ref: "#/components/schemas/yorkie.v1.CreateDocumentResponse"
-        application/proto:
-          schema:
-            $ref: "#/components/schemas/yorkie.v1.CreateDocumentResponse"
+            $ref: '#/components/schemas/yorkie.v1.CreateDocumentResponse'
+        application/proto:
+          schema:
+            $ref: '#/components/schemas/yorkie.v1.CreateDocumentResponse'
       description: ""
     yorkie.v1.AdminService.CreateProject.yorkie.v1.CreateProjectResponse:
       content:
@@ -706,10 +698,10 @@
       content:
         application/json:
           schema:
-            $ref: "#/components/schemas/yorkie.v1.UpdateDocumentResponse"
-        application/proto:
-          schema:
-            $ref: "#/components/schemas/yorkie.v1.UpdateDocumentResponse"
+            $ref: '#/components/schemas/yorkie.v1.UpdateDocumentResponse'
+        application/proto:
+          schema:
+            $ref: '#/components/schemas/yorkie.v1.UpdateDocumentResponse'
       description: ""
     yorkie.v1.AdminService.UpdateProject.yorkie.v1.UpdateProjectResponse:
       content:
@@ -991,7 +983,7 @@
       description: ""
       properties:
         document:
-          $ref: "#/components/schemas/yorkie.v1.DocumentSummary"
+          $ref: '#/components/schemas/yorkie.v1.DocumentSummary'
           additionalProperties: false
           description: ""
           title: document
@@ -1021,7 +1013,6 @@
           type: object
       title: CreateProjectResponse
       type: object
-<<<<<<< HEAD
     yorkie.v1.CreateSchemaRequest:
       additionalProperties: false
       description: ""
@@ -1067,7 +1058,7 @@
           title: schema
           type: object
       title: CreateSchemaResponse
-=======
+      type: object
     yorkie.v1.DataSize:
       additionalProperties: false
       description: ""
@@ -1083,7 +1074,6 @@
           title: meta
           type: integer
       title: DataSize
->>>>>>> a6d34712
       type: object
     yorkie.v1.DeleteAccountRequest:
       additionalProperties: false
@@ -1111,13 +1101,13 @@
       description: ""
       properties:
         gc:
-          $ref: "#/components/schemas/yorkie.v1.DataSize"
+          $ref: '#/components/schemas/yorkie.v1.DataSize'
           additionalProperties: false
           description: ""
           title: gc
           type: object
         live:
-          $ref: "#/components/schemas/yorkie.v1.DataSize"
+          $ref: '#/components/schemas/yorkie.v1.DataSize'
           additionalProperties: false
           description: ""
           title: live
@@ -1146,7 +1136,7 @@
           title: created_at
           type: object
         documentSize:
-          $ref: "#/components/schemas/yorkie.v1.DocSize"
+          $ref: '#/components/schemas/yorkie.v1.DocSize'
           additionalProperties: false
           description: ""
           title: document_size
@@ -2844,7 +2834,7 @@
       description: ""
       properties:
         document:
-          $ref: "#/components/schemas/yorkie.v1.DocumentSummary"
+          $ref: '#/components/schemas/yorkie.v1.DocumentSummary'
           additionalProperties: false
           description: ""
           title: document
