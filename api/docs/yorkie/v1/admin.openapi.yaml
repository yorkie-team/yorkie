openapi: 3.1.0
info:
  description: Yorkie is an open source document store for building collaborative
    editing applications.
  title: Yorkie
  version: v0.6.31
servers:
- description: Production server
  url: https://api.yorkie.dev
- description: Local server
  url: http://localhost:8080
paths:
  /yorkie.v1.AdminService/ChangePassword:
    post:
      description: ""
      requestBody:
        $ref: '#/components/requestBodies/yorkie.v1.AdminService.ChangePassword.yorkie.v1.ChangePasswordRequest'
      responses:
        "200":
          $ref: '#/components/responses/yorkie.v1.AdminService.ChangePassword.yorkie.v1.ChangePasswordResponse'
        default:
          $ref: '#/components/responses/connect.error'
      tags:
      - yorkie.v1.AdminService
  /yorkie.v1.AdminService/CreateDocument:
    post:
      description: ""
      requestBody:
        $ref: '#/components/requestBodies/yorkie.v1.AdminService.CreateDocument.yorkie.v1.CreateDocumentRequest'
      responses:
        "200":
          $ref: '#/components/responses/yorkie.v1.AdminService.CreateDocument.yorkie.v1.CreateDocumentResponse'
        default:
          $ref: '#/components/responses/connect.error'
      tags:
      - yorkie.v1.AdminService
  /yorkie.v1.AdminService/CreateProject:
    post:
      description: ""
      requestBody:
        $ref: '#/components/requestBodies/yorkie.v1.AdminService.CreateProject.yorkie.v1.CreateProjectRequest'
      responses:
        "200":
          $ref: '#/components/responses/yorkie.v1.AdminService.CreateProject.yorkie.v1.CreateProjectResponse'
        default:
          $ref: '#/components/responses/connect.error'
      tags:
      - yorkie.v1.AdminService
  /yorkie.v1.AdminService/CreateSchema:
    post:
      description: ""
      requestBody:
        $ref: '#/components/requestBodies/yorkie.v1.AdminService.CreateSchema.yorkie.v1.CreateSchemaRequest'
      responses:
        "200":
          $ref: '#/components/responses/yorkie.v1.AdminService.CreateSchema.yorkie.v1.CreateSchemaResponse'
        default:
          $ref: '#/components/responses/connect.error'
      tags:
      - yorkie.v1.AdminService
  /yorkie.v1.AdminService/DeleteAccount:
    post:
      description: ""
      requestBody:
        $ref: '#/components/requestBodies/yorkie.v1.AdminService.DeleteAccount.yorkie.v1.DeleteAccountRequest'
      responses:
        "200":
          $ref: '#/components/responses/yorkie.v1.AdminService.DeleteAccount.yorkie.v1.DeleteAccountResponse'
        default:
          $ref: '#/components/responses/connect.error'
      tags:
      - yorkie.v1.AdminService
  /yorkie.v1.AdminService/GetDocument:
    post:
      description: ""
      requestBody:
        $ref: '#/components/requestBodies/yorkie.v1.AdminService.GetDocument.yorkie.v1.GetDocumentRequest'
      responses:
        "200":
          $ref: '#/components/responses/yorkie.v1.AdminService.GetDocument.yorkie.v1.GetDocumentResponse'
        default:
          $ref: '#/components/responses/connect.error'
      tags:
      - yorkie.v1.AdminService
  /yorkie.v1.AdminService/GetDocuments:
    post:
      description: ""
      requestBody:
        $ref: '#/components/requestBodies/yorkie.v1.AdminService.GetDocuments.yorkie.v1.GetDocumentsRequest'
      responses:
        "200":
          $ref: '#/components/responses/yorkie.v1.AdminService.GetDocuments.yorkie.v1.GetDocumentsResponse'
        default:
          $ref: '#/components/responses/connect.error'
      tags:
      - yorkie.v1.AdminService
  /yorkie.v1.AdminService/GetProject:
    post:
      description: ""
      requestBody:
        $ref: '#/components/requestBodies/yorkie.v1.AdminService.GetProject.yorkie.v1.GetProjectRequest'
      responses:
        "200":
          $ref: '#/components/responses/yorkie.v1.AdminService.GetProject.yorkie.v1.GetProjectResponse'
        default:
          $ref: '#/components/responses/connect.error'
      tags:
      - yorkie.v1.AdminService
  /yorkie.v1.AdminService/GetProjectStats:
    post:
      description: ""
      requestBody:
        $ref: '#/components/requestBodies/yorkie.v1.AdminService.GetProjectStats.yorkie.v1.GetProjectStatsRequest'
      responses:
        "200":
          $ref: '#/components/responses/yorkie.v1.AdminService.GetProjectStats.yorkie.v1.GetProjectStatsResponse'
        default:
          $ref: '#/components/responses/connect.error'
      tags:
      - yorkie.v1.AdminService
  /yorkie.v1.AdminService/GetSchema:
    post:
      description: ""
      requestBody:
        $ref: '#/components/requestBodies/yorkie.v1.AdminService.GetSchema.yorkie.v1.GetSchemaRequest'
      responses:
        "200":
          $ref: '#/components/responses/yorkie.v1.AdminService.GetSchema.yorkie.v1.GetSchemaResponse'
        default:
          $ref: '#/components/responses/connect.error'
      tags:
      - yorkie.v1.AdminService
  /yorkie.v1.AdminService/GetSchemas:
    post:
      description: ""
      requestBody:
        $ref: '#/components/requestBodies/yorkie.v1.AdminService.GetSchemas.yorkie.v1.GetSchemasRequest'
      responses:
        "200":
          $ref: '#/components/responses/yorkie.v1.AdminService.GetSchemas.yorkie.v1.GetSchemasResponse'
        default:
          $ref: '#/components/responses/connect.error'
      tags:
      - yorkie.v1.AdminService
  /yorkie.v1.AdminService/GetServerVersion:
    post:
      description: ""
      requestBody:
        $ref: '#/components/requestBodies/yorkie.v1.AdminService.GetServerVersion.yorkie.v1.GetServerVersionRequest'
      responses:
        "200":
          $ref: '#/components/responses/yorkie.v1.AdminService.GetServerVersion.yorkie.v1.GetServerVersionResponse'
        default:
          $ref: '#/components/responses/connect.error'
      tags:
      - yorkie.v1.AdminService
  /yorkie.v1.AdminService/GetSnapshotMeta:
    post:
      description: ""
      requestBody:
        $ref: '#/components/requestBodies/yorkie.v1.AdminService.GetSnapshotMeta.yorkie.v1.GetSnapshotMetaRequest'
      responses:
        "200":
          $ref: '#/components/responses/yorkie.v1.AdminService.GetSnapshotMeta.yorkie.v1.GetSnapshotMetaResponse'
        default:
          $ref: '#/components/responses/connect.error'
      tags:
      - yorkie.v1.AdminService
  /yorkie.v1.AdminService/ListChanges:
    post:
      description: ""
      requestBody:
        $ref: '#/components/requestBodies/yorkie.v1.AdminService.ListChanges.yorkie.v1.ListChangesRequest'
      responses:
        "200":
          $ref: '#/components/responses/yorkie.v1.AdminService.ListChanges.yorkie.v1.ListChangesResponse'
        default:
          $ref: '#/components/responses/connect.error'
      tags:
      - yorkie.v1.AdminService
  /yorkie.v1.AdminService/ListDocuments:
    post:
      description: ""
      requestBody:
        $ref: '#/components/requestBodies/yorkie.v1.AdminService.ListDocuments.yorkie.v1.ListDocumentsRequest'
      responses:
        "200":
          $ref: '#/components/responses/yorkie.v1.AdminService.ListDocuments.yorkie.v1.ListDocumentsResponse'
        default:
          $ref: '#/components/responses/connect.error'
      tags:
      - yorkie.v1.AdminService
  /yorkie.v1.AdminService/ListProjects:
    post:
      description: ""
      requestBody:
        $ref: '#/components/requestBodies/yorkie.v1.AdminService.ListProjects.yorkie.v1.ListProjectsRequest'
      responses:
        "200":
          $ref: '#/components/responses/yorkie.v1.AdminService.ListProjects.yorkie.v1.ListProjectsResponse'
        default:
          $ref: '#/components/responses/connect.error'
      tags:
      - yorkie.v1.AdminService
  /yorkie.v1.AdminService/ListSchemas:
    post:
      description: ""
      requestBody:
        $ref: '#/components/requestBodies/yorkie.v1.AdminService.ListSchemas.yorkie.v1.ListSchemasRequest'
      responses:
        "200":
          $ref: '#/components/responses/yorkie.v1.AdminService.ListSchemas.yorkie.v1.ListSchemasResponse'
        default:
          $ref: '#/components/responses/connect.error'
      tags:
      - yorkie.v1.AdminService
  /yorkie.v1.AdminService/LogIn:
    post:
      description: ""
      requestBody:
        $ref: '#/components/requestBodies/yorkie.v1.AdminService.LogIn.yorkie.v1.LogInRequest'
      responses:
        "200":
          $ref: '#/components/responses/yorkie.v1.AdminService.LogIn.yorkie.v1.LogInResponse'
        default:
          $ref: '#/components/responses/connect.error'
      tags:
      - yorkie.v1.AdminService
  /yorkie.v1.AdminService/RemoveDocumentByAdmin:
    post:
      description: ""
      requestBody:
        $ref: '#/components/requestBodies/yorkie.v1.AdminService.RemoveDocumentByAdmin.yorkie.v1.RemoveDocumentByAdminRequest'
      responses:
        "200":
          $ref: '#/components/responses/yorkie.v1.AdminService.RemoveDocumentByAdmin.yorkie.v1.RemoveDocumentByAdminResponse'
        default:
          $ref: '#/components/responses/connect.error'
      tags:
      - yorkie.v1.AdminService
  /yorkie.v1.AdminService/RemoveSchema:
    post:
      description: ""
      requestBody:
        $ref: '#/components/requestBodies/yorkie.v1.AdminService.RemoveSchema.yorkie.v1.RemoveSchemaRequest'
      responses:
        "200":
          $ref: '#/components/responses/yorkie.v1.AdminService.RemoveSchema.yorkie.v1.RemoveSchemaResponse'
        default:
          $ref: '#/components/responses/connect.error'
      tags:
      - yorkie.v1.AdminService
  /yorkie.v1.AdminService/RotateProjectKeys:
    post:
      description: ""
      requestBody:
        $ref: '#/components/requestBodies/yorkie.v1.AdminService.RotateProjectKeys.yorkie.v1.RotateProjectKeysRequest'
      responses:
        "200":
          $ref: '#/components/responses/yorkie.v1.AdminService.RotateProjectKeys.yorkie.v1.RotateProjectKeysResponse'
        default:
          $ref: '#/components/responses/connect.error'
      tags:
      - yorkie.v1.AdminService
  /yorkie.v1.AdminService/SearchDocuments:
    post:
      description: ""
      requestBody:
        $ref: '#/components/requestBodies/yorkie.v1.AdminService.SearchDocuments.yorkie.v1.SearchDocumentsRequest'
      responses:
        "200":
          $ref: '#/components/responses/yorkie.v1.AdminService.SearchDocuments.yorkie.v1.SearchDocumentsResponse'
        default:
          $ref: '#/components/responses/connect.error'
      tags:
      - yorkie.v1.AdminService
  /yorkie.v1.AdminService/SignUp:
    post:
      description: ""
      requestBody:
        $ref: '#/components/requestBodies/yorkie.v1.AdminService.SignUp.yorkie.v1.SignUpRequest'
      responses:
        "200":
          $ref: '#/components/responses/yorkie.v1.AdminService.SignUp.yorkie.v1.SignUpResponse'
        default:
          $ref: '#/components/responses/connect.error'
      tags:
      - yorkie.v1.AdminService
  /yorkie.v1.AdminService/UpdateDocument:
    post:
      description: ""
      requestBody:
        $ref: '#/components/requestBodies/yorkie.v1.AdminService.UpdateDocument.yorkie.v1.UpdateDocumentRequest'
      responses:
        "200":
          $ref: '#/components/responses/yorkie.v1.AdminService.UpdateDocument.yorkie.v1.UpdateDocumentResponse'
        default:
          $ref: '#/components/responses/connect.error'
      tags:
      - yorkie.v1.AdminService
  /yorkie.v1.AdminService/UpdateProject:
    post:
      description: ""
      requestBody:
        $ref: '#/components/requestBodies/yorkie.v1.AdminService.UpdateProject.yorkie.v1.UpdateProjectRequest'
      responses:
        "200":
          $ref: '#/components/responses/yorkie.v1.AdminService.UpdateProject.yorkie.v1.UpdateProjectResponse'
        default:
          $ref: '#/components/responses/connect.error'
      tags:
      - yorkie.v1.AdminService
components:
  requestBodies:
    yorkie.v1.AdminService.ChangePassword.yorkie.v1.ChangePasswordRequest:
      content:
        application/json:
          schema:
            $ref: '#/components/schemas/yorkie.v1.ChangePasswordRequest'
        application/proto:
          schema:
            $ref: '#/components/schemas/yorkie.v1.ChangePasswordRequest'
      required: true
    yorkie.v1.AdminService.CreateDocument.yorkie.v1.CreateDocumentRequest:
      content:
        application/json:
          schema:
            $ref: '#/components/schemas/yorkie.v1.CreateDocumentRequest'
        application/proto:
          schema:
            $ref: '#/components/schemas/yorkie.v1.CreateDocumentRequest'
      required: true
    yorkie.v1.AdminService.CreateProject.yorkie.v1.CreateProjectRequest:
      content:
        application/json:
          schema:
            $ref: '#/components/schemas/yorkie.v1.CreateProjectRequest'
        application/proto:
          schema:
            $ref: '#/components/schemas/yorkie.v1.CreateProjectRequest'
      required: true
    yorkie.v1.AdminService.CreateSchema.yorkie.v1.CreateSchemaRequest:
      content:
        application/json:
          schema:
            $ref: '#/components/schemas/yorkie.v1.CreateSchemaRequest'
        application/proto:
          schema:
            $ref: '#/components/schemas/yorkie.v1.CreateSchemaRequest'
      required: true
    yorkie.v1.AdminService.DeleteAccount.yorkie.v1.DeleteAccountRequest:
      content:
        application/json:
          schema:
            $ref: '#/components/schemas/yorkie.v1.DeleteAccountRequest'
        application/proto:
          schema:
            $ref: '#/components/schemas/yorkie.v1.DeleteAccountRequest'
      required: true
    yorkie.v1.AdminService.GetDocument.yorkie.v1.GetDocumentRequest:
      content:
        application/json:
          schema:
            $ref: '#/components/schemas/yorkie.v1.GetDocumentRequest'
        application/proto:
          schema:
            $ref: '#/components/schemas/yorkie.v1.GetDocumentRequest'
      required: true
    yorkie.v1.AdminService.GetDocuments.yorkie.v1.GetDocumentsRequest:
      content:
        application/json:
          schema:
            $ref: '#/components/schemas/yorkie.v1.GetDocumentsRequest'
        application/proto:
          schema:
            $ref: '#/components/schemas/yorkie.v1.GetDocumentsRequest'
      required: true
    yorkie.v1.AdminService.GetProject.yorkie.v1.GetProjectRequest:
      content:
        application/json:
          schema:
            $ref: '#/components/schemas/yorkie.v1.GetProjectRequest'
        application/proto:
          schema:
            $ref: '#/components/schemas/yorkie.v1.GetProjectRequest'
      required: true
    yorkie.v1.AdminService.GetProjectStats.yorkie.v1.GetProjectStatsRequest:
      content:
        application/json:
          schema:
            $ref: '#/components/schemas/yorkie.v1.GetProjectStatsRequest'
        application/proto:
          schema:
            $ref: '#/components/schemas/yorkie.v1.GetProjectStatsRequest'
      required: true
    yorkie.v1.AdminService.GetSchema.yorkie.v1.GetSchemaRequest:
      content:
        application/json:
          schema:
            $ref: '#/components/schemas/yorkie.v1.GetSchemaRequest'
        application/proto:
          schema:
            $ref: '#/components/schemas/yorkie.v1.GetSchemaRequest'
      required: true
    yorkie.v1.AdminService.GetSchemas.yorkie.v1.GetSchemasRequest:
      content:
        application/json:
          schema:
            $ref: '#/components/schemas/yorkie.v1.GetSchemasRequest'
        application/proto:
          schema:
            $ref: '#/components/schemas/yorkie.v1.GetSchemasRequest'
      required: true
    yorkie.v1.AdminService.GetServerVersion.yorkie.v1.GetServerVersionRequest:
      content:
        application/json:
          schema:
            $ref: '#/components/schemas/yorkie.v1.GetServerVersionRequest'
        application/proto:
          schema:
            $ref: '#/components/schemas/yorkie.v1.GetServerVersionRequest'
      required: true
    yorkie.v1.AdminService.GetSnapshotMeta.yorkie.v1.GetSnapshotMetaRequest:
      content:
        application/json:
          schema:
            $ref: '#/components/schemas/yorkie.v1.GetSnapshotMetaRequest'
        application/proto:
          schema:
            $ref: '#/components/schemas/yorkie.v1.GetSnapshotMetaRequest'
      required: true
    yorkie.v1.AdminService.ListChanges.yorkie.v1.ListChangesRequest:
      content:
        application/json:
          schema:
            $ref: '#/components/schemas/yorkie.v1.ListChangesRequest'
        application/proto:
          schema:
            $ref: '#/components/schemas/yorkie.v1.ListChangesRequest'
      required: true
    yorkie.v1.AdminService.ListDocuments.yorkie.v1.ListDocumentsRequest:
      content:
        application/json:
          schema:
            $ref: '#/components/schemas/yorkie.v1.ListDocumentsRequest'
        application/proto:
          schema:
            $ref: '#/components/schemas/yorkie.v1.ListDocumentsRequest'
      required: true
    yorkie.v1.AdminService.ListProjects.yorkie.v1.ListProjectsRequest:
      content:
        application/json:
          schema:
            $ref: '#/components/schemas/yorkie.v1.ListProjectsRequest'
        application/proto:
          schema:
            $ref: '#/components/schemas/yorkie.v1.ListProjectsRequest'
      required: true
    yorkie.v1.AdminService.ListSchemas.yorkie.v1.ListSchemasRequest:
      content:
        application/json:
          schema:
            $ref: '#/components/schemas/yorkie.v1.ListSchemasRequest'
        application/proto:
          schema:
            $ref: '#/components/schemas/yorkie.v1.ListSchemasRequest'
      required: true
    yorkie.v1.AdminService.LogIn.yorkie.v1.LogInRequest:
      content:
        application/json:
          schema:
            $ref: '#/components/schemas/yorkie.v1.LogInRequest'
        application/proto:
          schema:
            $ref: '#/components/schemas/yorkie.v1.LogInRequest'
      required: true
    yorkie.v1.AdminService.RemoveDocumentByAdmin.yorkie.v1.RemoveDocumentByAdminRequest:
      content:
        application/json:
          schema:
            $ref: '#/components/schemas/yorkie.v1.RemoveDocumentByAdminRequest'
        application/proto:
          schema:
            $ref: '#/components/schemas/yorkie.v1.RemoveDocumentByAdminRequest'
      required: true
    yorkie.v1.AdminService.RemoveSchema.yorkie.v1.RemoveSchemaRequest:
      content:
        application/json:
          schema:
            $ref: '#/components/schemas/yorkie.v1.RemoveSchemaRequest'
        application/proto:
          schema:
            $ref: '#/components/schemas/yorkie.v1.RemoveSchemaRequest'
      required: true
    yorkie.v1.AdminService.RotateProjectKeys.yorkie.v1.RotateProjectKeysRequest:
      content:
        application/json:
          schema:
            $ref: '#/components/schemas/yorkie.v1.RotateProjectKeysRequest'
        application/proto:
          schema:
            $ref: '#/components/schemas/yorkie.v1.RotateProjectKeysRequest'
      required: true
    yorkie.v1.AdminService.SearchDocuments.yorkie.v1.SearchDocumentsRequest:
      content:
        application/json:
          schema:
            $ref: '#/components/schemas/yorkie.v1.SearchDocumentsRequest'
        application/proto:
          schema:
            $ref: '#/components/schemas/yorkie.v1.SearchDocumentsRequest'
      required: true
    yorkie.v1.AdminService.SignUp.yorkie.v1.SignUpRequest:
      content:
        application/json:
          schema:
            $ref: '#/components/schemas/yorkie.v1.SignUpRequest'
        application/proto:
          schema:
            $ref: '#/components/schemas/yorkie.v1.SignUpRequest'
      required: true
    yorkie.v1.AdminService.UpdateDocument.yorkie.v1.UpdateDocumentRequest:
      content:
        application/json:
          schema:
            $ref: '#/components/schemas/yorkie.v1.UpdateDocumentRequest'
        application/proto:
          schema:
            $ref: '#/components/schemas/yorkie.v1.UpdateDocumentRequest'
      required: true
    yorkie.v1.AdminService.UpdateProject.yorkie.v1.UpdateProjectRequest:
      content:
        application/json:
          schema:
            $ref: '#/components/schemas/yorkie.v1.UpdateProjectRequest'
        application/proto:
          schema:
            $ref: '#/components/schemas/yorkie.v1.UpdateProjectRequest'
      required: true
  responses:
    connect.error:
      content:
        application/json:
          schema:
            $ref: '#/components/schemas/connect.error'
        application/proto:
          schema:
            $ref: '#/components/schemas/connect.error'
      description: ""
    yorkie.v1.AdminService.ChangePassword.yorkie.v1.ChangePasswordResponse:
      content:
        application/json:
          schema:
            $ref: '#/components/schemas/yorkie.v1.ChangePasswordResponse'
        application/proto:
          schema:
            $ref: '#/components/schemas/yorkie.v1.ChangePasswordResponse'
      description: ""
    yorkie.v1.AdminService.CreateDocument.yorkie.v1.CreateDocumentResponse:
      content:
        application/json:
          schema:
            $ref: '#/components/schemas/yorkie.v1.CreateDocumentResponse'
        application/proto:
          schema:
            $ref: '#/components/schemas/yorkie.v1.CreateDocumentResponse'
      description: ""
    yorkie.v1.AdminService.CreateProject.yorkie.v1.CreateProjectResponse:
      content:
        application/json:
          schema:
            $ref: '#/components/schemas/yorkie.v1.CreateProjectResponse'
        application/proto:
          schema:
            $ref: '#/components/schemas/yorkie.v1.CreateProjectResponse'
      description: ""
    yorkie.v1.AdminService.CreateSchema.yorkie.v1.CreateSchemaResponse:
      content:
        application/json:
          schema:
            $ref: '#/components/schemas/yorkie.v1.CreateSchemaResponse'
        application/proto:
          schema:
            $ref: '#/components/schemas/yorkie.v1.CreateSchemaResponse'
      description: ""
    yorkie.v1.AdminService.DeleteAccount.yorkie.v1.DeleteAccountResponse:
      content:
        application/json:
          schema:
            $ref: '#/components/schemas/yorkie.v1.DeleteAccountResponse'
        application/proto:
          schema:
            $ref: '#/components/schemas/yorkie.v1.DeleteAccountResponse'
      description: ""
    yorkie.v1.AdminService.GetDocument.yorkie.v1.GetDocumentResponse:
      content:
        application/json:
          schema:
            $ref: '#/components/schemas/yorkie.v1.GetDocumentResponse'
        application/proto:
          schema:
            $ref: '#/components/schemas/yorkie.v1.GetDocumentResponse'
      description: ""
    yorkie.v1.AdminService.GetDocuments.yorkie.v1.GetDocumentsResponse:
      content:
        application/json:
          schema:
            $ref: '#/components/schemas/yorkie.v1.GetDocumentsResponse'
        application/proto:
          schema:
            $ref: '#/components/schemas/yorkie.v1.GetDocumentsResponse'
      description: ""
    yorkie.v1.AdminService.GetProject.yorkie.v1.GetProjectResponse:
      content:
        application/json:
          schema:
            $ref: '#/components/schemas/yorkie.v1.GetProjectResponse'
        application/proto:
          schema:
            $ref: '#/components/schemas/yorkie.v1.GetProjectResponse'
      description: ""
    yorkie.v1.AdminService.GetProjectStats.yorkie.v1.GetProjectStatsResponse:
      content:
        application/json:
          schema:
            $ref: '#/components/schemas/yorkie.v1.GetProjectStatsResponse'
        application/proto:
          schema:
            $ref: '#/components/schemas/yorkie.v1.GetProjectStatsResponse'
      description: ""
    yorkie.v1.AdminService.GetSchema.yorkie.v1.GetSchemaResponse:
      content:
        application/json:
          schema:
            $ref: '#/components/schemas/yorkie.v1.GetSchemaResponse'
        application/proto:
          schema:
            $ref: '#/components/schemas/yorkie.v1.GetSchemaResponse'
      description: ""
    yorkie.v1.AdminService.GetSchemas.yorkie.v1.GetSchemasResponse:
      content:
        application/json:
          schema:
            $ref: '#/components/schemas/yorkie.v1.GetSchemasResponse'
        application/proto:
          schema:
            $ref: '#/components/schemas/yorkie.v1.GetSchemasResponse'
      description: ""
    yorkie.v1.AdminService.GetServerVersion.yorkie.v1.GetServerVersionResponse:
      content:
        application/json:
          schema:
            $ref: '#/components/schemas/yorkie.v1.GetServerVersionResponse'
        application/proto:
          schema:
            $ref: '#/components/schemas/yorkie.v1.GetServerVersionResponse'
      description: ""
    yorkie.v1.AdminService.GetSnapshotMeta.yorkie.v1.GetSnapshotMetaResponse:
      content:
        application/json:
          schema:
            $ref: '#/components/schemas/yorkie.v1.GetSnapshotMetaResponse'
        application/proto:
          schema:
            $ref: '#/components/schemas/yorkie.v1.GetSnapshotMetaResponse'
      description: ""
    yorkie.v1.AdminService.ListChanges.yorkie.v1.ListChangesResponse:
      content:
        application/json:
          schema:
            $ref: '#/components/schemas/yorkie.v1.ListChangesResponse'
        application/proto:
          schema:
            $ref: '#/components/schemas/yorkie.v1.ListChangesResponse'
      description: ""
    yorkie.v1.AdminService.ListDocuments.yorkie.v1.ListDocumentsResponse:
      content:
        application/json:
          schema:
            $ref: '#/components/schemas/yorkie.v1.ListDocumentsResponse'
        application/proto:
          schema:
            $ref: '#/components/schemas/yorkie.v1.ListDocumentsResponse'
      description: ""
    yorkie.v1.AdminService.ListProjects.yorkie.v1.ListProjectsResponse:
      content:
        application/json:
          schema:
            $ref: '#/components/schemas/yorkie.v1.ListProjectsResponse'
        application/proto:
          schema:
            $ref: '#/components/schemas/yorkie.v1.ListProjectsResponse'
      description: ""
    yorkie.v1.AdminService.ListSchemas.yorkie.v1.ListSchemasResponse:
      content:
        application/json:
          schema:
            $ref: '#/components/schemas/yorkie.v1.ListSchemasResponse'
        application/proto:
          schema:
            $ref: '#/components/schemas/yorkie.v1.ListSchemasResponse'
      description: ""
    yorkie.v1.AdminService.LogIn.yorkie.v1.LogInResponse:
      content:
        application/json:
          schema:
            $ref: '#/components/schemas/yorkie.v1.LogInResponse'
        application/proto:
          schema:
            $ref: '#/components/schemas/yorkie.v1.LogInResponse'
      description: ""
    yorkie.v1.AdminService.RemoveDocumentByAdmin.yorkie.v1.RemoveDocumentByAdminResponse:
      content:
        application/json:
          schema:
            $ref: '#/components/schemas/yorkie.v1.RemoveDocumentByAdminResponse'
        application/proto:
          schema:
            $ref: '#/components/schemas/yorkie.v1.RemoveDocumentByAdminResponse'
      description: ""
    yorkie.v1.AdminService.RemoveSchema.yorkie.v1.RemoveSchemaResponse:
      content:
        application/json:
          schema:
            $ref: '#/components/schemas/yorkie.v1.RemoveSchemaResponse'
        application/proto:
          schema:
            $ref: '#/components/schemas/yorkie.v1.RemoveSchemaResponse'
      description: ""
    yorkie.v1.AdminService.RotateProjectKeys.yorkie.v1.RotateProjectKeysResponse:
      content:
        application/json:
          schema:
            $ref: '#/components/schemas/yorkie.v1.RotateProjectKeysResponse'
        application/proto:
          schema:
            $ref: '#/components/schemas/yorkie.v1.RotateProjectKeysResponse'
      description: ""
    yorkie.v1.AdminService.SearchDocuments.yorkie.v1.SearchDocumentsResponse:
      content:
        application/json:
          schema:
            $ref: '#/components/schemas/yorkie.v1.SearchDocumentsResponse'
        application/proto:
          schema:
            $ref: '#/components/schemas/yorkie.v1.SearchDocumentsResponse'
      description: ""
    yorkie.v1.AdminService.SignUp.yorkie.v1.SignUpResponse:
      content:
        application/json:
          schema:
            $ref: '#/components/schemas/yorkie.v1.SignUpResponse'
        application/proto:
          schema:
            $ref: '#/components/schemas/yorkie.v1.SignUpResponse'
      description: ""
    yorkie.v1.AdminService.UpdateDocument.yorkie.v1.UpdateDocumentResponse:
      content:
        application/json:
          schema:
            $ref: '#/components/schemas/yorkie.v1.UpdateDocumentResponse'
        application/proto:
          schema:
            $ref: '#/components/schemas/yorkie.v1.UpdateDocumentResponse'
      description: ""
    yorkie.v1.AdminService.UpdateProject.yorkie.v1.UpdateProjectResponse:
      content:
        application/json:
          schema:
            $ref: '#/components/schemas/yorkie.v1.UpdateProjectResponse'
        application/proto:
          schema:
            $ref: '#/components/schemas/yorkie.v1.UpdateProjectResponse'
      description: ""
  schemas:
    connect.error:
      additionalProperties: false
      description: 'Error type returned by Connect: https://connectrpc.com/docs/go/errors/#http-representation'
      properties:
        code:
          enum:
          - CodeCanceled
          - CodeUnknown
          - CodeInvalidArgument
          - CodeDeadlineExceeded
          - CodeNotFound
          - CodeAlreadyExists
          - CodePermissionDenied
          - CodeResourceExhausted
          - CodeFailedPrecondition
          - CodeAborted
          - CodeOutOfRange
          - CodeInternal
          - CodeUnavailable
          - CodeDataLoss
          - CodeUnauthenticated
          examples:
          - CodeNotFound
          type: string
        message:
          type: string
      title: Connect Error
      type: object
    google.protobuf.BoolValue:
      additionalProperties: false
      description: |-
        Wrapper message for `bool`.

         The JSON representation for `BoolValue` is JSON `true` and `false`.
      properties:
        value:
          additionalProperties: false
          description: The bool value.
          title: value
          type: boolean
      title: BoolValue
      type: object
    google.protobuf.Int32Value:
      additionalProperties: false
      description: |-
        Wrapper message for `int32`.

         The JSON representation for `Int32Value` is JSON number.

         Not recommended for use in new APIs, but still useful for legacy APIs and
         has no plan to be removed.
      properties:
        value:
          additionalProperties: false
          description: The int32 value.
          title: value
          type: integer
      title: Int32Value
      type: object
    google.protobuf.StringValue:
      additionalProperties: false
      description: |-
        Wrapper message for `string`.

         The JSON representation for `StringValue` is JSON string.

         Not recommended for use in new APIs, but still useful for legacy APIs and
         has no plan to be removed.
      properties:
        value:
          additionalProperties: false
          description: The string value.
          title: value
          type: string
      title: StringValue
      type: object
    google.protobuf.Timestamp:
      additionalProperties: false
      description: |-
        A Timestamp represents a point in time independent of any time zone or local
         calendar, encoded as a count of seconds and fractions of seconds at
         nanosecond resolution. The count is relative to an epoch at UTC midnight on
         January 1, 1970, in the proleptic Gregorian calendar which extends the
         Gregorian calendar backwards to year one.

         All minutes are 60 seconds long. Leap seconds are "smeared" so that no leap
         second table is needed for interpretation, using a [24-hour linear
         smear](https://developers.google.com/time/smear).

         The range is from 0001-01-01T00:00:00Z to 9999-12-31T23:59:59.999999999Z. By
         restricting to that range, we ensure that we can convert to and from [RFC
         3339](https://www.ietf.org/rfc/rfc3339.txt) date strings.

         # Examples

         Example 1: Compute Timestamp from POSIX `time()`.

             Timestamp timestamp;
             timestamp.set_seconds(time(NULL));
             timestamp.set_nanos(0);

         Example 2: Compute Timestamp from POSIX `gettimeofday()`.

             struct timeval tv;
             gettimeofday(&tv, NULL);

             Timestamp timestamp;
             timestamp.set_seconds(tv.tv_sec);
             timestamp.set_nanos(tv.tv_usec * 1000);

         Example 3: Compute Timestamp from Win32 `GetSystemTimeAsFileTime()`.

             FILETIME ft;
             GetSystemTimeAsFileTime(&ft);
             UINT64 ticks = (((UINT64)ft.dwHighDateTime) << 32) | ft.dwLowDateTime;

             // A Windows tick is 100 nanoseconds. Windows epoch 1601-01-01T00:00:00Z
             // is 11644473600 seconds before Unix epoch 1970-01-01T00:00:00Z.
             Timestamp timestamp;
             timestamp.set_seconds((INT64) ((ticks / 10000000) - 11644473600LL));
             timestamp.set_nanos((INT32) ((ticks % 10000000) * 100));

         Example 4: Compute Timestamp from Java `System.currentTimeMillis()`.

             long millis = System.currentTimeMillis();

             Timestamp timestamp = Timestamp.newBuilder().setSeconds(millis / 1000)
                 .setNanos((int) ((millis % 1000) * 1000000)).build();

         Example 5: Compute Timestamp from Java `Instant.now()`.

             Instant now = Instant.now();

             Timestamp timestamp =
                 Timestamp.newBuilder().setSeconds(now.getEpochSecond())
                     .setNanos(now.getNano()).build();

         Example 6: Compute Timestamp from current time in Python.

             timestamp = Timestamp()
             timestamp.GetCurrentTime()

         # JSON Mapping

         In JSON format, the Timestamp type is encoded as a string in the
         [RFC 3339](https://www.ietf.org/rfc/rfc3339.txt) format. That is, the
         format is "{year}-{month}-{day}T{hour}:{min}:{sec}[.{frac_sec}]Z"
         where {year} is always expressed using four digits while {month}, {day},
         {hour}, {min}, and {sec} are zero-padded to two digits each. The fractional
         seconds, which can go up to 9 digits (i.e. up to 1 nanosecond resolution),
         are optional. The "Z" suffix indicates the timezone ("UTC"); the timezone
         is required. A proto3 JSON serializer should always use UTC (as indicated by
         "Z") when printing the Timestamp type and a proto3 JSON parser should be
         able to accept both UTC and other timezones (as indicated by an offset).

         For example, "2017-01-15T01:30:15.01Z" encodes 15.01 seconds past
         01:30 UTC on January 15, 2017.

         In JavaScript, one can convert a Date object to this format using the
         standard
         [toISOString()](https://developer.mozilla.org/en-US/docs/Web/JavaScript/Reference/Global_Objects/Date/toISOString)
         method. In Python, a standard `datetime.datetime` object can be converted
         to this format using
         [`strftime`](https://docs.python.org/2/library/time.html#time.strftime) with
         the time format spec '%Y-%m-%dT%H:%M:%S.%fZ'. Likewise, in Java, one can use
         the Joda Time's [`ISODateTimeFormat.dateTime()`](
         http://joda-time.sourceforge.net/apidocs/org/joda/time/format/ISODateTimeFormat.html#dateTime()
         ) to obtain a formatter capable of generating timestamps in this format.
      format: date-time
      type: string
    google.protobuf.UInt64Value:
      additionalProperties: false
      description: |-
        Wrapper message for `uint64`.

         The JSON representation for `UInt64Value` is JSON string.
      properties:
        value:
          additionalProperties: false
          description: The uint64 value.
          oneOf:
          - type: string
          - type: number
          title: value
      title: UInt64Value
      type: object
    yorkie.v1.Change:
      additionalProperties: false
      description: ""
      properties:
        id:
          $ref: '#/components/schemas/yorkie.v1.ChangeID'
          additionalProperties: false
          description: ""
          title: id
          type: object
        message:
          additionalProperties: false
          description: ""
          title: message
          type: string
        operations:
          additionalProperties: false
          description: ""
          items:
            $ref: '#/components/schemas/yorkie.v1.Operation'
            type: object
          title: operations
          type: array
        presenceChange:
          $ref: '#/components/schemas/yorkie.v1.PresenceChange'
          additionalProperties: false
          description: ""
          title: presence_change
          type: object
      title: Change
      type: object
    yorkie.v1.ChangeID:
      additionalProperties: false
      description: ""
      properties:
        actorId:
          additionalProperties: false
          description: ""
          format: byte
          title: actor_id
          type: string
        clientSeq:
          additionalProperties: false
          description: ""
          title: client_seq
          type: integer
        lamport:
          additionalProperties: false
          description: ""
          oneOf:
          - type: string
          - type: number
          title: lamport
        opSeq:
          additionalProperties: false
          description: ""
          oneOf:
          - type: string
          - type: number
          title: op_seq
        prSeq:
          additionalProperties: false
          description: ""
          oneOf:
          - type: string
          - type: number
          title: pr_seq
        versionVector:
          $ref: '#/components/schemas/yorkie.v1.VersionVector'
          additionalProperties: false
          description: ""
          title: version_vector
          type: object
      title: ChangeID
      type: object
    yorkie.v1.ChangePasswordRequest:
      additionalProperties: false
      description: ""
      properties:
        currentPassword:
          additionalProperties: false
          description: ""
          title: current_password
          type: string
        newPassword:
          additionalProperties: false
          description: ""
          title: new_password
          type: string
        username:
          additionalProperties: false
          description: ""
          title: username
          type: string
      title: ChangePasswordRequest
      type: object
    yorkie.v1.ChangePasswordResponse:
      additionalProperties: false
      description: ""
      title: ChangePasswordResponse
      type: object
    yorkie.v1.CreateDocumentRequest:
      additionalProperties: false
      description: ""
      properties:
        documentKey:
          additionalProperties: false
          description: ""
          title: document_key
          type: string
        initialRoot:
          additionalProperties: false
          description: ""
          title: initial_root
          type: string
      title: CreateDocumentRequest
      type: object
    yorkie.v1.CreateDocumentResponse:
      additionalProperties: false
      description: ""
      properties:
        document:
          $ref: '#/components/schemas/yorkie.v1.DocumentSummary'
          additionalProperties: false
          description: ""
          title: document
          type: object
      title: CreateDocumentResponse
      type: object
    yorkie.v1.CreateProjectRequest:
      additionalProperties: false
      description: ""
      properties:
        name:
          additionalProperties: false
          description: ""
          title: name
          type: string
      title: CreateProjectRequest
      type: object
    yorkie.v1.CreateProjectResponse:
      additionalProperties: false
      description: ""
      properties:
        project:
          $ref: '#/components/schemas/yorkie.v1.Project'
          additionalProperties: false
          description: ""
          title: project
          type: object
      title: CreateProjectResponse
      type: object
    yorkie.v1.CreateSchemaRequest:
      additionalProperties: false
      description: ""
      properties:
        rules:
          additionalProperties: false
          description: ""
          items:
            $ref: '#/components/schemas/yorkie.v1.Rule'
            type: object
          title: rules
          type: array
        schemaBody:
          additionalProperties: false
          description: ""
          title: schema_body
          type: string
        schemaName:
          additionalProperties: false
          description: ""
          title: schema_name
          type: string
        schemaVersion:
          additionalProperties: false
          description: ""
          title: schema_version
          type: integer
      title: CreateSchemaRequest
      type: object
    yorkie.v1.CreateSchemaResponse:
      additionalProperties: false
      description: ""
      properties:
        schema:
          $ref: '#/components/schemas/yorkie.v1.Schema'
          additionalProperties: false
          description: ""
          title: schema
          type: object
      title: CreateSchemaResponse
      type: object
    yorkie.v1.DataSize:
      additionalProperties: false
      description: ""
      properties:
        data:
          additionalProperties: false
          description: ""
          title: data
          type: integer
        meta:
          additionalProperties: false
          description: ""
          title: meta
          type: integer
      title: DataSize
      type: object
    yorkie.v1.DeleteAccountRequest:
      additionalProperties: false
      description: ""
      properties:
        password:
          additionalProperties: false
          description: ""
          title: password
          type: string
        username:
          additionalProperties: false
          description: ""
          title: username
          type: string
      title: DeleteAccountRequest
      type: object
    yorkie.v1.DeleteAccountResponse:
      additionalProperties: false
      description: ""
      title: DeleteAccountResponse
      type: object
    yorkie.v1.DocSize:
      additionalProperties: false
      description: ""
      properties:
        gc:
          $ref: '#/components/schemas/yorkie.v1.DataSize'
          additionalProperties: false
          description: ""
          title: gc
          type: object
        live:
          $ref: '#/components/schemas/yorkie.v1.DataSize'
          additionalProperties: false
          description: ""
          title: live
          type: object
      title: DocSize
      type: object
    yorkie.v1.DocumentSummary:
      additionalProperties: false
      description: ""
      properties:
        accessedAt:
          $ref: '#/components/schemas/google.protobuf.Timestamp'
          additionalProperties: false
          description: ""
          title: accessed_at
          type: object
        attachedClients:
          additionalProperties: false
          description: ""
          title: attached_clients
          type: integer
        createdAt:
          $ref: '#/components/schemas/google.protobuf.Timestamp'
          additionalProperties: false
          description: ""
          title: created_at
          type: object
        documentSize:
          $ref: '#/components/schemas/yorkie.v1.DocSize'
          additionalProperties: false
          description: ""
          title: document_size
          type: object
        id:
          additionalProperties: false
          description: ""
          title: id
          type: string
        key:
          additionalProperties: false
          description: ""
          title: key
          type: string
        presences:
          additionalProperties: false
          description: ""
          title: presences
          type: object
        root:
          additionalProperties: false
          description: ""
          title: root
          type: string
        schemaKey:
          additionalProperties: false
          description: ""
          title: schema_key
          type: string
        updatedAt:
          $ref: '#/components/schemas/google.protobuf.Timestamp'
          additionalProperties: false
          description: ""
          title: updated_at
          type: object
      title: DocumentSummary
      type: object
    yorkie.v1.DocumentSummary.PresencesEntry:
      additionalProperties: false
      description: ""
      properties:
        key:
          additionalProperties: false
          description: ""
          title: key
          type: string
        value:
          $ref: '#/components/schemas/yorkie.v1.Presence'
          additionalProperties: false
          description: ""
          title: value
          type: object
      title: PresencesEntry
      type: object
    yorkie.v1.GetDocumentRequest:
      additionalProperties: false
      description: ""
      properties:
        documentKey:
          additionalProperties: false
          description: ""
          title: document_key
          type: string
      title: GetDocumentRequest
      type: object
    yorkie.v1.GetDocumentResponse:
      additionalProperties: false
      description: ""
      properties:
        document:
          $ref: '#/components/schemas/yorkie.v1.DocumentSummary'
          additionalProperties: false
          description: ""
          title: document
          type: object
      title: GetDocumentResponse
      type: object
    yorkie.v1.GetDocumentsRequest:
      additionalProperties: false
      description: ""
      properties:
        documentKeys:
          additionalProperties: false
          description: ""
          items:
            type: string
          title: document_keys
          type: array
        includePresences:
          additionalProperties: false
          description: ""
          title: include_presences
          type: boolean
        includeRoot:
          additionalProperties: false
          description: ""
          title: include_root
          type: boolean
      title: GetDocumentsRequest
      type: object
    yorkie.v1.GetDocumentsResponse:
      additionalProperties: false
      description: ""
      properties:
        documents:
          additionalProperties: false
          description: ""
          items:
            $ref: '#/components/schemas/yorkie.v1.DocumentSummary'
            type: object
          title: documents
          type: array
      title: GetDocumentsResponse
      type: object
    yorkie.v1.GetProjectRequest:
      additionalProperties: false
      description: ""
      properties:
        name:
          additionalProperties: false
          description: ""
          title: name
          type: string
      title: GetProjectRequest
      type: object
    yorkie.v1.GetProjectResponse:
      additionalProperties: false
      description: ""
      properties:
        project:
          $ref: '#/components/schemas/yorkie.v1.Project'
          additionalProperties: false
          description: ""
          title: project
          type: object
      title: GetProjectResponse
      type: object
    yorkie.v1.GetProjectStatsRequest:
      additionalProperties: false
      description: ""
      properties:
        dateRange:
          $ref: '#/components/schemas/yorkie.v1.GetProjectStatsRequest.DateRange'
          additionalProperties: false
          description: ""
          title: date_range
      title: GetProjectStatsRequest
      type: object
    yorkie.v1.GetProjectStatsRequest.DateRange:
      description: ""
      enum:
      - - DATE_RANGE_UNSPECIFIED
        - 0
        - DATE_RANGE_LAST_1W
        - 1
        - DATE_RANGE_LAST_4W
        - 2
        - DATE_RANGE_LAST_3M
        - 3
        - DATE_RANGE_LAST_12M
        - 4
      title: DateRange
      type: string
    yorkie.v1.GetProjectStatsResponse:
      additionalProperties: false
      description: ""
      properties:
        activeUsers:
          additionalProperties: false
          description: ""
          items:
            $ref: '#/components/schemas/yorkie.v1.MetricPoint'
            type: object
          title: active_users
          type: array
        activeUsersCount:
          additionalProperties: false
          description: ""
          title: active_users_count
          type: integer
        clientsCount:
          additionalProperties: false
          description: ""
          oneOf:
          - type: string
          - type: number
          title: clients_count
        documentsCount:
          additionalProperties: false
          description: ""
          oneOf:
          - type: string
          - type: number
          title: documents_count
      title: GetProjectStatsResponse
      type: object
    yorkie.v1.GetSchemaRequest:
      additionalProperties: false
      description: ""
      properties:
        schemaName:
          additionalProperties: false
          description: ""
          title: schema_name
          type: string
        version:
          additionalProperties: false
          description: ""
          title: version
          type: integer
      title: GetSchemaRequest
      type: object
    yorkie.v1.GetSchemaResponse:
      additionalProperties: false
      description: ""
      properties:
        schema:
          $ref: '#/components/schemas/yorkie.v1.Schema'
          additionalProperties: false
          description: ""
          title: schema
          type: object
      title: GetSchemaResponse
      type: object
    yorkie.v1.GetSchemasRequest:
      additionalProperties: false
      description: ""
      properties:
        schemaName:
          additionalProperties: false
          description: ""
          title: schema_name
          type: string
      title: GetSchemasRequest
      type: object
    yorkie.v1.GetSchemasResponse:
      additionalProperties: false
      description: ""
      properties:
        schemas:
          additionalProperties: false
          description: ""
          items:
            $ref: '#/components/schemas/yorkie.v1.Schema'
            type: object
          title: schemas
          type: array
      title: GetSchemasResponse
      type: object
    yorkie.v1.GetServerVersionRequest:
      additionalProperties: false
      description: ""
      title: GetServerVersionRequest
      type: object
    yorkie.v1.GetServerVersionResponse:
      additionalProperties: false
      description: ""
      properties:
        buildDate:
          additionalProperties: false
          description: ""
          title: build_date
          type: string
        goVersion:
          additionalProperties: false
          description: ""
          title: go_version
          type: string
        yorkieVersion:
          additionalProperties: false
          description: ""
          title: yorkie_version
          type: string
      title: GetServerVersionResponse
      type: object
    yorkie.v1.GetSnapshotMetaRequest:
      additionalProperties: false
      description: ""
      properties:
        documentKey:
          additionalProperties: false
          description: ""
          title: document_key
          type: string
<<<<<<< HEAD
        opSeq:
          additionalProperties: false
          description: ""
          oneOf:
          - type: string
          - type: number
          title: op_seq
        prSeq:
=======
        serverSeq:
>>>>>>> 8458791d
          additionalProperties: false
          description: ""
          oneOf:
          - type: string
          - type: number
          title: pr_seq
        projectName:
          additionalProperties: false
          description: ""
          title: project_name
          type: string
      title: GetSnapshotMetaRequest
      type: object
    yorkie.v1.GetSnapshotMetaResponse:
      additionalProperties: false
      description: ""
      properties:
        lamport:
          additionalProperties: false
          description: ""
          oneOf:
          - type: string
          - type: number
          title: lamport
        snapshot:
          additionalProperties: false
          description: ""
          format: byte
          title: snapshot
          type: string
        versionVector:
          $ref: '#/components/schemas/yorkie.v1.VersionVector'
          additionalProperties: false
          description: ""
          title: version_vector
          type: object
      title: GetSnapshotMetaResponse
      type: object
    yorkie.v1.JSONElementSimple:
      additionalProperties: false
      description: ""
      properties:
        createdAt:
          $ref: '#/components/schemas/yorkie.v1.TimeTicket'
          additionalProperties: false
          description: ""
          title: created_at
          type: object
        movedAt:
          $ref: '#/components/schemas/yorkie.v1.TimeTicket'
          additionalProperties: false
          description: ""
          title: moved_at
          type: object
        removedAt:
          $ref: '#/components/schemas/yorkie.v1.TimeTicket'
          additionalProperties: false
          description: ""
          title: removed_at
          type: object
        type:
          $ref: '#/components/schemas/yorkie.v1.ValueType'
          additionalProperties: false
          description: ""
          title: type
        value:
          additionalProperties: false
          description: ""
          format: byte
          title: value
          type: string
      title: JSONElementSimple
      type: object
    yorkie.v1.ListChangesRequest:
      additionalProperties: false
      description: ""
      properties:
        documentKey:
          additionalProperties: false
          description: ""
          title: document_key
          type: string
        isForward:
          additionalProperties: false
          description: ""
          title: is_forward
          type: boolean
        pageSize:
          additionalProperties: false
          description: ""
          title: page_size
          type: integer
        previousSeq:
          additionalProperties: false
          description: ""
          oneOf:
          - type: string
          - type: number
          title: previous_seq
      title: ListChangesRequest
      type: object
    yorkie.v1.ListChangesResponse:
      additionalProperties: false
      description: ""
      properties:
        changes:
          additionalProperties: false
          description: ""
          items:
            $ref: '#/components/schemas/yorkie.v1.Change'
            type: object
          title: changes
          type: array
      title: ListChangesResponse
      type: object
    yorkie.v1.ListDocumentsRequest:
      additionalProperties: false
      description: ""
      properties:
        includeRoot:
          additionalProperties: false
          description: ""
          title: include_root
          type: boolean
        isForward:
          additionalProperties: false
          description: ""
          title: is_forward
          type: boolean
        pageSize:
          additionalProperties: false
          description: ""
          title: page_size
          type: integer
        previousId:
          additionalProperties: false
          description: ""
          title: previous_id
          type: string
      title: ListDocumentsRequest
      type: object
    yorkie.v1.ListDocumentsResponse:
      additionalProperties: false
      description: ""
      properties:
        documents:
          additionalProperties: false
          description: ""
          items:
            $ref: '#/components/schemas/yorkie.v1.DocumentSummary'
            type: object
          title: documents
          type: array
      title: ListDocumentsResponse
      type: object
    yorkie.v1.ListProjectsRequest:
      additionalProperties: false
      description: ""
      title: ListProjectsRequest
      type: object
    yorkie.v1.ListProjectsResponse:
      additionalProperties: false
      description: ""
      properties:
        projects:
          additionalProperties: false
          description: ""
          items:
            $ref: '#/components/schemas/yorkie.v1.Project'
            type: object
          title: projects
          type: array
      title: ListProjectsResponse
      type: object
    yorkie.v1.ListSchemasRequest:
      additionalProperties: false
      description: ""
      title: ListSchemasRequest
      type: object
    yorkie.v1.ListSchemasResponse:
      additionalProperties: false
      description: ""
      properties:
        schemas:
          additionalProperties: false
          description: ""
          items:
            $ref: '#/components/schemas/yorkie.v1.Schema'
            type: object
          title: schemas
          type: array
      title: ListSchemasResponse
      type: object
    yorkie.v1.LogInRequest:
      additionalProperties: false
      description: ""
      properties:
        password:
          additionalProperties: false
          description: ""
          title: password
          type: string
        username:
          additionalProperties: false
          description: ""
          title: username
          type: string
      title: LogInRequest
      type: object
    yorkie.v1.LogInResponse:
      additionalProperties: false
      description: ""
      properties:
        token:
          additionalProperties: false
          description: ""
          title: token
          type: string
      title: LogInResponse
      type: object
    yorkie.v1.MetricPoint:
      additionalProperties: false
      description: ""
      properties:
        timestamp:
          additionalProperties: false
          description: ""
          oneOf:
          - type: string
          - type: number
          title: timestamp
        value:
          additionalProperties: false
          description: ""
          title: value
          type: integer
      title: MetricPoint
      type: object
    yorkie.v1.NodeAttr:
      additionalProperties: false
      description: ""
      properties:
        isRemoved:
          additionalProperties: false
          description: ""
          title: is_removed
          type: boolean
        updatedAt:
          $ref: '#/components/schemas/yorkie.v1.TimeTicket'
          additionalProperties: false
          description: ""
          title: updated_at
          type: object
        value:
          additionalProperties: false
          description: ""
          title: value
          type: string
      title: NodeAttr
      type: object
    yorkie.v1.Operation:
      additionalProperties: false
      description: ""
      properties:
        add:
          $ref: '#/components/schemas/yorkie.v1.Operation.Add'
          additionalProperties: false
          description: ""
          title: add
          type: object
        arraySet:
          $ref: '#/components/schemas/yorkie.v1.Operation.ArraySet'
          additionalProperties: false
          description: ""
          title: array_set
          type: object
        edit:
          $ref: '#/components/schemas/yorkie.v1.Operation.Edit'
          additionalProperties: false
          description: ""
          title: edit
          type: object
        increase:
          $ref: '#/components/schemas/yorkie.v1.Operation.Increase'
          additionalProperties: false
          description: ""
          title: increase
          type: object
        move:
          $ref: '#/components/schemas/yorkie.v1.Operation.Move'
          additionalProperties: false
          description: ""
          title: move
          type: object
        remove:
          $ref: '#/components/schemas/yorkie.v1.Operation.Remove'
          additionalProperties: false
          description: ""
          title: remove
          type: object
        set:
          $ref: '#/components/schemas/yorkie.v1.Operation.Set'
          additionalProperties: false
          description: ""
          title: set
          type: object
        style:
          $ref: '#/components/schemas/yorkie.v1.Operation.Style'
          additionalProperties: false
          description: ""
          title: style
          type: object
        treeEdit:
          $ref: '#/components/schemas/yorkie.v1.Operation.TreeEdit'
          additionalProperties: false
          description: ""
          title: tree_edit
          type: object
        treeStyle:
          $ref: '#/components/schemas/yorkie.v1.Operation.TreeStyle'
          additionalProperties: false
          description: ""
          title: tree_style
          type: object
      title: Operation
      type: object
    yorkie.v1.Operation.Add:
      additionalProperties: false
      description: ""
      properties:
        executedAt:
          $ref: '#/components/schemas/yorkie.v1.TimeTicket'
          additionalProperties: false
          description: ""
          title: executed_at
          type: object
        parentCreatedAt:
          $ref: '#/components/schemas/yorkie.v1.TimeTicket'
          additionalProperties: false
          description: ""
          title: parent_created_at
          type: object
        prevCreatedAt:
          $ref: '#/components/schemas/yorkie.v1.TimeTicket'
          additionalProperties: false
          description: ""
          title: prev_created_at
          type: object
        value:
          $ref: '#/components/schemas/yorkie.v1.JSONElementSimple'
          additionalProperties: false
          description: ""
          title: value
          type: object
      title: Add
      type: object
    yorkie.v1.Operation.ArraySet:
      additionalProperties: false
      description: ""
      properties:
        createdAt:
          $ref: '#/components/schemas/yorkie.v1.TimeTicket'
          additionalProperties: false
          description: ""
          title: created_at
          type: object
        executedAt:
          $ref: '#/components/schemas/yorkie.v1.TimeTicket'
          additionalProperties: false
          description: ""
          title: executed_at
          type: object
        parentCreatedAt:
          $ref: '#/components/schemas/yorkie.v1.TimeTicket'
          additionalProperties: false
          description: ""
          title: parent_created_at
          type: object
        value:
          $ref: '#/components/schemas/yorkie.v1.JSONElementSimple'
          additionalProperties: false
          description: ""
          title: value
          type: object
      title: ArraySet
      type: object
    yorkie.v1.Operation.Edit:
      additionalProperties: false
      description: ""
      properties:
        attributes:
          additionalProperties: false
          description: ""
          title: attributes
          type: object
        content:
          additionalProperties: false
          description: ""
          title: content
          type: string
        createdAtMapByActor:
          additionalProperties: false
          description: deprecated
          title: created_at_map_by_actor
          type: object
        executedAt:
          $ref: '#/components/schemas/yorkie.v1.TimeTicket'
          additionalProperties: false
          description: ""
          title: executed_at
          type: object
        from:
          $ref: '#/components/schemas/yorkie.v1.TextNodePos'
          additionalProperties: false
          description: ""
          title: from
          type: object
        parentCreatedAt:
          $ref: '#/components/schemas/yorkie.v1.TimeTicket'
          additionalProperties: false
          description: ""
          title: parent_created_at
          type: object
        to:
          $ref: '#/components/schemas/yorkie.v1.TextNodePos'
          additionalProperties: false
          description: ""
          title: to
          type: object
      title: Edit
      type: object
    yorkie.v1.Operation.Edit.AttributesEntry:
      additionalProperties: false
      description: ""
      properties:
        key:
          additionalProperties: false
          description: ""
          title: key
          type: string
        value:
          additionalProperties: false
          description: ""
          title: value
          type: string
      title: AttributesEntry
      type: object
    yorkie.v1.Operation.Edit.CreatedAtMapByActorEntry:
      additionalProperties: false
      description: ""
      properties:
        key:
          additionalProperties: false
          description: ""
          title: key
          type: string
        value:
          $ref: '#/components/schemas/yorkie.v1.TimeTicket'
          additionalProperties: false
          description: ""
          title: value
          type: object
      title: CreatedAtMapByActorEntry
      type: object
    yorkie.v1.Operation.Increase:
      additionalProperties: false
      description: ""
      properties:
        executedAt:
          $ref: '#/components/schemas/yorkie.v1.TimeTicket'
          additionalProperties: false
          description: ""
          title: executed_at
          type: object
        parentCreatedAt:
          $ref: '#/components/schemas/yorkie.v1.TimeTicket'
          additionalProperties: false
          description: ""
          title: parent_created_at
          type: object
        value:
          $ref: '#/components/schemas/yorkie.v1.JSONElementSimple'
          additionalProperties: false
          description: ""
          title: value
          type: object
      title: Increase
      type: object
    yorkie.v1.Operation.Move:
      additionalProperties: false
      description: ""
      properties:
        createdAt:
          $ref: '#/components/schemas/yorkie.v1.TimeTicket'
          additionalProperties: false
          description: ""
          title: created_at
          type: object
        executedAt:
          $ref: '#/components/schemas/yorkie.v1.TimeTicket'
          additionalProperties: false
          description: ""
          title: executed_at
          type: object
        parentCreatedAt:
          $ref: '#/components/schemas/yorkie.v1.TimeTicket'
          additionalProperties: false
          description: ""
          title: parent_created_at
          type: object
        prevCreatedAt:
          $ref: '#/components/schemas/yorkie.v1.TimeTicket'
          additionalProperties: false
          description: ""
          title: prev_created_at
          type: object
      title: Move
      type: object
    yorkie.v1.Operation.Remove:
      additionalProperties: false
      description: ""
      properties:
        createdAt:
          $ref: '#/components/schemas/yorkie.v1.TimeTicket'
          additionalProperties: false
          description: ""
          title: created_at
          type: object
        executedAt:
          $ref: '#/components/schemas/yorkie.v1.TimeTicket'
          additionalProperties: false
          description: ""
          title: executed_at
          type: object
        parentCreatedAt:
          $ref: '#/components/schemas/yorkie.v1.TimeTicket'
          additionalProperties: false
          description: ""
          title: parent_created_at
          type: object
      title: Remove
      type: object
    yorkie.v1.Operation.Set:
      additionalProperties: false
      description: ""
      properties:
        executedAt:
          $ref: '#/components/schemas/yorkie.v1.TimeTicket'
          additionalProperties: false
          description: ""
          title: executed_at
          type: object
        key:
          additionalProperties: false
          description: ""
          title: key
          type: string
        parentCreatedAt:
          $ref: '#/components/schemas/yorkie.v1.TimeTicket'
          additionalProperties: false
          description: ""
          title: parent_created_at
          type: object
        value:
          $ref: '#/components/schemas/yorkie.v1.JSONElementSimple'
          additionalProperties: false
          description: ""
          title: value
          type: object
      title: Set
      type: object
    yorkie.v1.Operation.Style:
      additionalProperties: false
      description: ""
      properties:
        attributes:
          additionalProperties: false
          description: ""
          title: attributes
          type: object
        createdAtMapByActor:
          additionalProperties: false
          description: deprecated
          title: created_at_map_by_actor
          type: object
        executedAt:
          $ref: '#/components/schemas/yorkie.v1.TimeTicket'
          additionalProperties: false
          description: ""
          title: executed_at
          type: object
        from:
          $ref: '#/components/schemas/yorkie.v1.TextNodePos'
          additionalProperties: false
          description: ""
          title: from
          type: object
        parentCreatedAt:
          $ref: '#/components/schemas/yorkie.v1.TimeTicket'
          additionalProperties: false
          description: ""
          title: parent_created_at
          type: object
        to:
          $ref: '#/components/schemas/yorkie.v1.TextNodePos'
          additionalProperties: false
          description: ""
          title: to
          type: object
      title: Style
      type: object
    yorkie.v1.Operation.Style.AttributesEntry:
      additionalProperties: false
      description: ""
      properties:
        key:
          additionalProperties: false
          description: ""
          title: key
          type: string
        value:
          additionalProperties: false
          description: ""
          title: value
          type: string
      title: AttributesEntry
      type: object
    yorkie.v1.Operation.Style.CreatedAtMapByActorEntry:
      additionalProperties: false
      description: ""
      properties:
        key:
          additionalProperties: false
          description: ""
          title: key
          type: string
        value:
          $ref: '#/components/schemas/yorkie.v1.TimeTicket'
          additionalProperties: false
          description: ""
          title: value
          type: object
      title: CreatedAtMapByActorEntry
      type: object
    yorkie.v1.Operation.TreeEdit:
      additionalProperties: false
      description: ""
      properties:
        contents:
          additionalProperties: false
          description: ""
          items:
            $ref: '#/components/schemas/yorkie.v1.TreeNodes'
            type: object
          title: contents
          type: array
        createdAtMapByActor:
          additionalProperties: false
          description: deprecated
          title: created_at_map_by_actor
          type: object
        executedAt:
          $ref: '#/components/schemas/yorkie.v1.TimeTicket'
          additionalProperties: false
          description: ""
          title: executed_at
          type: object
        from:
          $ref: '#/components/schemas/yorkie.v1.TreePos'
          additionalProperties: false
          description: ""
          title: from
          type: object
        parentCreatedAt:
          $ref: '#/components/schemas/yorkie.v1.TimeTicket'
          additionalProperties: false
          description: ""
          title: parent_created_at
          type: object
        splitLevel:
          additionalProperties: false
          description: ""
          title: split_level
          type: integer
        to:
          $ref: '#/components/schemas/yorkie.v1.TreePos'
          additionalProperties: false
          description: ""
          title: to
          type: object
      title: TreeEdit
      type: object
    yorkie.v1.Operation.TreeEdit.CreatedAtMapByActorEntry:
      additionalProperties: false
      description: ""
      properties:
        key:
          additionalProperties: false
          description: ""
          title: key
          type: string
        value:
          $ref: '#/components/schemas/yorkie.v1.TimeTicket'
          additionalProperties: false
          description: ""
          title: value
          type: object
      title: CreatedAtMapByActorEntry
      type: object
    yorkie.v1.Operation.TreeStyle:
      additionalProperties: false
      description: ""
      properties:
        attributes:
          additionalProperties: false
          description: ""
          title: attributes
          type: object
        attributesToRemove:
          additionalProperties: false
          description: ""
          items:
            type: string
          title: attributes_to_remove
          type: array
        createdAtMapByActor:
          additionalProperties: false
          description: deprecated
          title: created_at_map_by_actor
          type: object
        executedAt:
          $ref: '#/components/schemas/yorkie.v1.TimeTicket'
          additionalProperties: false
          description: ""
          title: executed_at
          type: object
        from:
          $ref: '#/components/schemas/yorkie.v1.TreePos'
          additionalProperties: false
          description: ""
          title: from
          type: object
        parentCreatedAt:
          $ref: '#/components/schemas/yorkie.v1.TimeTicket'
          additionalProperties: false
          description: ""
          title: parent_created_at
          type: object
        to:
          $ref: '#/components/schemas/yorkie.v1.TreePos'
          additionalProperties: false
          description: ""
          title: to
          type: object
      title: TreeStyle
      type: object
    yorkie.v1.Operation.TreeStyle.AttributesEntry:
      additionalProperties: false
      description: ""
      properties:
        key:
          additionalProperties: false
          description: ""
          title: key
          type: string
        value:
          additionalProperties: false
          description: ""
          title: value
          type: string
      title: AttributesEntry
      type: object
    yorkie.v1.Operation.TreeStyle.CreatedAtMapByActorEntry:
      additionalProperties: false
      description: ""
      properties:
        key:
          additionalProperties: false
          description: ""
          title: key
          type: string
        value:
          $ref: '#/components/schemas/yorkie.v1.TimeTicket'
          additionalProperties: false
          description: ""
          title: value
          type: object
      title: CreatedAtMapByActorEntry
      type: object
    yorkie.v1.Presence:
      additionalProperties: false
      description: ""
      properties:
        data:
          additionalProperties: false
          description: ""
          title: data
          type: object
      title: Presence
      type: object
    yorkie.v1.Presence.DataEntry:
      additionalProperties: false
      description: ""
      properties:
        key:
          additionalProperties: false
          description: ""
          title: key
          type: string
        value:
          additionalProperties: false
          description: ""
          title: value
          type: string
      title: DataEntry
      type: object
    yorkie.v1.PresenceChange:
      additionalProperties: false
      description: ""
      properties:
        presence:
          $ref: '#/components/schemas/yorkie.v1.Presence'
          additionalProperties: false
          description: ""
          title: presence
          type: object
        type:
          $ref: '#/components/schemas/yorkie.v1.PresenceChange.ChangeType'
          additionalProperties: false
          description: ""
          title: type
      title: PresenceChange
      type: object
    yorkie.v1.PresenceChange.ChangeType:
      description: ""
      enum:
      - - CHANGE_TYPE_UNSPECIFIED
        - 0
        - CHANGE_TYPE_PUT
        - 1
        - CHANGE_TYPE_DELETE
        - 2
        - CHANGE_TYPE_CLEAR
        - 3
      title: ChangeType
      type: string
    yorkie.v1.Project:
      additionalProperties: false
      description: ""
      properties:
        allowedOrigins:
          additionalProperties: false
          description: ""
          items:
            type: string
          title: allowed_origins
          type: array
        authWebhookMaxRetries:
          additionalProperties: false
          description: ""
          oneOf:
          - type: string
          - type: number
          title: auth_webhook_max_retries
        authWebhookMaxWaitInterval:
          additionalProperties: false
          description: ""
          title: auth_webhook_max_wait_interval
          type: string
        authWebhookMethods:
          additionalProperties: false
          description: ""
          items:
            type: string
          title: auth_webhook_methods
          type: array
        authWebhookMinWaitInterval:
          additionalProperties: false
          description: ""
          title: auth_webhook_min_wait_interval
          type: string
        authWebhookRequestTimeout:
          additionalProperties: false
          description: ""
          title: auth_webhook_request_timeout
          type: string
        authWebhookUrl:
          additionalProperties: false
          description: ""
          title: auth_webhook_url
          type: string
        clientDeactivateThreshold:
          additionalProperties: false
          description: ""
          title: client_deactivate_threshold
          type: string
        createdAt:
          $ref: '#/components/schemas/google.protobuf.Timestamp'
          additionalProperties: false
          description: ""
          title: created_at
          type: object
        eventWebhookEvents:
          additionalProperties: false
          description: ""
          items:
            type: string
          title: event_webhook_events
          type: array
        eventWebhookMaxRetries:
          additionalProperties: false
          description: ""
          oneOf:
          - type: string
          - type: number
          title: event_webhook_max_retries
        eventWebhookMaxWaitInterval:
          additionalProperties: false
          description: ""
          title: event_webhook_max_wait_interval
          type: string
        eventWebhookMinWaitInterval:
          additionalProperties: false
          description: ""
          title: event_webhook_min_wait_interval
          type: string
        eventWebhookRequestTimeout:
          additionalProperties: false
          description: ""
          title: event_webhook_request_timeout
          type: string
        eventWebhookUrl:
          additionalProperties: false
          description: ""
          title: event_webhook_url
          type: string
        id:
          additionalProperties: false
          description: ""
          title: id
          type: string
        maxAttachmentsPerDocument:
          additionalProperties: false
          description: ""
          title: max_attachments_per_document
          type: integer
        maxSizePerDocument:
          additionalProperties: false
          description: ""
          title: max_size_per_document
          type: integer
        maxSubscribersPerDocument:
          additionalProperties: false
          description: ""
          title: max_subscribers_per_document
          type: integer
        name:
          additionalProperties: false
          description: ""
          title: name
          type: string
        publicKey:
          additionalProperties: false
          description: ""
          title: public_key
          type: string
        removeOnDetach:
          additionalProperties: false
          description: ""
          title: remove_on_detach
          type: boolean
        secretKey:
          additionalProperties: false
          description: ""
          title: secret_key
          type: string
        updatedAt:
          $ref: '#/components/schemas/google.protobuf.Timestamp'
          additionalProperties: false
          description: ""
          title: updated_at
          type: object
      title: Project
      type: object
    yorkie.v1.RemoveDocumentByAdminRequest:
      additionalProperties: false
      description: ""
      properties:
        documentKey:
          additionalProperties: false
          description: ""
          title: document_key
          type: string
        force:
          additionalProperties: false
          description: ""
          title: force
          type: boolean
      title: RemoveDocumentByAdminRequest
      type: object
    yorkie.v1.RemoveDocumentByAdminResponse:
      additionalProperties: false
      description: ""
      title: RemoveDocumentByAdminResponse
      type: object
    yorkie.v1.RemoveSchemaRequest:
      additionalProperties: false
      description: ""
      properties:
        schemaName:
          additionalProperties: false
          description: ""
          title: schema_name
          type: string
        version:
          additionalProperties: false
          description: ""
          title: version
          type: integer
      title: RemoveSchemaRequest
      type: object
    yorkie.v1.RemoveSchemaResponse:
      additionalProperties: false
      description: ""
      title: RemoveSchemaResponse
      type: object
    yorkie.v1.RotateProjectKeysRequest:
      additionalProperties: false
      description: ""
      properties:
        id:
          additionalProperties: false
          description: ""
          title: id
          type: string
      title: RotateProjectKeysRequest
      type: object
    yorkie.v1.RotateProjectKeysResponse:
      additionalProperties: false
      description: ""
      properties:
        project:
          $ref: '#/components/schemas/yorkie.v1.Project'
          additionalProperties: false
          description: ""
          title: project
          type: object
      title: RotateProjectKeysResponse
      type: object
    yorkie.v1.Rule:
      additionalProperties: false
      description: ""
      properties:
        path:
          additionalProperties: false
          description: ""
          title: path
          type: string
        type:
          additionalProperties: false
          description: ""
          title: type
          type: string
      title: Rule
      type: object
    yorkie.v1.Schema:
      additionalProperties: false
      description: ""
      properties:
        body:
          additionalProperties: false
          description: ""
          title: body
          type: string
        createdAt:
          $ref: '#/components/schemas/google.protobuf.Timestamp'
          additionalProperties: false
          description: ""
          title: created_at
          type: object
        id:
          additionalProperties: false
          description: ""
          title: id
          type: string
        name:
          additionalProperties: false
          description: ""
          title: name
          type: string
        rules:
          additionalProperties: false
          description: ""
          items:
            $ref: '#/components/schemas/yorkie.v1.Rule'
            type: object
          title: rules
          type: array
        version:
          additionalProperties: false
          description: ""
          title: version
          type: integer
      title: Schema
      type: object
    yorkie.v1.SearchDocumentsRequest:
      additionalProperties: false
      description: ""
      properties:
        pageSize:
          additionalProperties: false
          description: ""
          title: page_size
          type: integer
        query:
          additionalProperties: false
          description: ""
          title: query
          type: string
      title: SearchDocumentsRequest
      type: object
    yorkie.v1.SearchDocumentsResponse:
      additionalProperties: false
      description: ""
      properties:
        documents:
          additionalProperties: false
          description: ""
          items:
            $ref: '#/components/schemas/yorkie.v1.DocumentSummary'
            type: object
          title: documents
          type: array
        totalCount:
          additionalProperties: false
          description: ""
          title: total_count
          type: integer
      title: SearchDocumentsResponse
      type: object
    yorkie.v1.SignUpRequest:
      additionalProperties: false
      description: ""
      properties:
        password:
          additionalProperties: false
          description: ""
          title: password
          type: string
        username:
          additionalProperties: false
          description: ""
          title: username
          type: string
      title: SignUpRequest
      type: object
    yorkie.v1.SignUpResponse:
      additionalProperties: false
      description: ""
      properties:
        user:
          $ref: '#/components/schemas/yorkie.v1.User'
          additionalProperties: false
          description: ""
          title: user
          type: object
      title: SignUpResponse
      type: object
    yorkie.v1.TextNodePos:
      additionalProperties: false
      description: ""
      properties:
        createdAt:
          $ref: '#/components/schemas/yorkie.v1.TimeTicket'
          additionalProperties: false
          description: ""
          title: created_at
          type: object
        offset:
          additionalProperties: false
          description: ""
          title: offset
          type: integer
        relativeOffset:
          additionalProperties: false
          description: ""
          title: relative_offset
          type: integer
      title: TextNodePos
      type: object
    yorkie.v1.TimeTicket:
      additionalProperties: false
      description: ""
      properties:
        actorId:
          additionalProperties: false
          description: ""
          format: byte
          title: actor_id
          type: string
        delimiter:
          additionalProperties: false
          description: ""
          title: delimiter
          type: integer
        lamport:
          additionalProperties: false
          description: ""
          oneOf:
          - type: string
          - type: number
          title: lamport
      title: TimeTicket
      type: object
    yorkie.v1.TreeNode:
      additionalProperties: false
      description: ""
      properties:
        attributes:
          additionalProperties: false
          description: ""
          title: attributes
          type: object
        depth:
          additionalProperties: false
          description: ""
          title: depth
          type: integer
        id:
          $ref: '#/components/schemas/yorkie.v1.TreeNodeID'
          additionalProperties: false
          description: ""
          title: id
          type: object
        insNextId:
          $ref: '#/components/schemas/yorkie.v1.TreeNodeID'
          additionalProperties: false
          description: ""
          title: ins_next_id
          type: object
        insPrevId:
          $ref: '#/components/schemas/yorkie.v1.TreeNodeID'
          additionalProperties: false
          description: ""
          title: ins_prev_id
          type: object
        removedAt:
          $ref: '#/components/schemas/yorkie.v1.TimeTicket'
          additionalProperties: false
          description: ""
          title: removed_at
          type: object
        type:
          additionalProperties: false
          description: ""
          title: type
          type: string
        value:
          additionalProperties: false
          description: ""
          title: value
          type: string
      title: TreeNode
      type: object
    yorkie.v1.TreeNode.AttributesEntry:
      additionalProperties: false
      description: ""
      properties:
        key:
          additionalProperties: false
          description: ""
          title: key
          type: string
        value:
          $ref: '#/components/schemas/yorkie.v1.NodeAttr'
          additionalProperties: false
          description: ""
          title: value
          type: object
      title: AttributesEntry
      type: object
    yorkie.v1.TreeNodeID:
      additionalProperties: false
      description: ""
      properties:
        createdAt:
          $ref: '#/components/schemas/yorkie.v1.TimeTicket'
          additionalProperties: false
          description: ""
          title: created_at
          type: object
        offset:
          additionalProperties: false
          description: ""
          title: offset
          type: integer
      title: TreeNodeID
      type: object
    yorkie.v1.TreeNodes:
      additionalProperties: false
      description: ""
      properties:
        content:
          additionalProperties: false
          description: ""
          items:
            $ref: '#/components/schemas/yorkie.v1.TreeNode'
            type: object
          title: content
          type: array
      title: TreeNodes
      type: object
    yorkie.v1.TreePos:
      additionalProperties: false
      description: ""
      properties:
        leftSiblingId:
          $ref: '#/components/schemas/yorkie.v1.TreeNodeID'
          additionalProperties: false
          description: ""
          title: left_sibling_id
          type: object
        parentId:
          $ref: '#/components/schemas/yorkie.v1.TreeNodeID'
          additionalProperties: false
          description: ""
          title: parent_id
          type: object
      title: TreePos
      type: object
    yorkie.v1.UpdatableProjectFields:
      additionalProperties: false
      description: ""
      properties:
        allowedOrigins:
          $ref: '#/components/schemas/yorkie.v1.UpdatableProjectFields.AllowedOrigins'
          additionalProperties: false
          description: ""
          title: allowed_origins
          type: object
        authWebhookMaxRetries:
          $ref: '#/components/schemas/google.protobuf.UInt64Value'
          additionalProperties: false
          description: ""
          title: auth_webhook_max_retries
          type: object
        authWebhookMaxWaitInterval:
          $ref: '#/components/schemas/google.protobuf.StringValue'
          additionalProperties: false
          description: ""
          title: auth_webhook_max_wait_interval
          type: object
        authWebhookMethods:
          $ref: '#/components/schemas/yorkie.v1.UpdatableProjectFields.AuthWebhookMethods'
          additionalProperties: false
          description: ""
          title: auth_webhook_methods
          type: object
        authWebhookMinWaitInterval:
          $ref: '#/components/schemas/google.protobuf.StringValue'
          additionalProperties: false
          description: ""
          title: auth_webhook_min_wait_interval
          type: object
        authWebhookRequestTimeout:
          $ref: '#/components/schemas/google.protobuf.StringValue'
          additionalProperties: false
          description: ""
          title: auth_webhook_request_timeout
          type: object
        authWebhookUrl:
          $ref: '#/components/schemas/google.protobuf.StringValue'
          additionalProperties: false
          description: ""
          title: auth_webhook_url
          type: object
        clientDeactivateThreshold:
          $ref: '#/components/schemas/google.protobuf.StringValue'
          additionalProperties: false
          description: ""
          title: client_deactivate_threshold
          type: object
        eventWebhookEvents:
          $ref: '#/components/schemas/yorkie.v1.UpdatableProjectFields.EventWebhookEvents'
          additionalProperties: false
          description: ""
          title: event_webhook_events
          type: object
        eventWebhookMaxRetries:
          $ref: '#/components/schemas/google.protobuf.UInt64Value'
          additionalProperties: false
          description: ""
          title: event_webhook_max_retries
          type: object
        eventWebhookMaxWaitInterval:
          $ref: '#/components/schemas/google.protobuf.StringValue'
          additionalProperties: false
          description: ""
          title: event_webhook_max_wait_interval
          type: object
        eventWebhookMinWaitInterval:
          $ref: '#/components/schemas/google.protobuf.StringValue'
          additionalProperties: false
          description: ""
          title: event_webhook_min_wait_interval
          type: object
        eventWebhookRequestTimeout:
          $ref: '#/components/schemas/google.protobuf.StringValue'
          additionalProperties: false
          description: ""
          title: event_webhook_request_timeout
          type: object
        eventWebhookUrl:
          $ref: '#/components/schemas/google.protobuf.StringValue'
          additionalProperties: false
          description: ""
          title: event_webhook_url
          type: object
        maxAttachmentsPerDocument:
          $ref: '#/components/schemas/google.protobuf.Int32Value'
          additionalProperties: false
          description: ""
          title: max_attachments_per_document
          type: object
        maxSizePerDocument:
          $ref: '#/components/schemas/google.protobuf.Int32Value'
          additionalProperties: false
          description: ""
          title: max_size_per_document
          type: object
        maxSubscribersPerDocument:
          $ref: '#/components/schemas/google.protobuf.Int32Value'
          additionalProperties: false
          description: ""
          title: max_subscribers_per_document
          type: object
        name:
          $ref: '#/components/schemas/google.protobuf.StringValue'
          additionalProperties: false
          description: ""
          title: name
          type: object
        removeOnDetach:
          $ref: '#/components/schemas/google.protobuf.BoolValue'
          additionalProperties: false
          description: ""
          title: remove_on_detach
          type: object
      title: UpdatableProjectFields
      type: object
    yorkie.v1.UpdatableProjectFields.AllowedOrigins:
      additionalProperties: false
      description: ""
      properties:
        origins:
          additionalProperties: false
          description: ""
          items:
            type: string
          title: origins
          type: array
      title: AllowedOrigins
      type: object
    yorkie.v1.UpdatableProjectFields.AuthWebhookMethods:
      additionalProperties: false
      description: ""
      properties:
        methods:
          additionalProperties: false
          description: ""
          items:
            type: string
          title: methods
          type: array
      title: AuthWebhookMethods
      type: object
    yorkie.v1.UpdatableProjectFields.EventWebhookEvents:
      additionalProperties: false
      description: ""
      properties:
        events:
          additionalProperties: false
          description: ""
          items:
            type: string
          title: events
          type: array
      title: EventWebhookEvents
      type: object
    yorkie.v1.UpdateDocumentRequest:
      additionalProperties: false
      description: ""
      properties:
        documentKey:
          additionalProperties: false
          description: ""
          title: document_key
          type: string
        root:
          additionalProperties: false
          description: ""
          title: root
          type: string
        schemaKey:
          additionalProperties: false
          description: ""
          title: schema_key
          type: string
      title: UpdateDocumentRequest
      type: object
    yorkie.v1.UpdateDocumentResponse:
      additionalProperties: false
      description: ""
      properties:
        document:
          $ref: '#/components/schemas/yorkie.v1.DocumentSummary'
          additionalProperties: false
          description: ""
          title: document
          type: object
      title: UpdateDocumentResponse
      type: object
    yorkie.v1.UpdateProjectRequest:
      additionalProperties: false
      description: ""
      properties:
        fields:
          $ref: '#/components/schemas/yorkie.v1.UpdatableProjectFields'
          additionalProperties: false
          description: ""
          title: fields
          type: object
        id:
          additionalProperties: false
          description: ""
          title: id
          type: string
      title: UpdateProjectRequest
      type: object
    yorkie.v1.UpdateProjectResponse:
      additionalProperties: false
      description: ""
      properties:
        project:
          $ref: '#/components/schemas/yorkie.v1.Project'
          additionalProperties: false
          description: ""
          title: project
          type: object
      title: UpdateProjectResponse
      type: object
    yorkie.v1.User:
      additionalProperties: false
      description: ""
      properties:
        authProvider:
          additionalProperties: false
          description: ""
          title: auth_provider
          type: string
        createdAt:
          $ref: '#/components/schemas/google.protobuf.Timestamp'
          additionalProperties: false
          description: ""
          title: created_at
          type: object
        id:
          additionalProperties: false
          description: ""
          title: id
          type: string
        username:
          additionalProperties: false
          description: ""
          title: username
          type: string
      title: User
      type: object
    yorkie.v1.ValueType:
      description: ""
      enum:
      - - VALUE_TYPE_NULL
        - 0
        - VALUE_TYPE_BOOLEAN
        - 1
        - VALUE_TYPE_INTEGER
        - 2
        - VALUE_TYPE_LONG
        - 3
        - VALUE_TYPE_DOUBLE
        - 4
        - VALUE_TYPE_STRING
        - 5
        - VALUE_TYPE_BYTES
        - 6
        - VALUE_TYPE_DATE
        - 7
        - VALUE_TYPE_JSON_OBJECT
        - 8
        - VALUE_TYPE_JSON_ARRAY
        - 9
        - VALUE_TYPE_TEXT
        - 10
        - VALUE_TYPE_INTEGER_CNT
        - 11
        - VALUE_TYPE_LONG_CNT
        - 12
        - VALUE_TYPE_TREE
        - 13
      title: ValueType
      type: string
    yorkie.v1.VersionVector:
      additionalProperties: false
      description: ""
      properties:
        vector:
          additionalProperties: false
          description: ""
          title: vector
          type: object
      title: VersionVector
      type: object
    yorkie.v1.VersionVector.VectorEntry:
      additionalProperties: false
      description: ""
      properties:
        key:
          additionalProperties: false
          description: ""
          title: key
          type: string
        value:
          additionalProperties: false
          description: ""
          oneOf:
          - type: string
          - type: number
          title: value
      title: VectorEntry
      type: object
  securitySchemes:
    ApiKeyAuth:
      in: header
      name: Authorization
      type: apiKey
security:
- ApiKeyAuth: []
tags:
- description: Admin is a service that provides a API for Admin.
  name: yorkie.v1.AdminService<|MERGE_RESOLUTION|>--- conflicted
+++ resolved
@@ -807,6 +807,9 @@
         Wrapper message for `bool`.
 
          The JSON representation for `BoolValue` is JSON `true` and `false`.
+
+         Not recommended for use in new APIs, but still useful for legacy APIs and
+         has no plan to be removed.
       properties:
         value:
           additionalProperties: false
@@ -949,6 +952,9 @@
         Wrapper message for `uint64`.
 
          The JSON representation for `UInt64Value` is JSON string.
+
+         Not recommended for use in new APIs, but still useful for legacy APIs and
+         has no plan to be removed.
       properties:
         value:
           additionalProperties: false
@@ -1514,7 +1520,6 @@
           description: ""
           title: document_key
           type: string
-<<<<<<< HEAD
         opSeq:
           additionalProperties: false
           description: ""
@@ -1523,20 +1528,12 @@
           - type: number
           title: op_seq
         prSeq:
-=======
-        serverSeq:
->>>>>>> 8458791d
           additionalProperties: false
           description: ""
           oneOf:
           - type: string
           - type: number
           title: pr_seq
-        projectName:
-          additionalProperties: false
-          description: ""
-          title: project_name
-          type: string
       title: GetSnapshotMetaRequest
       type: object
     yorkie.v1.GetSnapshotMetaResponse:
