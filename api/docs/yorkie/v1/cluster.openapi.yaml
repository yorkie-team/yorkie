openapi: 3.1.0
info:
  description:
    Yorkie is an open source document store for building collaborative
    editing applications.
  title: Yorkie
  version: v0.6.11
servers:
  - description: Production server
    url: https://api.yorkie.dev
  - description: Local server
    url: http://localhost:8080
paths:
  /yorkie.v1.ClusterService/CompactDocument:
    post:
      description: ""
      requestBody:
        $ref: "#/components/requestBodies/yorkie.v1.ClusterService.CompactDocument.yorkie.v1.ClusterServiceCompactDocumentRequest"
      responses:
        "200":
          $ref: "#/components/responses/yorkie.v1.ClusterService.CompactDocument.yorkie.v1.ClusterServiceCompactDocumentResponse"
        default:
          $ref: "#/components/responses/connect.error"
      tags:
        - yorkie.v1.ClusterService
  /yorkie.v1.ClusterService/DetachDocument:
    post:
      description: ""
      requestBody:
        $ref: "#/components/requestBodies/yorkie.v1.ClusterService.DetachDocument.yorkie.v1.ClusterServiceDetachDocumentRequest"
      responses:
        "200":
          $ref: "#/components/responses/yorkie.v1.ClusterService.DetachDocument.yorkie.v1.ClusterServiceDetachDocumentResponse"
        default:
          $ref: "#/components/responses/connect.error"
      tags:
<<<<<<< HEAD
      - yorkie.v1.ClusterService
  /yorkie.v1.ClusterService/PurgeDocument:
    post:
      description: ""
      requestBody:
        $ref: '#/components/requestBodies/yorkie.v1.ClusterService.PurgeDocument.yorkie.v1.ClusterServicePurgeDocumentRequest'
      responses:
        "200":
          $ref: '#/components/responses/yorkie.v1.ClusterService.PurgeDocument.yorkie.v1.ClusterServicePurgeDocumentResponse'
        default:
          $ref: '#/components/responses/connect.error'
      tags:
      - yorkie.v1.ClusterService
=======
        - yorkie.v1.ClusterService
>>>>>>> a6d34712
components:
  requestBodies:
    yorkie.v1.ClusterService.CompactDocument.yorkie.v1.ClusterServiceCompactDocumentRequest:
      content:
        application/json:
          schema:
            $ref: "#/components/schemas/yorkie.v1.ClusterServiceCompactDocumentRequest"
        application/proto:
          schema:
            $ref: "#/components/schemas/yorkie.v1.ClusterServiceCompactDocumentRequest"
      required: true
    yorkie.v1.ClusterService.DetachDocument.yorkie.v1.ClusterServiceDetachDocumentRequest:
      content:
        application/json:
          schema:
            $ref: "#/components/schemas/yorkie.v1.ClusterServiceDetachDocumentRequest"
        application/proto:
          schema:
            $ref: "#/components/schemas/yorkie.v1.ClusterServiceDetachDocumentRequest"
      required: true
    yorkie.v1.ClusterService.PurgeDocument.yorkie.v1.ClusterServicePurgeDocumentRequest:
      content:
        application/json:
          schema:
            $ref: '#/components/schemas/yorkie.v1.ClusterServicePurgeDocumentRequest'
        application/proto:
          schema:
            $ref: '#/components/schemas/yorkie.v1.ClusterServicePurgeDocumentRequest'
      required: true
  responses:
    connect.error:
      content:
        application/json:
          schema:
            $ref: "#/components/schemas/connect.error"
        application/proto:
          schema:
            $ref: "#/components/schemas/connect.error"
      description: ""
    yorkie.v1.ClusterService.CompactDocument.yorkie.v1.ClusterServiceCompactDocumentResponse:
      content:
        application/json:
          schema:
            $ref: "#/components/schemas/yorkie.v1.ClusterServiceCompactDocumentResponse"
        application/proto:
          schema:
            $ref: "#/components/schemas/yorkie.v1.ClusterServiceCompactDocumentResponse"
      description: ""
    yorkie.v1.ClusterService.DetachDocument.yorkie.v1.ClusterServiceDetachDocumentResponse:
      content:
        application/json:
          schema:
            $ref: "#/components/schemas/yorkie.v1.ClusterServiceDetachDocumentResponse"
        application/proto:
          schema:
            $ref: "#/components/schemas/yorkie.v1.ClusterServiceDetachDocumentResponse"
      description: ""
    yorkie.v1.ClusterService.PurgeDocument.yorkie.v1.ClusterServicePurgeDocumentResponse:
      content:
        application/json:
          schema:
            $ref: '#/components/schemas/yorkie.v1.ClusterServicePurgeDocumentResponse'
        application/proto:
          schema:
            $ref: '#/components/schemas/yorkie.v1.ClusterServicePurgeDocumentResponse'
      description: ""
  schemas:
    connect.error:
      additionalProperties: false
      description: "Error type returned by Connect: https://connectrpc.com/docs/go/errors/#http-representation"
      properties:
        code:
          enum:
            - CodeCanceled
            - CodeUnknown
            - CodeInvalidArgument
            - CodeDeadlineExceeded
            - CodeNotFound
            - CodeAlreadyExists
            - CodePermissionDenied
            - CodeResourceExhausted
            - CodeFailedPrecondition
            - CodeAborted
            - CodeOutOfRange
            - CodeInternal
            - CodeUnavailable
            - CodeDataLoss
            - CodeUnauthenticated
          examples:
            - CodeNotFound
          type: string
        message:
          type: string
      title: Connect Error
      type: object
    google.protobuf.Timestamp:
      additionalProperties: false
      description: |-
        A Timestamp represents a point in time independent of any time zone or local
         calendar, encoded as a count of seconds and fractions of seconds at
         nanosecond resolution. The count is relative to an epoch at UTC midnight on
         January 1, 1970, in the proleptic Gregorian calendar which extends the
         Gregorian calendar backwards to year one.

         All minutes are 60 seconds long. Leap seconds are "smeared" so that no leap
         second table is needed for interpretation, using a [24-hour linear
         smear](https://developers.google.com/time/smear).

         The range is from 0001-01-01T00:00:00Z to 9999-12-31T23:59:59.999999999Z. By
         restricting to that range, we ensure that we can convert to and from [RFC
         3339](https://www.ietf.org/rfc/rfc3339.txt) date strings.

         # Examples

         Example 1: Compute Timestamp from POSIX `time()`.

             Timestamp timestamp;
             timestamp.set_seconds(time(NULL));
             timestamp.set_nanos(0);

         Example 2: Compute Timestamp from POSIX `gettimeofday()`.

             struct timeval tv;
             gettimeofday(&tv, NULL);

             Timestamp timestamp;
             timestamp.set_seconds(tv.tv_sec);
             timestamp.set_nanos(tv.tv_usec * 1000);

         Example 3: Compute Timestamp from Win32 `GetSystemTimeAsFileTime()`.

             FILETIME ft;
             GetSystemTimeAsFileTime(&ft);
             UINT64 ticks = (((UINT64)ft.dwHighDateTime) << 32) | ft.dwLowDateTime;

             // A Windows tick is 100 nanoseconds. Windows epoch 1601-01-01T00:00:00Z
             // is 11644473600 seconds before Unix epoch 1970-01-01T00:00:00Z.
             Timestamp timestamp;
             timestamp.set_seconds((INT64) ((ticks / 10000000) - 11644473600LL));
             timestamp.set_nanos((INT32) ((ticks % 10000000) * 100));

         Example 4: Compute Timestamp from Java `System.currentTimeMillis()`.

             long millis = System.currentTimeMillis();

             Timestamp timestamp = Timestamp.newBuilder().setSeconds(millis / 1000)
                 .setNanos((int) ((millis % 1000) * 1000000)).build();

         Example 5: Compute Timestamp from Java `Instant.now()`.

             Instant now = Instant.now();

             Timestamp timestamp =
                 Timestamp.newBuilder().setSeconds(now.getEpochSecond())
                     .setNanos(now.getNano()).build();

         Example 6: Compute Timestamp from current time in Python.

             timestamp = Timestamp()
             timestamp.GetCurrentTime()

         # JSON Mapping

         In JSON format, the Timestamp type is encoded as a string in the
         [RFC 3339](https://www.ietf.org/rfc/rfc3339.txt) format. That is, the
         format is "{year}-{month}-{day}T{hour}:{min}:{sec}[.{frac_sec}]Z"
         where {year} is always expressed using four digits while {month}, {day},
         {hour}, {min}, and {sec} are zero-padded to two digits each. The fractional
         seconds, which can go up to 9 digits (i.e. up to 1 nanosecond resolution),
         are optional. The "Z" suffix indicates the timezone ("UTC"); the timezone
         is required. A proto3 JSON serializer should always use UTC (as indicated by
         "Z") when printing the Timestamp type and a proto3 JSON parser should be
         able to accept both UTC and other timezones (as indicated by an offset).

         For example, "2017-01-15T01:30:15.01Z" encodes 15.01 seconds past
         01:30 UTC on January 15, 2017.

         In JavaScript, one can convert a Date object to this format using the
         standard
         [toISOString()](https://developer.mozilla.org/en-US/docs/Web/JavaScript/Reference/Global_Objects/Date/toISOString)
         method. In Python, a standard `datetime.datetime` object can be converted
         to this format using
         [`strftime`](https://docs.python.org/2/library/time.html#time.strftime) with
         the time format spec '%Y-%m-%dT%H:%M:%S.%fZ'. Likewise, in Java, one can use
         the Joda Time's [`ISODateTimeFormat.dateTime()`](
         http://joda-time.sourceforge.net/apidocs/org/joda/time/format/ISODateTimeFormat.html#dateTime()
         ) to obtain a formatter capable of generating timestamps in this format.
      format: date-time
      type: string
    yorkie.v1.ClusterServiceCompactDocumentRequest:
      additionalProperties: false
      description: ""
      properties:
        documentId:
          additionalProperties: false
          description: ""
          title: document_id
          type: string
        projectId:
          additionalProperties: false
          description: ""
          title: project_id
          type: string
      title: ClusterServiceCompactDocumentRequest
      type: object
    yorkie.v1.ClusterServiceCompactDocumentResponse:
      additionalProperties: false
      description: ""
      title: ClusterServiceCompactDocumentResponse
      type: object
    yorkie.v1.ClusterServiceDetachDocumentRequest:
      additionalProperties: false
      description: ""
      properties:
        clientId:
          additionalProperties: false
          description: ""
          title: client_id
          type: string
        documentSummary:
          $ref: "#/components/schemas/yorkie.v1.DocumentSummary"
          additionalProperties: false
          description: ""
          title: document_summary
          type: object
        project:
          $ref: "#/components/schemas/yorkie.v1.Project"
          additionalProperties: false
          description: ""
          title: project
          type: object
      title: ClusterServiceDetachDocumentRequest
      type: object
    yorkie.v1.ClusterServiceDetachDocumentResponse:
      additionalProperties: false
      description: ""
      title: ClusterServiceDetachDocumentResponse
      type: object
    yorkie.v1.ClusterServicePurgeDocumentRequest:
      additionalProperties: false
      description: ""
      properties:
        documentId:
          additionalProperties: false
          description: ""
          title: document_id
          type: string
        projectId:
          additionalProperties: false
          description: ""
          title: project_id
          type: string
      title: ClusterServicePurgeDocumentRequest
      type: object
    yorkie.v1.ClusterServicePurgeDocumentResponse:
      additionalProperties: false
      description: ""
      title: ClusterServicePurgeDocumentResponse
      type: object
    yorkie.v1.DataSize:
      additionalProperties: false
      description: ""
      properties:
        data:
          additionalProperties: false
          description: ""
          title: data
          type: integer
        meta:
          additionalProperties: false
          description: ""
          title: meta
          type: integer
      title: DataSize
      type: object
    yorkie.v1.DocSize:
      additionalProperties: false
      description: ""
      properties:
        gc:
          $ref: "#/components/schemas/yorkie.v1.DataSize"
          additionalProperties: false
          description: ""
          title: gc
          type: object
        live:
          $ref: "#/components/schemas/yorkie.v1.DataSize"
          additionalProperties: false
          description: ""
          title: live
          type: object
      title: DocSize
      type: object
    yorkie.v1.DocumentSummary:
      additionalProperties: false
      description: ""
      properties:
        accessedAt:
          $ref: "#/components/schemas/google.protobuf.Timestamp"
          additionalProperties: false
          description: ""
          title: accessed_at
          type: object
        attachedClients:
          additionalProperties: false
          description: ""
          title: attached_clients
          type: integer
        createdAt:
          $ref: "#/components/schemas/google.protobuf.Timestamp"
          additionalProperties: false
          description: ""
          title: created_at
          type: object
        documentSize:
          $ref: "#/components/schemas/yorkie.v1.DocSize"
          additionalProperties: false
          description: ""
          title: document_size
          type: object
        id:
          additionalProperties: false
          description: ""
          title: id
          type: string
        key:
          additionalProperties: false
          description: ""
          title: key
          type: string
        snapshot:
          additionalProperties: false
          description: ""
          title: snapshot
          type: string
        updatedAt:
          $ref: "#/components/schemas/google.protobuf.Timestamp"
          additionalProperties: false
          description: ""
          title: updated_at
          type: object
      title: DocumentSummary
      type: object
    yorkie.v1.Project:
      additionalProperties: false
      description: ""
      properties:
        allowedOrigins:
          additionalProperties: false
          description: ""
          items:
            type: string
          title: allowed_origins
          type: array
        authWebhookMethods:
          additionalProperties: false
          description: ""
          items:
            type: string
          title: auth_webhook_methods
          type: array
        authWebhookUrl:
          additionalProperties: false
          description: ""
          title: auth_webhook_url
          type: string
        clientDeactivateThreshold:
          additionalProperties: false
          description: ""
          title: client_deactivate_threshold
          type: string
        createdAt:
          $ref: "#/components/schemas/google.protobuf.Timestamp"
          additionalProperties: false
          description: ""
          title: created_at
          type: object
        eventWebhookEvents:
          additionalProperties: false
          description: ""
          items:
            type: string
          title: event_webhook_events
          type: array
        eventWebhookUrl:
          additionalProperties: false
          description: ""
          title: event_webhook_url
          type: string
        id:
          additionalProperties: false
          description: ""
          title: id
          type: string
        maxAttachmentsPerDocument:
          additionalProperties: false
          description: ""
          title: max_attachments_per_document
          type: integer
        maxSubscribersPerDocument:
          additionalProperties: false
          description: ""
          title: max_subscribers_per_document
          type: integer
        name:
          additionalProperties: false
          description: ""
          title: name
          type: string
        publicKey:
          additionalProperties: false
          description: ""
          title: public_key
          type: string
        secretKey:
          additionalProperties: false
          description: ""
          title: secret_key
          type: string
        updatedAt:
          $ref: "#/components/schemas/google.protobuf.Timestamp"
          additionalProperties: false
          description: ""
          title: updated_at
          type: object
      title: Project
      type: object
  securitySchemes:
    ApiKeyAuth:
      in: header
      name: Authorization
      type: apiKey
security:
  - ApiKeyAuth: []
tags:
  - description: ClusterService is a service that provides an API for Cluster.
    name: yorkie.v1.ClusterService<|MERGE_RESOLUTION|>--- conflicted
+++ resolved
@@ -1,40 +1,38 @@
 openapi: 3.1.0
 info:
-  description:
-    Yorkie is an open source document store for building collaborative
+  description: Yorkie is an open source document store for building collaborative
     editing applications.
   title: Yorkie
   version: v0.6.11
 servers:
-  - description: Production server
-    url: https://api.yorkie.dev
-  - description: Local server
-    url: http://localhost:8080
+- description: Production server
+  url: https://api.yorkie.dev
+- description: Local server
+  url: http://localhost:8080
 paths:
   /yorkie.v1.ClusterService/CompactDocument:
     post:
       description: ""
       requestBody:
-        $ref: "#/components/requestBodies/yorkie.v1.ClusterService.CompactDocument.yorkie.v1.ClusterServiceCompactDocumentRequest"
+        $ref: '#/components/requestBodies/yorkie.v1.ClusterService.CompactDocument.yorkie.v1.ClusterServiceCompactDocumentRequest'
       responses:
         "200":
-          $ref: "#/components/responses/yorkie.v1.ClusterService.CompactDocument.yorkie.v1.ClusterServiceCompactDocumentResponse"
+          $ref: '#/components/responses/yorkie.v1.ClusterService.CompactDocument.yorkie.v1.ClusterServiceCompactDocumentResponse'
         default:
-          $ref: "#/components/responses/connect.error"
+          $ref: '#/components/responses/connect.error'
       tags:
-        - yorkie.v1.ClusterService
+      - yorkie.v1.ClusterService
   /yorkie.v1.ClusterService/DetachDocument:
     post:
       description: ""
       requestBody:
-        $ref: "#/components/requestBodies/yorkie.v1.ClusterService.DetachDocument.yorkie.v1.ClusterServiceDetachDocumentRequest"
+        $ref: '#/components/requestBodies/yorkie.v1.ClusterService.DetachDocument.yorkie.v1.ClusterServiceDetachDocumentRequest'
       responses:
         "200":
-          $ref: "#/components/responses/yorkie.v1.ClusterService.DetachDocument.yorkie.v1.ClusterServiceDetachDocumentResponse"
+          $ref: '#/components/responses/yorkie.v1.ClusterService.DetachDocument.yorkie.v1.ClusterServiceDetachDocumentResponse'
         default:
-          $ref: "#/components/responses/connect.error"
+          $ref: '#/components/responses/connect.error'
       tags:
-<<<<<<< HEAD
       - yorkie.v1.ClusterService
   /yorkie.v1.ClusterService/PurgeDocument:
     post:
@@ -48,28 +46,25 @@
           $ref: '#/components/responses/connect.error'
       tags:
       - yorkie.v1.ClusterService
-=======
-        - yorkie.v1.ClusterService
->>>>>>> a6d34712
 components:
   requestBodies:
     yorkie.v1.ClusterService.CompactDocument.yorkie.v1.ClusterServiceCompactDocumentRequest:
       content:
         application/json:
           schema:
-            $ref: "#/components/schemas/yorkie.v1.ClusterServiceCompactDocumentRequest"
-        application/proto:
-          schema:
-            $ref: "#/components/schemas/yorkie.v1.ClusterServiceCompactDocumentRequest"
+            $ref: '#/components/schemas/yorkie.v1.ClusterServiceCompactDocumentRequest'
+        application/proto:
+          schema:
+            $ref: '#/components/schemas/yorkie.v1.ClusterServiceCompactDocumentRequest'
       required: true
     yorkie.v1.ClusterService.DetachDocument.yorkie.v1.ClusterServiceDetachDocumentRequest:
       content:
         application/json:
           schema:
-            $ref: "#/components/schemas/yorkie.v1.ClusterServiceDetachDocumentRequest"
-        application/proto:
-          schema:
-            $ref: "#/components/schemas/yorkie.v1.ClusterServiceDetachDocumentRequest"
+            $ref: '#/components/schemas/yorkie.v1.ClusterServiceDetachDocumentRequest'
+        application/proto:
+          schema:
+            $ref: '#/components/schemas/yorkie.v1.ClusterServiceDetachDocumentRequest'
       required: true
     yorkie.v1.ClusterService.PurgeDocument.yorkie.v1.ClusterServicePurgeDocumentRequest:
       content:
@@ -85,28 +80,28 @@
       content:
         application/json:
           schema:
-            $ref: "#/components/schemas/connect.error"
-        application/proto:
-          schema:
-            $ref: "#/components/schemas/connect.error"
+            $ref: '#/components/schemas/connect.error'
+        application/proto:
+          schema:
+            $ref: '#/components/schemas/connect.error'
       description: ""
     yorkie.v1.ClusterService.CompactDocument.yorkie.v1.ClusterServiceCompactDocumentResponse:
       content:
         application/json:
           schema:
-            $ref: "#/components/schemas/yorkie.v1.ClusterServiceCompactDocumentResponse"
-        application/proto:
-          schema:
-            $ref: "#/components/schemas/yorkie.v1.ClusterServiceCompactDocumentResponse"
+            $ref: '#/components/schemas/yorkie.v1.ClusterServiceCompactDocumentResponse'
+        application/proto:
+          schema:
+            $ref: '#/components/schemas/yorkie.v1.ClusterServiceCompactDocumentResponse'
       description: ""
     yorkie.v1.ClusterService.DetachDocument.yorkie.v1.ClusterServiceDetachDocumentResponse:
       content:
         application/json:
           schema:
-            $ref: "#/components/schemas/yorkie.v1.ClusterServiceDetachDocumentResponse"
-        application/proto:
-          schema:
-            $ref: "#/components/schemas/yorkie.v1.ClusterServiceDetachDocumentResponse"
+            $ref: '#/components/schemas/yorkie.v1.ClusterServiceDetachDocumentResponse'
+        application/proto:
+          schema:
+            $ref: '#/components/schemas/yorkie.v1.ClusterServiceDetachDocumentResponse'
       description: ""
     yorkie.v1.ClusterService.PurgeDocument.yorkie.v1.ClusterServicePurgeDocumentResponse:
       content:
@@ -120,27 +115,27 @@
   schemas:
     connect.error:
       additionalProperties: false
-      description: "Error type returned by Connect: https://connectrpc.com/docs/go/errors/#http-representation"
+      description: 'Error type returned by Connect: https://connectrpc.com/docs/go/errors/#http-representation'
       properties:
         code:
           enum:
-            - CodeCanceled
-            - CodeUnknown
-            - CodeInvalidArgument
-            - CodeDeadlineExceeded
-            - CodeNotFound
-            - CodeAlreadyExists
-            - CodePermissionDenied
-            - CodeResourceExhausted
-            - CodeFailedPrecondition
-            - CodeAborted
-            - CodeOutOfRange
-            - CodeInternal
-            - CodeUnavailable
-            - CodeDataLoss
-            - CodeUnauthenticated
+          - CodeCanceled
+          - CodeUnknown
+          - CodeInvalidArgument
+          - CodeDeadlineExceeded
+          - CodeNotFound
+          - CodeAlreadyExists
+          - CodePermissionDenied
+          - CodeResourceExhausted
+          - CodeFailedPrecondition
+          - CodeAborted
+          - CodeOutOfRange
+          - CodeInternal
+          - CodeUnavailable
+          - CodeDataLoss
+          - CodeUnauthenticated
           examples:
-            - CodeNotFound
+          - CodeNotFound
           type: string
         message:
           type: string
@@ -271,13 +266,13 @@
           title: client_id
           type: string
         documentSummary:
-          $ref: "#/components/schemas/yorkie.v1.DocumentSummary"
+          $ref: '#/components/schemas/yorkie.v1.DocumentSummary'
           additionalProperties: false
           description: ""
           title: document_summary
           type: object
         project:
-          $ref: "#/components/schemas/yorkie.v1.Project"
+          $ref: '#/components/schemas/yorkie.v1.Project'
           additionalProperties: false
           description: ""
           title: project
@@ -331,13 +326,13 @@
       description: ""
       properties:
         gc:
-          $ref: "#/components/schemas/yorkie.v1.DataSize"
+          $ref: '#/components/schemas/yorkie.v1.DataSize'
           additionalProperties: false
           description: ""
           title: gc
           type: object
         live:
-          $ref: "#/components/schemas/yorkie.v1.DataSize"
+          $ref: '#/components/schemas/yorkie.v1.DataSize'
           additionalProperties: false
           description: ""
           title: live
@@ -349,7 +344,7 @@
       description: ""
       properties:
         accessedAt:
-          $ref: "#/components/schemas/google.protobuf.Timestamp"
+          $ref: '#/components/schemas/google.protobuf.Timestamp'
           additionalProperties: false
           description: ""
           title: accessed_at
@@ -360,13 +355,13 @@
           title: attached_clients
           type: integer
         createdAt:
-          $ref: "#/components/schemas/google.protobuf.Timestamp"
+          $ref: '#/components/schemas/google.protobuf.Timestamp'
           additionalProperties: false
           description: ""
           title: created_at
           type: object
         documentSize:
-          $ref: "#/components/schemas/yorkie.v1.DocSize"
+          $ref: '#/components/schemas/yorkie.v1.DocSize'
           additionalProperties: false
           description: ""
           title: document_size
@@ -387,7 +382,7 @@
           title: snapshot
           type: string
         updatedAt:
-          $ref: "#/components/schemas/google.protobuf.Timestamp"
+          $ref: '#/components/schemas/google.protobuf.Timestamp'
           additionalProperties: false
           description: ""
           title: updated_at
@@ -423,7 +418,7 @@
           title: client_deactivate_threshold
           type: string
         createdAt:
-          $ref: "#/components/schemas/google.protobuf.Timestamp"
+          $ref: '#/components/schemas/google.protobuf.Timestamp'
           additionalProperties: false
           description: ""
           title: created_at
@@ -471,7 +466,7 @@
           title: secret_key
           type: string
         updatedAt:
-          $ref: "#/components/schemas/google.protobuf.Timestamp"
+          $ref: '#/components/schemas/google.protobuf.Timestamp'
           additionalProperties: false
           description: ""
           title: updated_at
@@ -484,7 +479,7 @@
       name: Authorization
       type: apiKey
 security:
-  - ApiKeyAuth: []
+- ApiKeyAuth: []
 tags:
-  - description: ClusterService is a service that provides an API for Cluster.
-    name: yorkie.v1.ClusterService+- description: ClusterService is a service that provides an API for Cluster.
+  name: yorkie.v1.ClusterService