--- conflicted
+++ resolved
@@ -33,23 +33,19 @@
         default:
           $ref: '#/components/responses/connect.error'
       tags:
-<<<<<<< HEAD
       - yorkie.v1.ClusterService
-=======
-        - yorkie.v1.ClusterService
   /yorkie.v1.ClusterService/PurgeDocument:
     post:
       description: ""
       requestBody:
-        $ref: "#/components/requestBodies/yorkie.v1.ClusterService.PurgeDocument.yorkie.v1.ClusterServicePurgeDocumentRequest"
+        $ref: '#/components/requestBodies/yorkie.v1.ClusterService.PurgeDocument.yorkie.v1.ClusterServicePurgeDocumentRequest'
       responses:
         "200":
-          $ref: "#/components/responses/yorkie.v1.ClusterService.PurgeDocument.yorkie.v1.ClusterServicePurgeDocumentResponse"
+          $ref: '#/components/responses/yorkie.v1.ClusterService.PurgeDocument.yorkie.v1.ClusterServicePurgeDocumentResponse'
         default:
-          $ref: "#/components/responses/connect.error"
+          $ref: '#/components/responses/connect.error'
       tags:
-        - yorkie.v1.ClusterService
->>>>>>> 7b48d6ff
+      - yorkie.v1.ClusterService
 components:
   requestBodies:
     yorkie.v1.ClusterService.CompactDocument.yorkie.v1.ClusterServiceCompactDocumentRequest:
@@ -74,10 +70,10 @@
       content:
         application/json:
           schema:
-            $ref: "#/components/schemas/yorkie.v1.ClusterServicePurgeDocumentRequest"
-        application/proto:
-          schema:
-            $ref: "#/components/schemas/yorkie.v1.ClusterServicePurgeDocumentRequest"
+            $ref: '#/components/schemas/yorkie.v1.ClusterServicePurgeDocumentRequest'
+        application/proto:
+          schema:
+            $ref: '#/components/schemas/yorkie.v1.ClusterServicePurgeDocumentRequest'
       required: true
   responses:
     connect.error:
@@ -111,10 +107,10 @@
       content:
         application/json:
           schema:
-            $ref: "#/components/schemas/yorkie.v1.ClusterServicePurgeDocumentResponse"
-        application/proto:
-          schema:
-            $ref: "#/components/schemas/yorkie.v1.ClusterServicePurgeDocumentResponse"
+            $ref: '#/components/schemas/yorkie.v1.ClusterServicePurgeDocumentResponse'
+        application/proto:
+          schema:
+            $ref: '#/components/schemas/yorkie.v1.ClusterServicePurgeDocumentResponse'
       description: ""
   schemas:
     connect.error:
