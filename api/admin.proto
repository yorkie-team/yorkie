/*
 * Copyright 2022 The Yorkie Authors. All rights reserved.
 *
 * Licensed under the Apache License, Version 2.0 (the "License");
 * you may not use this file except in compliance with the License.
 * You may obtain a copy of the License at
 *
 *     http://www.apache.org/licenses/LICENSE-2.0
 *
 * Unless required by applicable law or agreed to in writing, software
 * distributed under the License is distributed on an "AS IS" BASIS,
 * WITHOUT WARRANTIES OR CONDITIONS OF ANY KIND, either express or implied.
 * See the License for the specific language governing permissions and
 * limitations under the License.
 */
syntax = "proto3";

package api;

import "resources.proto";

// Admin is a service that provides a API for Admin.
service Admin {
  rpc SignUp(SignUpRequest) returns (SignUpResponse) {}
  rpc LogIn(LogInRequest) returns (LogInResponse) {}

  rpc CreateProject(CreateProjectRequest) returns (CreateProjectResponse) {}
  rpc ListProjects(ListProjectsRequest) returns (ListProjectsResponse) {}
  rpc GetProject(GetProjectRequest) returns (GetProjectResponse) {}
  rpc UpdateProject(UpdateProjectRequest) returns (UpdateProjectResponse) {}

  rpc ListDocuments (ListDocumentsRequest) returns (ListDocumentsResponse) {}
  rpc GetDocument (GetDocumentRequest) returns (GetDocumentResponse) {}
  rpc GetSnapshotMeta (GetSnapshotMetaRequest) returns (GetSnapshotMetaResponse) {}
  rpc SearchDocuments (SearchDocumentsRequest) returns (SearchDocumentsResponse) {}

  rpc ListChanges (ListChangesRequest) returns (ListChangesResponse) {}
}

message SignUpRequest {
  string username = 1;
  string password = 2;
}

message SignUpResponse {
  User user = 1;
}

message LogInRequest {
  string username = 1;
  string password = 2;
}

message LogInResponse {
  string token = 1;
}

message CreateProjectRequest {
  string name = 1;
}

message CreateProjectResponse {
  Project project = 1;
}

message GetProjectRequest {
  string name = 1;
}

message GetProjectResponse {
  Project project = 1;
}

message ListProjectsRequest {}

message ListProjectsResponse {
  repeated Project projects = 1;
}

message UpdateProjectRequest {
  string id = 1;
  UpdatableProjectFields fields = 2;
}

message UpdateProjectResponse {
  Project project = 1;
}

message ListDocumentsRequest {
  string project_name = 1;
  string previous_id = 2;
  int32 page_size = 3;
  bool is_forward = 4;
}

message ListDocumentsResponse {
  repeated DocumentSummary documents = 1;
}

message GetDocumentRequest {
  string project_name = 1;
  string document_key = 2;
}

message GetDocumentResponse {
  DocumentSummary document = 1;
}

message GetSnapshotMetaRequest {
  string project_name = 1;
  string document_key = 2;
<<<<<<< HEAD
  uint64 server_seq = 3  [jstype = JS_STRING];
=======
  int64 server_seq = 3;
>>>>>>> aa44537a
}

message GetSnapshotMetaResponse {
  bytes snapshot = 1;
<<<<<<< HEAD
  uint64 lamport = 2  [jstype = JS_STRING];
=======
  int64 lamport = 2;
>>>>>>> aa44537a
}

message SearchDocumentsRequest {
  string project_name = 1;
  string query = 2;
  int32  page_size = 3; 
}

message SearchDocumentsResponse {
  int32 total_count = 1;
  repeated DocumentSummary documents = 2;
}

message ListChangesRequest {
  string project_name = 1;
  string document_key = 2;
<<<<<<< HEAD
  uint64 previous_seq = 3  [jstype = JS_STRING];
=======
  int64 previous_seq = 3;
>>>>>>> aa44537a
  int32  page_size = 4; 
  bool   is_forward = 5;
}

message ListChangesResponse {
  repeated Change changes = 1;
}<|MERGE_RESOLUTION|>--- conflicted
+++ resolved
@@ -109,20 +109,12 @@
 message GetSnapshotMetaRequest {
   string project_name = 1;
   string document_key = 2;
-<<<<<<< HEAD
-  uint64 server_seq = 3  [jstype = JS_STRING];
-=======
-  int64 server_seq = 3;
->>>>>>> aa44537a
+  int64 server_seq = 3  [jstype = JS_STRING];
 }
 
 message GetSnapshotMetaResponse {
   bytes snapshot = 1;
-<<<<<<< HEAD
-  uint64 lamport = 2  [jstype = JS_STRING];
-=======
-  int64 lamport = 2;
->>>>>>> aa44537a
+  int64 lamport = 2  [jstype = JS_STRING];
 }
 
 message SearchDocumentsRequest {
@@ -139,11 +131,7 @@
 message ListChangesRequest {
   string project_name = 1;
   string document_key = 2;
-<<<<<<< HEAD
-  uint64 previous_seq = 3  [jstype = JS_STRING];
-=======
-  int64 previous_seq = 3;
->>>>>>> aa44537a
+  int64 previous_seq = 3  [jstype = JS_STRING];
   int32  page_size = 4; 
   bool   is_forward = 5;
 }
