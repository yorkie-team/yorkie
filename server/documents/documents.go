--- conflicted
+++ resolved
@@ -54,7 +54,6 @@
 	return summaries, nil
 }
 
-<<<<<<< HEAD
 // GetDocumentSummary returns a document summary.
 func GetDocumentSummary(
 	ctx context.Context,
@@ -62,7 +61,22 @@
 	id types.ID,
 ) (*types.DocumentSummary, error) {
 	docInfo, err := be.DB.FindDocInfoByID(ctx, id)
-=======
+	if err != nil {
+		return nil, err
+	}
+
+	doc, err := packs.BuildDocumentForServerSeq(ctx, be, docInfo, docInfo.ServerSeq)
+	if err != nil {
+		return nil, err
+	}
+
+	return &types.DocumentSummary{
+		ID:       docInfo.ID.String(),
+		Key:      doc.Key(),
+		Snapshot: doc.Marshal(),
+	}, nil
+}
+
 // FindDocInfo returns a document for the given document key and owner.
 func FindDocInfo(
 	ctx context.Context,
@@ -79,23 +93,8 @@
 		docKey,
 		createDocIfNotExist,
 	)
->>>>>>> 6e09e952
 	if err != nil {
 		return nil, err
 	}
-
-<<<<<<< HEAD
-	doc, err := packs.BuildDocumentForServerSeq(ctx, be, docInfo, docInfo.ServerSeq)
-	if err != nil {
-		return nil, err
-	}
-
-	return &types.DocumentSummary{
-		ID:       docInfo.ID.String(),
-		Key:      doc.Key(),
-		Snapshot: doc.Marshal(),
-	}, nil
-=======
 	return docInfo, nil
->>>>>>> 6e09e952
 }