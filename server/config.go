--- conflicted
+++ resolved
@@ -52,20 +52,14 @@
 	DefaultMongoPingTimeout       = 5 * time.Second
 	DefaultMongoYorkieDatabase    = "yorkie-meta"
 
-<<<<<<< HEAD
+	DefaultAdminUser                  = "admin"
+	DefaultAdminPassword              = "admin"
+	DefaultSecretKey                  = "yorkie-secret"
+	DefaultAdminTokenDuration         = 7 * 24 * time.Hour
 	DefaultUseDefaultProject          = true
 	DefaultSnapshotThreshold          = 500
 	DefaultSnapshotInterval           = 1000
 	DefaultSnapshotWithPurgingChanges = false
-=======
-	DefaultAdminUser          = "admin"
-	DefaultAdminPassword      = "admin"
-	DefaultSecretKey          = "yorkie-secret"
-	DefaultAdminTokenDuration = 7 * 24 * time.Hour
-	DefaultUseDefaultProject  = true
-	DefaultSnapshotThreshold  = 500
-	DefaultSnapshotInterval   = 1000
->>>>>>> 4b333b94
 
 	DefaultAuthWebhookMaxRetries      = 10
 	DefaultAuthWebhookMaxWaitInterval = 3000 * time.Millisecond
