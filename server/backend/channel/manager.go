--- conflicted
+++ resolved
@@ -42,18 +42,12 @@
 
 	// ErrInvalidChannelKey is returned when a channel key is invalid.
 	ErrInvalidChannelKey = errors.InvalidArgument("channel key is invalid").WithCode("ErrInvalidChannelKey")
-<<<<<<< HEAD
-=======
-
-	// TopChannelSessionsMaxSize is the maximum size of top channel sessions.
-	TopChannelSessionsMaxSize = 10
 
 	// MinChannelLimit is the minimum limit for listing channels.
 	MinChannelLimit = 1
 
 	// MaxChannelLimit is the maximum limit for listing channels.
 	MaxChannelLimit = 100
->>>>>>> 92cf5ce7
 )
 
 // PubSub is an interface for publishing channel events.
@@ -67,6 +61,12 @@
 	Key       types.ChannelRefKey // Reference to the channel
 	Actor     time.ActorID        // Client who created this session
 	UpdatedAt gotime.Time         // Last activity time for TTL calculation
+}
+
+// ChannelInfo represents information about a channel.
+type ChannelInfo struct {
+	Key      types.ChannelRefKey
+	Sessions int
 }
 
 // Manager manages channel.
@@ -409,7 +409,7 @@
 
 // collectAndPublishMetrics collects channel and session metrics and publishes them to Prometheus.
 func (m *Manager) collectAndPublishMetrics(ctx context.Context) {
-	metrics := newProjectMetrics()
+	metrics := newChannelMetrics()
 
 	for _, key := range m.channels.Keys() {
 		sessionMap, ok := m.channels.Get(key)
@@ -428,8 +428,7 @@
 			continue
 		}
 
-		pInfo := projectInfo{ID: project.ID, Name: project.Name}
-		metrics.record(pInfo, key.ChannelKey.String(), sessionCount)
+		metrics.record(project.ToProject(), key, sessionCount)
 	}
 
 	metrics.publish(m.metrics)
@@ -447,6 +446,54 @@
 		"total_sessions": totalSessions,
 		"current_seq":    int(m.seqCounter.Load()),
 	}
+}
+
+// ListChannels lists channels for the given project ID.
+// If query is not empty, it filters channels by the query prefix.
+// It returns up to limit channels.
+func (m *Manager) ListChannels(
+	projectID types.ID,
+	query string,
+	limit int,
+) []ChannelInfo {
+	if limit <= 0 {
+		limit = MinChannelLimit
+	}
+	if limit > MaxChannelLimit {
+		limit = MaxChannelLimit
+	}
+
+	results := make([]ChannelInfo, 0)
+	for _, key := range m.channels.Keys() {
+		if key.ProjectID != projectID {
+			continue
+		}
+
+		if query != "" && !strings.HasPrefix(key.ChannelKey.String(), query) {
+			continue
+		}
+
+		sessionMap, ok := m.channels.Get(key)
+		if !ok {
+			continue
+		}
+
+		sessionCount := sessionMap.Len()
+		if sessionCount > 0 {
+			results = append(results, ChannelInfo{
+				Key:      key,
+				Sessions: sessionCount,
+			})
+		}
+	}
+
+	sort.Slice(results, func(i, j int) bool {
+		return results[i].Key.ChannelKey.String() < results[j].Key.ChannelKey.String()
+	})
+	if len(results) > limit {
+		results = results[:limit]
+	}
+	return results
 }
 
 func classifyExpiredSessions(
@@ -476,138 +523,6 @@
 	return cleanedCount
 }
 
-<<<<<<< HEAD
-=======
-func addChannelsCount(channelsCountByProjectID map[types.ID]int, key types.ChannelRefKey) {
-	if _, ok := channelsCountByProjectID[key.ProjectID]; !ok {
-		channelsCountByProjectID[key.ProjectID] = 0
-	}
-	channelsCountByProjectID[key.ProjectID] += 1
-}
-
-// addChannelSessions adds the channel sessions by project ID.
-func addChannelSessions(channelSessionsByProjectID map[types.ID]int, key types.ChannelRefKey, alivedSessions int) {
-	if _, ok := channelSessionsByProjectID[key.ProjectID]; !ok {
-		channelSessionsByProjectID[key.ProjectID] = 0
-	}
-	channelSessionsByProjectID[key.ProjectID] += alivedSessions
-}
-
-// pushTopSessions pushes the top channels by session count.
-func pushTopSessions(topChannelSessions *heap.Heap[ChannelSessionCount], key types.ChannelRefKey, alivedSessions int) {
-	topChannelSessions.Push(ChannelSessionCount{
-		Key:      key,
-		Sessions: alivedSessions,
-	})
-}
-
-// metricsChannelTotal updates metrics for the channel total.
-func metricsChannelTotal(metrics *Metrics, channelsCountByProjectID map[types.ID]int) {
-	metrics.Metrics.ResetChannelTotal()
-
-	for projectID, channelCount := range channelsCountByProjectID {
-		metrics.Metrics.SetChannelTotal(
-			metrics.Hostname,
-			projectID,
-			channelCount,
-		)
-	}
-}
-
-// metricsChannelSessionsTotal updates metrics for the channel sessions by project ID.
-func metricsChannelSessionsTotal(metrics *Metrics, channelSessionsCountByProjectID map[types.ID]int) {
-	metrics.Metrics.ResetChannelSessionsTotal()
-
-	for projectID, sessionCount := range channelSessionsCountByProjectID {
-		metrics.Metrics.SetChannelSessionsTotal(
-			metrics.Hostname,
-			projectID,
-			sessionCount,
-		)
-	}
-}
-
-// metricsChannelSessionsTopN updates metrics for the top channels by session count.
-func metricsChannelSessionsTopN(metrics *Metrics, topChannelSessionsCount *heap.Heap[ChannelSessionCount]) {
-	metrics.Metrics.ResetChannelSessionsTopN()
-
-	if topChannelSessionsCount.IsEmpty() {
-		return
-	}
-
-	for _, ch := range topChannelSessionsCount.Items() {
-		metrics.Metrics.SetChannelSessionsTopN(
-			metrics.Hostname,
-			ch.Key.ProjectID,
-			ch.Key.ChannelKey.String(),
-			ch.Sessions,
-		)
-	}
-}
-
-// Stats returns statistics about the channel manager.
-func (m *Manager) Stats() map[string]int {
-	totalSessions := 0
-	for _, sessionMap := range m.channels.Values() {
-		totalSessions += sessionMap.Len()
-	}
-
-	return map[string]int{
-		"total_presences": m.channels.Len(),
-		"total_sessions":  totalSessions,
-		"current_seq":     int(m.seqCounter.Load()),
-	}
-}
-
-// ListChannels lists channels for the given project ID.
-// If query is not empty, it filters channels by the query prefix.
-// It returns up to limit channels.
-func (m *Manager) ListChannels(
-	projectID types.ID,
-	query string,
-	limit int,
-) []ChannelSessionCount {
-	if limit <= 0 {
-		limit = MinChannelLimit
-	}
-	if limit > MaxChannelLimit {
-		limit = MaxChannelLimit
-	}
-
-	results := make([]ChannelSessionCount, 0)
-	for _, key := range m.channels.Keys() {
-		if key.ProjectID != projectID {
-			continue
-		}
-
-		if query != "" && !strings.HasPrefix(key.ChannelKey.String(), query) {
-			continue
-		}
-
-		sessionMap, ok := m.channels.Get(key)
-		if !ok {
-			continue
-		}
-
-		sessionCount := sessionMap.Len()
-		if sessionCount > 0 {
-			results = append(results, ChannelSessionCount{
-				Key:      key,
-				Sessions: sessionCount,
-			})
-		}
-	}
-
-	sort.Slice(results, func(i, j int) bool {
-		return results[i].Key.ChannelKey.String() < results[j].Key.ChannelKey.String()
-	})
-	if len(results) > limit {
-		results = results[:limit]
-	}
-	return results
-}
-
->>>>>>> 92cf5ce7
 // isKeyPathPrefix checks if baseKeyPaths is a prefix of targetKeyPaths.
 func isKeyPathPrefix(baseKeyPaths, targetKeyPaths []string) bool {
 	if len(baseKeyPaths) < len(targetKeyPaths) {
