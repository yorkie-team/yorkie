--- conflicted
+++ resolved
@@ -22,25 +22,12 @@
 	"time"
 
 	"github.com/go-co-op/gocron/v2"
-<<<<<<< HEAD
 
 	"github.com/yorkie-team/yorkie/server/logging"
 )
 
-/* existing commit
-
-database    database.Database
-coordinator sync.Coordinator
-
-intervalDeactivateCandidates                 time.Duration
-intervalDeleteDocuments                      time.Duration
-documentHardDeletionGracefulPeriod           time.Duration
-clientDeactivationCandidateLimitPerProject   int
-DocumentHardDeletionCandidateLimitPerProject int
-projectFetchSize                             int
-*/
-
-// Housekeeping is the housekeeping service. It periodically runs housekeeping tasks.
+// Housekeeping is the housekeeping service. It periodically runs housekeeping
+// tasks.
 type Housekeeping struct {
 	Config    *Config
 	scheduler gocron.Scheduler
@@ -49,51 +36,13 @@
 // New creates a new housekeeping instance.
 func New(conf *Config) (*Housekeeping, error) {
 	scheduler, err := gocron.NewScheduler()
-	/* existing commit
-	func New(
-		conf *Config,
-		database database.Database,
-		coordinator sync.Coordinator,
-	) (*Housekeeping, error) {
-		intervalDeactivateCandidates, err := time.ParseDuration(conf.IntervalDeactivateCandidates)
-		if err != nil {
-			return nil, fmt.Errorf("parse intervalDeactivateCandidates %s: %w",
-				conf.IntervalDeactivateCandidates, err)
-		}
-
-		intervalDeleteDocuments, err := time.ParseDuration(conf.IntervalDeleteDocuments)
-		if err != nil {
-	*/
 	if err != nil {
 		return nil, fmt.Errorf("new scheduler: %w", err)
 	}
-	/* existing commit
-		return nil, fmt.Errorf("parse intervalDeleteDocuments %s: %w", conf.IntervalDeleteDocuments, err)
-	}
 
-	documentHardDeletionGracefulPeriod, err := time.ParseDuration(conf.DocumentHardDeletionGracefulPeriod)
-	if err != nil {
-		return nil, fmt.Errorf("parse documentHardDeletionGracefulPeriod %s: %w",
-			conf.DocumentHardDeletionGracefulPeriod, err)
-	}
-	*/
 	return &Housekeeping{
 		Config:    conf,
 		scheduler: scheduler,
-		/* existing commit
-		database:    database,
-		coordinator: coordinator,
-
-		intervalDeactivateCandidates:                 intervalDeactivateCandidates,
-		intervalDeleteDocuments:                      intervalDeleteDocuments,
-		documentHardDeletionGracefulPeriod:           documentHardDeletionGracefulPeriod,
-		clientDeactivationCandidateLimitPerProject:   conf.ClientDeactivationCandidateLimitPerProject,
-		DocumentHardDeletionCandidateLimitPerProject: conf.DocumentHardDeletionCandidateLimitPerProject,
-		projectFetchSize:                             conf.ProjectFetchSize,
-
-		ctx:        ctx,
-		cancelFunc: cancelFunc,
-		*/
 	}, nil
 }
 
@@ -146,68 +95,4 @@
 		return fmt.Errorf("scheduler shutdown: %w", err)
 	}
 	return nil
-=======
-
-	"github.com/yorkie-team/yorkie/server/logging"
-)
-
-// Housekeeping is the housekeeping service. It periodically runs housekeeping
-// tasks.
-type Housekeeping struct {
-	Config *Config
-
-	scheduler gocron.Scheduler
-}
-
-// New creates a new housekeeping instance.
-func New(conf *Config) (*Housekeeping, error) {
-	scheduler, err := gocron.NewScheduler()
-	if err != nil {
-		return nil, fmt.Errorf("new scheduler: %w", err)
-	}
-
-	return &Housekeeping{
-		Config:    conf,
-		scheduler: scheduler,
-	}, nil
-}
-
-// RegisterTask registers task the housekeeping service.
-func (h *Housekeeping) RegisterTask(
-	interval time.Duration,
-	task func(ctx context.Context) error,
-) error {
-	if _, err := h.scheduler.NewJob(
-		gocron.DurationJob(interval),
-		gocron.NewTask(func() {
-			ctx := context.Background()
-			if err := task(ctx); err != nil {
-				logging.From(ctx).Error(err)
-			}
-		}),
-	); err != nil {
-		return fmt.Errorf("scheduler new job: %w", err)
-	}
-
-	return nil
-}
-
-// Start starts the housekeeping service.
-func (h *Housekeeping) Start() error {
-	h.scheduler.Start()
-	return nil
-}
-
-// Stop stops the housekeeping service.
-func (h *Housekeeping) Stop() error {
-	if err := h.scheduler.StopJobs(); err != nil {
-		return fmt.Errorf("scheduler stop jobs: %w", err)
-	}
-
-	if err := h.scheduler.Shutdown(); err != nil {
-		return fmt.Errorf("scheduler shutdown: %w", err)
-	}
-
-	return nil
->>>>>>> 52d2732e
 }