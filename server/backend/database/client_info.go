/*
 * Copyright 2020 The Yorkie Authors. All rights reserved.
 *
 * Licensed under the Apache License, Version 2.0 (the "License");
 * you may not use this file except in compliance with the License.
 * You may obtain a copy of the License at
 *
 *     http://www.apache.org/licenses/LICENSE-2.0
 *
 * Unless required by applicable law or agreed to in writing, software
 * distributed under the License is distributed on an "AS IS" BASIS,
 * WITHOUT WARRANTIES OR CONDITIONS OF ANY KIND, either express or implied.
 * See the License for the specific language governing permissions and
 * limitations under the License.
 */

package database

import (
	"errors"
	"fmt"
	"time"

	"github.com/yorkie-team/yorkie/api/types"
	"github.com/yorkie-team/yorkie/pkg/document/change"
)

// Below are the errors may occur depending on the document and client status.
var (
	ErrClientNotActivated      = errors.New("client not activated")
	ErrDocumentNotAttached     = errors.New("document not attached")
	ErrDocumentNeverAttached   = errors.New("client has never attached the document")
	ErrDocumentAlreadyAttached = errors.New("document already attached")
)

// Below are statuses of the client.
const (
	ClientDeactivated = "deactivated"
	ClientActivated   = "activated"
)

// Below are statuses of the document.
const (
	DocumentAttached = "attached"
	DocumentDetached = "detached"
	DocumentRemoved  = "removed"
)

// ClientDocInfo is a structure representing information of the document
// attached to the client.
type ClientDocInfo struct {
	Status    string `bson:"status"`
	ServerSeq int64  `bson:"server_seq"`
	ClientSeq uint32 `bson:"client_seq"`
}

// ClientInfo is a structure representing information of a client.
type ClientInfo struct {
	// ID is the unique ID of the client.
	ID types.ID `bson:"_id"`

	// ProjectID is the ID of the project the client belongs to.
	ProjectID types.ID `bson:"project_id"`

	// Key is the key of the client. It is used to identify the client by users.
	Key string `bson:"key"`

	// Status is the status of the client.
	Status string `bson:"status"`

	// Documents is a map of document which is attached to the client.
	Documents map[types.ID]*ClientDocInfo `bson:"documents"`

	// CreatedAt is the time when the client was created.
	CreatedAt time.Time `bson:"created_at"`

	// UpdatedAt is the last time the client was accessed.
	// NOTE(hackerwins): The field name is "updated_at" but it is used as
	// "accessed_at".
	UpdatedAt time.Time `bson:"updated_at"`
}

// CheckIfInProject checks if the client is in the project.
func (i *ClientInfo) CheckIfInProject(projectID types.ID) error {
	if i.ProjectID != projectID {
		return fmt.Errorf(
			"check client(%s,%s) in project(%s): %w",
			i.ID.String(),
			i.ProjectID.String(),
			projectID.String(),
			ErrClientNotFound,
		)
	}
	return nil
}

// Deactivate sets the status of this client to be deactivated.
func (i *ClientInfo) Deactivate() {
	i.Status = ClientDeactivated
	i.UpdatedAt = time.Now()
}

// AttachDocument attaches the given document to this client.
func (i *ClientInfo) AttachDocument(docID types.ID) error {
	if i.Status != ClientActivated {
		return fmt.Errorf("client(%s) attaches document(%s): %w", i.ID.String(), docID.String(), ErrClientNotActivated)
	}

	if i.Documents == nil {
		i.Documents = make(map[types.ID]*ClientDocInfo)
	}

<<<<<<< HEAD
	if i.hasDocument(docID) && i.Documents[docID].Status == DocumentAttached {
		return ErrDocumentAlreadyAttached
=======
	if i.hasDocument(docID) && i.Documents[docID].Status == documentAttached {
		return fmt.Errorf("client(%s) attaches document(%s): %w", i.ID.String(), docID.String(), ErrDocumentAlreadyAttached)
>>>>>>> 48821a85
	}

	i.Documents[docID] = &ClientDocInfo{
		Status:    DocumentAttached,
		ServerSeq: 0,
		ClientSeq: 0,
	}
	i.UpdatedAt = time.Now()

	return nil
}

// DetachDocument detaches the given document from this client.
func (i *ClientInfo) DetachDocument(docID types.ID) error {
	if err := i.EnsureDocumentAttached(docID); err != nil {
		return err
	}

	i.Documents[docID].Status = DocumentDetached
	i.Documents[docID].ClientSeq = 0
	i.Documents[docID].ServerSeq = 0
	i.UpdatedAt = time.Now()

	return nil
}

// RemoveDocument removes the given document from this client.
func (i *ClientInfo) RemoveDocument(docID types.ID) error {
	if err := i.EnsureDocumentAttached(docID); err != nil {
		return err
	}

	i.Documents[docID].Status = DocumentRemoved
	i.Documents[docID].ClientSeq = 0
	i.Documents[docID].ServerSeq = 0
	i.UpdatedAt = time.Now()

	return nil
}

// IsAttached returns whether the given document is attached to this client.
func (i *ClientInfo) IsAttached(docID types.ID) (bool, error) {
	if !i.hasDocument(docID) {
		return false, fmt.Errorf("check document(%s) is attached: %w", docID.String(), ErrDocumentNeverAttached)
	}

	return i.Documents[docID].Status == DocumentAttached, nil
}

// Checkpoint returns the checkpoint of the given document.
func (i *ClientInfo) Checkpoint(docID types.ID) change.Checkpoint {
	clientDocInfo := i.Documents[docID]
	if clientDocInfo == nil {
		return change.InitialCheckpoint
	}

	return change.NewCheckpoint(clientDocInfo.ServerSeq, clientDocInfo.ClientSeq)
}

// UpdateCheckpoint updates the checkpoint of the given document.
func (i *ClientInfo) UpdateCheckpoint(
	docID types.ID,
	cp change.Checkpoint,
) error {
	if !i.hasDocument(docID) {
		return fmt.Errorf("update checkpoint in document(%s): %w", docID.String(), ErrDocumentNeverAttached)
	}

	i.Documents[docID].ServerSeq = cp.ServerSeq
	i.Documents[docID].ClientSeq = cp.ClientSeq
	i.UpdatedAt = time.Now()

	return nil
}

// EnsureDocumentAttached ensures the given document is attached.
func (i *ClientInfo) EnsureDocumentAttached(docID types.ID) error {
	if i.Status != ClientActivated {
		return fmt.Errorf("ensure attached document(%s) in client(%s): %w",
			docID.String(),
			i.ID.String(),
			ErrClientNotActivated,
		)
	}

<<<<<<< HEAD
	if !i.hasDocument(docID) || i.Documents[docID].Status == DocumentDetached {
		return ErrDocumentNotAttached
=======
	if !i.hasDocument(docID) || i.Documents[docID].Status == documentDetached {
		return fmt.Errorf("ensure attached document(%s) in client(%s): %w",
			docID.String(),
			i.ID.String(),
			ErrDocumentNotAttached,
		)
>>>>>>> 48821a85
	}

	return nil
}

// DeepCopy returns a deep copy of this client info.
func (i *ClientInfo) DeepCopy() *ClientInfo {
	if i == nil {
		return nil
	}

	documents := make(map[types.ID]*ClientDocInfo, len(i.Documents))
	for k, v := range i.Documents {
		documents[k] = &ClientDocInfo{
			Status:    v.Status,
			ServerSeq: v.ServerSeq,
			ClientSeq: v.ClientSeq,
		}
	}

	return &ClientInfo{
		ID:        i.ID,
		ProjectID: i.ProjectID,
		Key:       i.Key,
		Status:    i.Status,
		Documents: documents,
		CreatedAt: i.CreatedAt,
		UpdatedAt: i.UpdatedAt,
	}
}

func (i *ClientInfo) hasDocument(docID types.ID) bool {
	return i.Documents != nil && i.Documents[docID] != nil
}<|MERGE_RESOLUTION|>--- conflicted
+++ resolved
@@ -110,13 +110,8 @@
 		i.Documents = make(map[types.ID]*ClientDocInfo)
 	}
 
-<<<<<<< HEAD
 	if i.hasDocument(docID) && i.Documents[docID].Status == DocumentAttached {
-		return ErrDocumentAlreadyAttached
-=======
-	if i.hasDocument(docID) && i.Documents[docID].Status == documentAttached {
 		return fmt.Errorf("client(%s) attaches document(%s): %w", i.ID.String(), docID.String(), ErrDocumentAlreadyAttached)
->>>>>>> 48821a85
 	}
 
 	i.Documents[docID] = &ClientDocInfo{
@@ -202,17 +197,12 @@
 		)
 	}
 
-<<<<<<< HEAD
-	if !i.hasDocument(docID) || i.Documents[docID].Status == DocumentDetached {
-		return ErrDocumentNotAttached
-=======
-	if !i.hasDocument(docID) || i.Documents[docID].Status == documentDetached {
+	if !i.hasDocument(docID) || i.Documents[docID].Status != DocumentAttached {
 		return fmt.Errorf("ensure attached document(%s) in client(%s): %w",
 			docID.String(),
 			i.ID.String(),
 			ErrDocumentNotAttached,
 		)
->>>>>>> 48821a85
 	}
 
 	return nil
