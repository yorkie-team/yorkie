/*
 * Copyright 2020 The Yorkie Authors. All rights reserved.
 *
 * Licensed under the Apache License, Version 2.0 (the "License");
 * you may not use this file except in compliance with the License.
 * You may obtain a copy of the License at
 *
 *     http://www.apache.org/licenses/LICENSE-2.0
 *
 * Unless required by applicable law or agreed to in writing, software
 * distributed under the License is distributed on an "AS IS" BASIS,
 * WITHOUT WARRANTIES OR CONDITIONS OF ANY KIND, either express or implied.
 * See the License for the specific language governing permissions and
 * limitations under the License.
 */

package database

import (
	"errors"
	"fmt"
	"time"

	"github.com/yorkie-team/yorkie/api/types"
	"github.com/yorkie-team/yorkie/pkg/document/change"
)

// Below are the errors may occur depending on the document and client status.
var (
	ErrClientNotActivated      = errors.New("client not activated")
	ErrDocumentNotAttached     = errors.New("document not attached")
	ErrDocumentNeverAttached   = errors.New("client has never attached the document")
	ErrDocumentAlreadyAttached = errors.New("document already attached")
<<<<<<< HEAD
	ErrAttachedDocumentExists  = errors.New("attached document exits when deactivated")
=======
	ErrDocumentAlreadyDetached = errors.New("document already detached")
>>>>>>> 42264176
)

// Below are statuses of the client.
const (
	ClientDeactivated = "deactivated"
	ClientActivated   = "activated"
)

// Below are statuses of the document.
const (
	DocumentAttached = "attached"
	DocumentDetached = "detached"
	DocumentRemoved  = "removed"
)

// ClientDocInfo is a structure representing information of the document
// attached to the client.
type ClientDocInfo struct {
	Status    string `bson:"status"`
	ServerSeq int64  `bson:"server_seq"`
	ClientSeq uint32 `bson:"client_seq"`
}

// ClientDocInfoMap is a map that associates DocRefKey with ClientDocInfo instances.
type ClientDocInfoMap map[types.ID]*ClientDocInfo

// ClientInfo is a structure representing information of a client.
type ClientInfo struct {
	// ID is the unique ID of the client.
	ID types.ID `bson:"_id"`

	// ProjectID is the ID of the project the client belongs to.
	ProjectID types.ID `bson:"project_id"`

	// Key is the key of the client. It is used to identify the client by users.
	Key string `bson:"key"`

	// Status is the status of the client.
	Status string `bson:"status"`

	// Documents is a map of document which is attached to the client.
	Documents ClientDocInfoMap `bson:"documents"`

	// CreatedAt is the time when the client was created.
	CreatedAt time.Time `bson:"created_at"`

	// UpdatedAt is the last time the client was accessed.
	// NOTE(hackerwins): The field name is "updated_at" but it is used as
	// "accessed_at".
	UpdatedAt time.Time `bson:"updated_at"`
}

// CheckIfInProject checks if the client is in the project.
func (i *ClientInfo) CheckIfInProject(projectID types.ID) error {
	if i.ProjectID != projectID {
		return fmt.Errorf(
			"check client(%s,%s) in project(%s): %w",
			i.ID,
			i.ProjectID,
			projectID,
			ErrClientNotFound,
		)
	}
	return nil
}

// Deactivate sets the status of this client to be deactivated.
func (i *ClientInfo) Deactivate() {
	i.Status = ClientDeactivated
	i.UpdatedAt = time.Now()
}

// AttachDocument attaches the given document to this client.
func (i *ClientInfo) AttachDocument(docID types.ID, alreadyAttached bool) error {
	if i.Status != ClientActivated {
		return fmt.Errorf("client(%s) attaches %s: %w",
			i.ID, docID, ErrClientNotActivated)
	}

	if i.Documents == nil {
		i.Documents = make(map[types.ID]*ClientDocInfo)
	}

	if alreadyAttached && i.hasDocument(docID) && i.Documents[docID].Status == DocumentDetached {
		return fmt.Errorf("client(%s) attaches %s: %w",
			i.ID, docID, ErrDocumentAlreadyDetached)
	}

	if i.hasDocument(docID) && i.Documents[docID].Status == DocumentAttached {
		return fmt.Errorf("client(%s) attaches %s: %w",
			i.ID, docID, ErrDocumentAlreadyAttached)
	}

	i.Documents[docID] = &ClientDocInfo{
		Status:    DocumentAttached,
		ServerSeq: 0,
		ClientSeq: 0,
	}
	i.UpdatedAt = time.Now()

	return nil
}

// DetachDocument detaches the given document from this client.
func (i *ClientInfo) DetachDocument(docID types.ID) error {
	if err := i.EnsureDocumentAttached(docID); err != nil {
		return err
	}

	i.Documents[docID].Status = DocumentDetached
	i.Documents[docID].ClientSeq = 0
	i.Documents[docID].ServerSeq = 0
	i.UpdatedAt = time.Now()

	return nil
}

// RemoveDocument removes the given document from this client.
func (i *ClientInfo) RemoveDocument(docID types.ID) error {
	if err := i.EnsureDocumentAttached(docID); err != nil {
		return err
	}

	i.Documents[docID].Status = DocumentRemoved
	i.Documents[docID].ClientSeq = 0
	i.Documents[docID].ServerSeq = 0
	i.UpdatedAt = time.Now()

	return nil
}

// IsAttached returns whether the given document is attached to this client.
func (i *ClientInfo) IsAttached(docID types.ID) (bool, error) {
	if !i.hasDocument(docID) {
		return false, fmt.Errorf("check %s is attached: %w",
			docID, ErrDocumentNeverAttached)
	}

	return i.Documents[docID].Status == DocumentAttached, nil
}

// Checkpoint returns the checkpoint of the given document.
func (i *ClientInfo) Checkpoint(docID types.ID) change.Checkpoint {
	clientDocInfo := i.Documents[docID]
	if clientDocInfo == nil {
		return change.InitialCheckpoint
	}

	return change.NewCheckpoint(clientDocInfo.ServerSeq, clientDocInfo.ClientSeq)
}

// UpdateCheckpoint updates the checkpoint of the given document.
func (i *ClientInfo) UpdateCheckpoint(
	docID types.ID,
	cp change.Checkpoint,
) error {
	if !i.hasDocument(docID) {
		return fmt.Errorf("update checkpoint in %s: %w", docID, ErrDocumentNeverAttached)
	}

	i.Documents[docID].ServerSeq = cp.ServerSeq
	i.Documents[docID].ClientSeq = cp.ClientSeq
	i.UpdatedAt = time.Now()

	return nil
}

// EnsureActivated ensures the client is activated.
func (i *ClientInfo) EnsureActivated() error {
	if i.Status != ClientActivated {
		return fmt.Errorf("ensure activated client(%s): %w", i.ID, ErrClientNotActivated)
	}

	return nil
}

// EnsureDocumentAttached ensures the given document is attached.
func (i *ClientInfo) EnsureDocumentAttached(docID types.ID) error {
	if i.Status != ClientActivated {
		return fmt.Errorf("ensure attached %s in client(%s): %w",
			docID, i.ID, ErrClientNotActivated)
	}

	if !i.hasDocument(docID) || i.Documents[docID].Status != DocumentAttached {
		return fmt.Errorf("ensure attached %s in client(%s): %w",
			docID, i.ID, ErrDocumentNotAttached)
	}

	return nil
}

// EnsureDocumentsDetachedWhenDeactivated checks if there are no documents attached to the deactivated client.
func (i *ClientInfo) EnsureDocumentsDetachedWhenDeactivated() error {
	for docID := range i.Documents {
		isAttached, err := i.IsAttached(docID)
		if err != nil {
			return err
		}

		if isAttached {
			return ErrAttachedDocumentExists
		}
	}

	return nil
}

// DeepCopy returns a deep copy of this client info.
func (i *ClientInfo) DeepCopy() *ClientInfo {
	if i == nil {
		return nil
	}

	documents := make(map[types.ID]*ClientDocInfo, len(i.Documents))
	for docID, docInfo := range i.Documents {
		documents[docID] = &ClientDocInfo{
			Status:    docInfo.Status,
			ServerSeq: docInfo.ServerSeq,
			ClientSeq: docInfo.ClientSeq,
		}
	}

	return &ClientInfo{
		ID:        i.ID,
		ProjectID: i.ProjectID,
		Key:       i.Key,
		Status:    i.Status,
		Documents: documents,
		CreatedAt: i.CreatedAt,
		UpdatedAt: i.UpdatedAt,
	}
}

func (i *ClientInfo) hasDocument(docID types.ID) bool {
	return i.Documents != nil && i.Documents[docID] != nil
}

// RefKey returns the refKey of the client.
func (i *ClientInfo) RefKey() types.ClientRefKey {
	return types.ClientRefKey{
		ProjectID: i.ProjectID,
		ClientID:  i.ID,
	}
}<|MERGE_RESOLUTION|>--- conflicted
+++ resolved
@@ -31,11 +31,8 @@
 	ErrDocumentNotAttached     = errors.New("document not attached")
 	ErrDocumentNeverAttached   = errors.New("client has never attached the document")
 	ErrDocumentAlreadyAttached = errors.New("document already attached")
-<<<<<<< HEAD
+	ErrDocumentAlreadyDetached = errors.New("document already detached")
 	ErrAttachedDocumentExists  = errors.New("attached document exits when deactivated")
-=======
-	ErrDocumentAlreadyDetached = errors.New("document already detached")
->>>>>>> 42264176
 )
 
 // Below are statuses of the client.
