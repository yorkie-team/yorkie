--- conflicted
+++ resolved
@@ -310,24 +310,6 @@
 	return actorID == time.InitialActorID
 }
 
-<<<<<<< HEAD
-// AttachedDocuments returns the list of document IDs attached to this client.
-func (i *ClientInfo) AttachedDocuments() []types.ID {
-	if i.Documents == nil {
-		return nil
-	}
-
-	docIDs := make([]types.ID, 0, len(i.Documents))
-	for docID := range i.Documents {
-		if i.Documents[docID].Status != DocumentAttached {
-			continue
-		}
-
-		docIDs = append(docIDs, docID)
-	}
-
-	return docIDs
-=======
 // UpdateDocStatus updates the status of the document in the client info.
 func (i *ClientInfo) UpdateDocStatus(
 	docID types.ID,
@@ -342,5 +324,22 @@
 	default:
 		return i.UpdateCheckpoint(docID, cp)
 	}
->>>>>>> d428e8d6
+}
+
+// AttachedDocuments returns the list of document IDs attached to this client.
+func (i *ClientInfo) AttachedDocuments() []types.ID {
+	if i.Documents == nil {
+		return nil
+	}
+
+	docIDs := make([]types.ID, 0, len(i.Documents))
+	for docID := range i.Documents {
+		if i.Documents[docID].Status != DocumentAttached {
+			continue
+		}
+
+		docIDs = append(docIDs, docID)
+	}
+
+	return docIDs
 }