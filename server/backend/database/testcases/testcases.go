--- conflicted
+++ resolved
@@ -127,8 +127,6 @@
 		assert.Len(t, infos, len(docKeys))
 	})
 
-<<<<<<< HEAD
-=======
 	t.Run("find docInfos by empty key slice test", func(t *testing.T) {
 		ctx := context.Background()
 		clientInfo, err := db.ActivateClient(ctx, projectID, t.Name())
@@ -150,7 +148,6 @@
 		assert.Len(t, infos, 0)
 	})
 
->>>>>>> 52d2732e
 	t.Run("find docInfos by keys where some keys are not found test", func(t *testing.T) {
 		ctx := context.Background()
 		clientInfo, err := db.ActivateClient(ctx, projectID, t.Name())
