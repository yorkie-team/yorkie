--- conflicted
+++ resolved
@@ -1714,7 +1714,7 @@
 	assert.EqualValues(t, expectedKeys, keys)
 }
 
-<<<<<<< HEAD
+
 // RunClientDeactivationDetachesDocumentsTest runs the client deactivation document detachment tests for the given db.
 func RunClientDeactivationDetachesDocumentsTest(t *testing.T, db database.Database, projectID types.ID) {
 	t.Run("deactivate client detaches all attached documents test", func(t *testing.T) {
@@ -1826,7 +1826,7 @@
 		assert.Equal(t, int64(0), deactivatedClient.Documents[docInfo2.ID].ServerSeq)
 		assert.Equal(t, uint32(0), deactivatedClient.Documents[docInfo2.ID].ClientSeq)
 	})
-=======
+  
 func toChangeInfos(t *testing.T, docKey types.DocRefKey, changes []*change.Change) []*database.ChangeInfo {
 	changeInfos := make([]*database.ChangeInfo, len(changes))
 	for i, cn := range changes {
@@ -1835,5 +1835,5 @@
 		changeInfos[i] = info
 	}
 	return changeInfos
->>>>>>> a1655fe3
+
 }