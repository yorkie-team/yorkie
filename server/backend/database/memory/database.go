/*
 * Copyright 2021 The Yorkie Authors. All rights reserved.
 *
 * Licensed under the Apache License, Version 2.0 (the "License");
 * you may not use this file except in compliance with the License.
 * You may obtain a copy of the License at
 *
 *     http://www.apache.org/licenses/LICENSE-2.0
 *
 * Unless required by applicable law or agreed to in writing, software
 * distributed under the License is distributed on an "AS IS" BASIS,
 * WITHOUT WARRANTIES OR CONDITIONS OF ANY KIND, either express or implied.
 * See the License for the specific language governing permissions and
 * limitations under the License.
 */

// Package memory implements the database interface using in-memory database.
package memory

import (
	"context"
	"fmt"
	"sort"
	gotime "time"

	"github.com/hashicorp/go-memdb"
	"go.mongodb.org/mongo-driver/bson/primitive"

	"github.com/yorkie-team/yorkie/api/converter"
	"github.com/yorkie-team/yorkie/api/types"
	"github.com/yorkie-team/yorkie/pkg/document"
	"github.com/yorkie-team/yorkie/pkg/document/change"
	"github.com/yorkie-team/yorkie/pkg/document/key"
	"github.com/yorkie-team/yorkie/pkg/document/time"
	"github.com/yorkie-team/yorkie/server/backend/database"
)

// DB is an in-memory database for testing or temporarily.
type DB struct {
	db *memdb.MemDB
}

// New returns a new in-memory database.
func New() (*DB, error) {
	memDB, err := memdb.NewMemDB(schema)

	if err != nil {
		return nil, fmt.Errorf("new memdb: %w", err)
	}

	return &DB{
		db: memDB,
	}, nil
}

// Close closes the database.
func (d *DB) Close() error {
	return nil
}

// FindProjectInfoByPublicKey returns a project by public key.
func (d *DB) FindProjectInfoByPublicKey(
	_ context.Context,
	publicKey string,
) (*database.ProjectInfo, error) {
	txn := d.db.Txn(false)
	defer txn.Abort()

	raw, err := txn.First(tblProjects, "public_key", publicKey)
	if err != nil {
		return nil, fmt.Errorf("find project by public key: %w", err)
	}
	if raw == nil {
		return nil, fmt.Errorf("%s: %w", publicKey, database.ErrProjectNotFound)
	}

	return raw.(*database.ProjectInfo).DeepCopy(), nil
}

// FindProjectInfoBySecretKey returns a project by secret key.
func (d *DB) FindProjectInfoBySecretKey(
	_ context.Context,
	secretKey string,
) (*database.ProjectInfo, error) {
	txn := d.db.Txn(false)
	defer txn.Abort()

	raw, err := txn.First(tblProjects, "secret_key", secretKey)
	if err != nil {
		return nil, fmt.Errorf("find project by secret key: %w", err)
	}
	if raw == nil {
		return nil, fmt.Errorf("%s: %w", secretKey, database.ErrProjectNotFound)
	}

	return raw.(*database.ProjectInfo).DeepCopy(), nil
}

// FindProjectInfoByName returns a project by the given name.
func (d *DB) FindProjectInfoByName(
	_ context.Context,
	owner types.ID,
	name string,
) (*database.ProjectInfo, error) {
	txn := d.db.Txn(false)
	defer txn.Abort()

	raw, err := txn.First(tblProjects, "owner_name", owner.String(), name)
	if err != nil {
		return nil, fmt.Errorf("find project by owner and name: %w", err)
	}
	if raw == nil {
		return nil, fmt.Errorf("%s: %w", name, database.ErrProjectNotFound)
	}

	info := raw.(*database.ProjectInfo).DeepCopy()

	return info, nil
}

// FindProjectInfoByID returns a project by the given id.
func (d *DB) FindProjectInfoByID(_ context.Context, id types.ID) (*database.ProjectInfo, error) {
	txn := d.db.Txn(false)
	defer txn.Abort()
	raw, err := txn.First(tblProjects, "id", id.String())
	if err != nil {
		return nil, fmt.Errorf("find project by id: %w", err)
	}
	if raw == nil {
		return nil, fmt.Errorf("%s: %w", id, database.ErrProjectNotFound)
	}

	return raw.(*database.ProjectInfo).DeepCopy(), nil
}

// EnsureDefaultUserAndProject creates the default user and project if they do not exist.
func (d *DB) EnsureDefaultUserAndProject(
	ctx context.Context,
	username,
	password string,
	clientDeactivateThreshold string,
) (*database.UserInfo, *database.ProjectInfo, error) {
	user, err := d.ensureDefaultUserInfo(ctx, username, password)
	if err != nil {
		return nil, nil, err
	}

	project, err := d.ensureDefaultProjectInfo(ctx, user.ID, clientDeactivateThreshold)
	if err != nil {
		return nil, nil, err
	}

	return user, project, nil
}

// ensureDefaultUserInfo creates the default user if it does not exist.
func (d *DB) ensureDefaultUserInfo(
	_ context.Context,
	username,
	password string,
) (*database.UserInfo, error) {
	txn := d.db.Txn(true)
	defer txn.Abort()

	raw, err := txn.First(tblUsers, "username", username)
	if err != nil {
		return nil, fmt.Errorf("find user by username: %w", err)
	}

	var info *database.UserInfo
	if raw == nil {
		hashedPassword, err := database.HashedPassword(password)
		if err != nil {
			return nil, err
		}
		info = database.NewUserInfo(username, hashedPassword)
		info.ID = newID()
		if err := txn.Insert(tblUsers, info); err != nil {
			return nil, fmt.Errorf("insert user: %w", err)
		}
	} else {
		info = raw.(*database.UserInfo).DeepCopy()
	}

	txn.Commit()
	return info, nil
}

// ensureDefaultProjectInfo creates the default project if it does not exist.
func (d *DB) ensureDefaultProjectInfo(
	_ context.Context,
	defaultUserID types.ID,
	defaultClientDeactivateThreshold string,
) (*database.ProjectInfo, error) {
	txn := d.db.Txn(true)
	defer txn.Abort()

	raw, err := txn.First(tblProjects, "id", database.DefaultProjectID.String())
	if err != nil {
		return nil, fmt.Errorf("find default project: %w", err)
	}

	var info *database.ProjectInfo
	if raw == nil {
		info = database.NewProjectInfo(database.DefaultProjectName, defaultUserID, defaultClientDeactivateThreshold)
		info.ID = database.DefaultProjectID
		if err := txn.Insert(tblProjects, info); err != nil {
			return nil, fmt.Errorf("insert project: %w", err)
		}
	} else {
		info = raw.(*database.ProjectInfo).DeepCopy()
	}

	txn.Commit()
	return info, nil
}

// CreateProjectInfo creates a new project.
func (d *DB) CreateProjectInfo(
	_ context.Context,
	name string,
	owner types.ID,
	clientDeactivateThreshold string,
) (*database.ProjectInfo, error) {
	txn := d.db.Txn(true)
	defer txn.Abort()

	// NOTE(hackerwins): Check if the project already exists.
	// https://github.com/hashicorp/go-memdb/issues/7#issuecomment-270427642
	existing, err := txn.First(tblProjects, "owner_name", owner.String(), name)
	if err != nil {
		return nil, fmt.Errorf("find project by owner and name: %w", err)
	}
	if existing != nil {
		return nil, fmt.Errorf("%s: %w", name, database.ErrProjectAlreadyExists)
	}

	info := database.NewProjectInfo(name, owner, clientDeactivateThreshold)
	info.ID = newID()
	if err := txn.Insert(tblProjects, info); err != nil {
		return nil, fmt.Errorf("insert project: %w", err)
	}
	txn.Commit()

	return info, nil
}

// FindNextNCyclingProjectInfos finds the next N cycling projects from the given projectID.
func (d *DB) FindNextNCyclingProjectInfos(
	_ context.Context,
	pageSize int,
	lastProjectID types.ID,
) ([]*database.ProjectInfo, error) {
	txn := d.db.Txn(false)
	defer txn.Abort()

	iter, err := txn.LowerBound(
		tblProjects,
		"id",
		lastProjectID.String(),
	)
	if err != nil {
		return nil, fmt.Errorf("fetch projects: %w", err)
	}

	var infos []*database.ProjectInfo
	isCircular := false

	for i := 0; i < pageSize; i++ {
		raw := iter.Next()
		if raw == nil {
			if isCircular {
				break
			}

			iter, err = txn.LowerBound(
				tblProjects,
				"id",
				database.DefaultProjectID.String(),
			)
			if err != nil {
				return nil, fmt.Errorf("fetch projects: %w", err)
			}

			i--
			isCircular = true
			continue
		}
		info := raw.(*database.ProjectInfo).DeepCopy()

		if i == 0 && info.ID == lastProjectID {
			pageSize++
			continue
		}

		if len(infos) > 0 && infos[0].ID == info.ID {
			break
		}

		infos = append(infos, info)
	}

	return infos, nil
}

// ListProjectInfos returns all project infos owned by owner.
func (d *DB) ListProjectInfos(
	_ context.Context,
	owner types.ID,
) ([]*database.ProjectInfo, error) {
	txn := d.db.Txn(false)
	defer txn.Abort()

	iter, err := txn.LowerBound(
		tblProjects,
		"owner_name",
		owner.String(),
		"",
	)
	if err != nil {
		return nil, fmt.Errorf("fetch projects by owner and name: %w", err)
	}

	var infos []*database.ProjectInfo
	for raw := iter.Next(); raw != nil; raw = iter.Next() {
		info := raw.(*database.ProjectInfo).DeepCopy()
		if info.Owner != owner {
			break
		}

		infos = append(infos, info)
	}

	return infos, nil
}

// UpdateProjectInfo updates the given project.
func (d *DB) UpdateProjectInfo(
	_ context.Context,
	owner types.ID,
	id types.ID,
	fields *types.UpdatableProjectFields,
) (*database.ProjectInfo, error) {
	txn := d.db.Txn(true)
	defer txn.Abort()

	raw, err := txn.First(tblProjects, "id", id.String())
	if err != nil {
		return nil, fmt.Errorf("find project by id: %w", err)
	}
	if raw == nil {
		return nil, fmt.Errorf("%s: %w", id, database.ErrProjectNotFound)
	}

	info := raw.(*database.ProjectInfo).DeepCopy()
	if info.Owner != owner {
		return nil, fmt.Errorf("%s: %w", id, database.ErrProjectNotFound)
	}

	if fields.Name != nil {
		existing, err := txn.First(tblProjects, "owner_name", owner.String(), *fields.Name)
		if err != nil {
			return nil, fmt.Errorf("find project by owner and name: %w", err)
		}
		if existing != nil && info.Name != *fields.Name {
			return nil, fmt.Errorf("%s: %w", *fields.Name, database.ErrProjectNameAlreadyExists)
		}
	}

	info.UpdateFields(fields)
	info.UpdatedAt = gotime.Now()
	if err := txn.Insert(tblProjects, info); err != nil {
		return nil, fmt.Errorf("update project: %w", err)
	}
	txn.Commit()

	return info, nil
}

// CreateUserInfo creates a new user.
func (d *DB) CreateUserInfo(
	_ context.Context,
	username string,
	hashedPassword string,
) (*database.UserInfo, error) {
	txn := d.db.Txn(true)
	defer txn.Abort()

	existing, err := txn.First(tblUsers, "username", username)
	if err != nil {
		return nil, fmt.Errorf("find user by username: %w", err)
	}
	if existing != nil {
		return nil, fmt.Errorf("%s: %w", username, database.ErrUserAlreadyExists)
	}

	info := database.NewUserInfo(username, hashedPassword)
	info.ID = newID()
	if err := txn.Insert(tblUsers, info); err != nil {
		return nil, fmt.Errorf("insert user: %w", err)
	}
	txn.Commit()

	return info, nil
}

// GetOrCreateUserInfoByGitHubID returns a user by the given GitHub ID.
func (d *DB) GetOrCreateUserInfoByGitHubID(
	_ context.Context,
	githubID string,
) (*database.UserInfo, error) {
	txn := d.db.Txn(true)
	defer txn.Abort()

	raw, err := txn.First(tblUsers, "username", githubID)
	if err != nil {
		return nil, fmt.Errorf("find user by github id: %w", err)
	}

	now := gotime.Now()
	var info *database.UserInfo

	if raw == nil {
		info = &database.UserInfo{
			ID:           newID(),
			Username:     githubID,
			AuthProvider: "github",
			CreatedAt:    now,
			AccessedAt:   now,
		}
		if err := txn.Insert(tblUsers, info); err != nil {
			return nil, fmt.Errorf("create user: %w", err)
		}
	} else {
		info = raw.(*database.UserInfo).DeepCopy()
		info.AccessedAt = now
		if err := txn.Insert(tblUsers, info); err != nil {
			return nil, fmt.Errorf("update user: %w", err)
		}
	}

	txn.Commit()
	return info, nil
}

// DeleteUserInfoByName deletes a user by name.
func (d *DB) DeleteUserInfoByName(_ context.Context, username string) error {
	txn := d.db.Txn(true)
	defer txn.Abort()

	raw, err := txn.First(tblUsers, "username", username)
	if err != nil {
		return fmt.Errorf("find user by username: %w", err)
	}
	if raw == nil {
		return fmt.Errorf("%s: %w", username, database.ErrUserNotFound)
	}

	info := raw.(*database.UserInfo).DeepCopy()
	if err = txn.Delete(tblUsers, info); err != nil {
		return fmt.Errorf("delete account %s: %w", info.ID, err)
	}

	txn.Commit()
	return nil
}

// ChangeUserPassword changes to new password.
func (d *DB) ChangeUserPassword(_ context.Context, username, hashedNewPassword string) error {
	txn := d.db.Txn(true)
	defer txn.Abort()

	raw, err := txn.First(tblUsers, "username", username)
	if err != nil {
		return fmt.Errorf("find user by username: %w", err)
	}
	if raw == nil {
		return fmt.Errorf("%s: %w", username, database.ErrUserNotFound)
	}

	info := raw.(*database.UserInfo).DeepCopy()
	info.HashedPassword = hashedNewPassword
	if err := txn.Insert(tblUsers, info); err != nil {
		return fmt.Errorf("change password user: %w", err)
	}

	txn.Commit()

	return nil
}

// FindUserInfoByID finds a user by the given ID.
func (d *DB) FindUserInfoByID(_ context.Context, clientID types.ID) (*database.UserInfo, error) {
	txn := d.db.Txn(false)
	defer txn.Abort()

	raw, err := txn.First(tblUsers, "id", clientID.String())
	if err != nil {
		return nil, fmt.Errorf("find user by id: %w", err)
	}
	if raw == nil {
		return nil, fmt.Errorf("%s: %w", clientID, database.ErrUserNotFound)
	}

	return raw.(*database.UserInfo).DeepCopy(), nil
}

// FindUserInfoByName finds a user by the given username.
func (d *DB) FindUserInfoByName(_ context.Context, username string) (*database.UserInfo, error) {
	txn := d.db.Txn(false)
	defer txn.Abort()

	raw, err := txn.First(tblUsers, "username", username)
	if err != nil {
		return nil, fmt.Errorf("find user by username: %w", err)
	}
	if raw == nil {
		return nil, fmt.Errorf("%s: %w", username, database.ErrUserNotFound)
	}

	return raw.(*database.UserInfo).DeepCopy(), nil
}

// ListUserInfos returns all users.
func (d *DB) ListUserInfos(_ context.Context) ([]*database.UserInfo, error) {
	txn := d.db.Txn(false)
	defer txn.Abort()

	iter, err := txn.Get(tblUsers, "id")
	if err != nil {
		return nil, fmt.Errorf("fetch users: %w", err)
	}

	var infos []*database.UserInfo
	for {
		raw := iter.Next()
		if raw == nil {
			break
		}
		infos = append(infos, raw.(*database.UserInfo).DeepCopy())
	}

	return infos, nil
}

// ActivateClient activates a client.
func (d *DB) ActivateClient(
	_ context.Context,
	projectID types.ID,
	key string,
	metadata map[string]string,
) (*database.ClientInfo, error) {
	txn := d.db.Txn(true)
	defer txn.Abort()

	raw, err := txn.First(tblClients, "project_id_key", projectID.String(), key)
	if err != nil {
		return nil, fmt.Errorf("find client by project id and key: %w", err)
	}

	now := gotime.Now()

	clientInfo := &database.ClientInfo{
		ProjectID: projectID,
		Key:       key,
		Metadata:  metadata,
		Status:    database.ClientActivated,
		UpdatedAt: now,
	}

	if raw == nil {
		clientInfo.ID = newID()
		clientInfo.CreatedAt = now
	} else {
		loaded := raw.(*database.ClientInfo)
		clientInfo.ID = loaded.ID
		clientInfo.CreatedAt = loaded.CreatedAt
	}

	if err := txn.Insert(tblClients, clientInfo); err != nil {
		return nil, fmt.Errorf("insert client: %w", err)
	}

	txn.Commit()
	return clientInfo, nil
}

// DeactivateClient deactivates a client.
func (d *DB) DeactivateClient(_ context.Context, refKey types.ClientRefKey) (*database.ClientInfo, error) {
	if err := refKey.ClientID.Validate(); err != nil {
		return nil, err
	}

	txn := d.db.Txn(true)
	defer txn.Abort()

	raw, err := txn.First(tblClients, "id", refKey.ClientID.String())
	if err != nil {
		return nil, fmt.Errorf("find client by id: %w", err)
	}

	if raw == nil {
		return nil, fmt.Errorf("%s: %w", refKey.ClientID, database.ErrClientNotFound)
	}

	clientInfo := raw.(*database.ClientInfo)
	if err := clientInfo.CheckIfInProject(refKey.ProjectID); err != nil {
		return nil, err
	}

	// NOTE(hackerwins): When retrieving objects from go-memdb, references to
	// the stored objects are returned instead of new objects. This can cause
	// problems when directly modifying loaded objects. So, we need to DeepCopy.
	clientInfo = clientInfo.DeepCopy()
	clientInfo.Deactivate()

	if err := txn.Insert(tblClients, clientInfo); err != nil {
		return nil, fmt.Errorf("update client: %w", err)
	}

	txn.Commit()
	return clientInfo, nil
}

// FindClientInfoByRefKey finds a client by the given refKey.
func (d *DB) FindClientInfoByRefKey(_ context.Context, refKey types.ClientRefKey) (*database.ClientInfo, error) {
	if err := refKey.ClientID.Validate(); err != nil {
		return nil, err
	}

	txn := d.db.Txn(false)
	defer txn.Abort()

	raw, err := txn.First(tblClients, "id", refKey.ClientID.String())
	if err != nil {
		return nil, fmt.Errorf("find client by id: %w", err)
	}
	if raw == nil {
		return nil, fmt.Errorf("%s: %w", refKey.ClientID, database.ErrClientNotFound)
	}

	clientInfo := raw.(*database.ClientInfo)
	if err := clientInfo.CheckIfInProject(refKey.ProjectID); err != nil {
		return nil, err
	}

	return clientInfo.DeepCopy(), nil
}

// UpdateClientInfoAfterPushPull updates the client from the given clientInfo
// after handling PushPull.
func (d *DB) UpdateClientInfoAfterPushPull(
	_ context.Context,
	clientInfo *database.ClientInfo,
	docInfo *database.DocInfo,
) error {
	docRefKey := docInfo.RefKey()
	clientDocInfo := clientInfo.Documents[docRefKey.DocID]
	attached, err := clientInfo.IsAttached(docRefKey.DocID)
	if err != nil {
		return err
	}

	txn := d.db.Txn(true)
	defer txn.Abort()

	raw, err := txn.First(tblClients, "id", clientInfo.ID.String())
	if err != nil {
		return fmt.Errorf("find client by id: %w", err)
	}
	if raw == nil {
		return fmt.Errorf("%s: %w", clientInfo.ID, database.ErrClientNotFound)
	}

	loaded := raw.(*database.ClientInfo).DeepCopy()

	if !attached {
		loaded.Documents[docRefKey.DocID] = &database.ClientDocInfo{
			Status: clientDocInfo.Status,
		}
		loaded.UpdatedAt = gotime.Now()
	} else {
		if _, ok := loaded.Documents[docRefKey.DocID]; !ok {
			loaded.Documents[docRefKey.DocID] = &database.ClientDocInfo{}
		}

		loadedClientDocInfo := loaded.Documents[docRefKey.DocID]
		serverSeq := loadedClientDocInfo.ServerSeq
		if clientDocInfo.ServerSeq > loadedClientDocInfo.ServerSeq {
			serverSeq = clientDocInfo.ServerSeq
		}
		clientSeq := loadedClientDocInfo.ClientSeq
		if clientDocInfo.ClientSeq > loadedClientDocInfo.ClientSeq {
			clientSeq = clientDocInfo.ClientSeq
		}
		loaded.Documents[docRefKey.DocID] = &database.ClientDocInfo{
			ServerSeq: serverSeq,
			ClientSeq: clientSeq,
			Status:    clientDocInfo.Status,
		}
		loaded.UpdatedAt = gotime.Now()
	}

	if err := txn.Insert(tblClients, loaded); err != nil {
		return fmt.Errorf("update client: %w", err)
	}
	txn.Commit()

	return nil
}

// FindDeactivateCandidatesPerProject finds the clients that need housekeeping per project.
func (d *DB) FindDeactivateCandidatesPerProject(
	_ context.Context,
	project *database.ProjectInfo,
	candidatesLimit int,
) ([]*database.ClientInfo, error) {
	txn := d.db.Txn(false)
	defer txn.Abort()

	clientDeactivateThreshold, err := project.ClientDeactivateThresholdAsTimeDuration()
	if err != nil {
		return nil, err
	}

	offset := gotime.Now().Add(-clientDeactivateThreshold)

	var infos []*database.ClientInfo
	iterator, err := txn.ReverseLowerBound(
		tblClients,
		"project_id_status_updated_at",
		project.ID.String(),
		database.ClientActivated,
		offset,
	)
	if err != nil {
		return nil, fmt.Errorf("fetch deactivated clients: %w", err)
	}

	for raw := iterator.Next(); raw != nil; raw = iterator.Next() {
		info := raw.(*database.ClientInfo)

		if info.Status != database.ClientActivated ||
			candidatesLimit <= len(infos) ||
			info.UpdatedAt.After(offset) {
			break
		}

		if info.ProjectID == project.ID {
			infos = append(infos, info)
		}
	}
	return infos, nil
}

// FindCompactionCandidatesPerProject finds the documents that need compaction per project.
func (d *DB) FindCompactionCandidatesPerProject(
	ctx context.Context,
	project *database.ProjectInfo,
	candidatesLimit int,
	compactionMinChanges int,
) ([]*database.DocInfo, error) {
	txn := d.db.Txn(false)
	defer txn.Abort()

	var infos []*database.DocInfo
	iterator, err := txn.Get(tblDocuments, "project_id", project.ID.String())
	if err != nil {
		return nil, fmt.Errorf("fetch documents: %w", err)
	}

	for raw := iterator.Next(); raw != nil; raw = iterator.Next() {
		info := raw.(*database.DocInfo)
		if candidatesLimit <= len(infos) {
			break
		}

		// 1. Check if the document is attached to a client.
		isAttached, err := d.IsDocumentAttached(ctx, types.DocRefKey{
			ProjectID: project.ID,
			DocID:     info.ID,
		}, "")
		if err != nil {
			return nil, err
		}
		if isAttached {
			continue
		}

		// 2. Check if the document has enough changes to compact.
		if info.ServerSeq < int64(compactionMinChanges) {
			continue
		}

		infos = append(infos, info)
	}
	return infos, nil
}

// FindClientInfosByAttachedDocRefKey finds the client infos of the given document.
func (d *DB) FindClientInfosByAttachedDocRefKey(
	_ context.Context,
	docRefKey types.DocRefKey,
) ([]*database.ClientInfo, error) {
	txn := d.db.Txn(false)
	defer txn.Abort()

	iter, err := txn.Get(tblClients, "project_id", docRefKey.ProjectID.String())
	if err != nil {
		return nil, fmt.Errorf("find client infos by attached doc ref key: %w", err)
	}

	var infos []*database.ClientInfo
	for raw := iter.Next(); raw != nil; raw = iter.Next() {
		info := raw.(*database.ClientInfo)

		if info.Documents[docRefKey.DocID] != nil && info.Documents[docRefKey.DocID].Status == database.DocumentAttached {
			infos = append(infos, info)
		}
	}
	return infos, nil
}

// FindDocInfoByKeyAndOwner finds the document of the given key. If the
// createDocIfNotExist condition is true, create the document if it does not
// exist.
func (d *DB) FindDocInfoByKeyAndOwner(
	_ context.Context,
	clientRefKey types.ClientRefKey,
	key key.Key,
	createDocIfNotExist bool,
) (*database.DocInfo, error) {
	txn := d.db.Txn(true)
	defer txn.Abort()

	info, err := d.findDocInfoByKey(txn, clientRefKey.ProjectID, key)
	if err != nil {
		return info, err
	}
	if !createDocIfNotExist && info == nil {
		return nil, fmt.Errorf("%s: %w", key, database.ErrDocumentNotFound)
	}

	if info == nil {
		now := gotime.Now()
		info = &database.DocInfo{
			ID:         newID(),
			ProjectID:  clientRefKey.ProjectID,
			Key:        key,
			Owner:      clientRefKey.ClientID,
			ServerSeq:  0,
			CreatedAt:  now,
			UpdatedAt:  now,
			AccessedAt: now,
		}
		if err := txn.Insert(tblDocuments, info); err != nil {
			return nil, fmt.Errorf("create document: %w", err)
		}
		txn.Commit()
	}

	return info.DeepCopy(), nil
}

// findDocInfoByKey finds the document of the given key.
func (d *DB) findDocInfoByKey(txn *memdb.Txn, projectID types.ID, key key.Key) (*database.DocInfo, error) {
	// TODO(hackerwins): Removed documents should be filtered out by the query, but
	// somehow it does not work. This is a workaround.
	// val, err := txn.First(tblDocuments, "project_id_key_removed_at", projectID.String(), key.String(), gotime.Time{})
	iter, err := txn.Get(
		tblDocuments,
		"project_id_key_removed_at",
		projectID.String(),
		key.String(),
		gotime.Time{},
	)
	if err != nil {
		return nil, fmt.Errorf("find doc info by key: %w", err)
	}
	var docInfo *database.DocInfo
	for val := iter.Next(); val != nil; val = iter.Next() {
		if info := val.(*database.DocInfo); info.RemovedAt.IsZero() {
			docInfo = info
		}
	}

	return docInfo, nil
}

// FindDocInfoByKey finds the document of the given key.
func (d *DB) FindDocInfoByKey(
	_ context.Context,
	projectID types.ID,
	key key.Key,
) (*database.DocInfo, error) {
	txn := d.db.Txn(false)
	defer txn.Abort()

	info, err := d.findDocInfoByKey(txn, projectID, key)
	if err != nil {
		return nil, fmt.Errorf("find doc info by key: %w", err)
	}
	if info == nil {
		return nil, fmt.Errorf("%s: %w", key, database.ErrDocumentNotFound)
	}

	return info.DeepCopy(), nil
}

// FindDocInfosByKeys finds the documents of the given keys.
func (d *DB) FindDocInfosByKeys(
	_ context.Context,
	projectID types.ID,
	keys []key.Key,
) ([]*database.DocInfo, error) {
	txn := d.db.Txn(false)
	defer txn.Abort()

	var infos []*database.DocInfo
	for _, k := range keys {
		info, err := d.findDocInfoByKey(txn, projectID, k)
		if err != nil {
			return nil, fmt.Errorf("find doc info by key: %w", err)
		}
		if info == nil {
			continue
		}

		infos = append(infos, info.DeepCopy())
	}

	return infos, nil
}

// FindDocInfoByRefKey finds a docInfo of the given refKey.
func (d *DB) FindDocInfoByRefKey(
	_ context.Context,
	refKey types.DocRefKey,
) (*database.DocInfo, error) {
	txn := d.db.Txn(true)
	defer txn.Abort()

	raw, err := txn.First(tblDocuments, "id", refKey.DocID.String())
	if err != nil {
		return nil, fmt.Errorf("find document by id: %w", err)
	}

	if raw == nil {
		return nil, fmt.Errorf("finding doc info by ID(%s): %w", refKey.DocID, database.ErrDocumentNotFound)
	}

	docInfo := raw.(*database.DocInfo)
	if docInfo.ProjectID != refKey.ProjectID {
		return nil, fmt.Errorf("finding doc info by ID(%s): %w", refKey.DocID, database.ErrDocumentNotFound)
	}

	return docInfo.DeepCopy(), nil
}

// UpdateDocInfoStatusToRemoved updates the status of the document to removed.
func (d *DB) UpdateDocInfoStatusToRemoved(
	_ context.Context,
	refKey types.DocRefKey,
) error {
	txn := d.db.Txn(true)
	defer txn.Abort()

	raw, err := txn.First(tblDocuments, "id", refKey.DocID.String())
	if err != nil {
		return fmt.Errorf("find document by id: %w", err)
	}

	if raw == nil {
		return fmt.Errorf("finding doc info by ID(%s): %w", refKey.DocID, database.ErrDocumentNotFound)
	}

	docInfo := raw.(*database.DocInfo)
	if docInfo.ProjectID != refKey.ProjectID {
		return fmt.Errorf("finding doc info by ID(%s): %w", refKey.DocID, database.ErrDocumentNotFound)
	}

	docInfo.RemovedAt = gotime.Now()

	if err := txn.Delete(tblDocuments, docInfo); err != nil {
		return fmt.Errorf("delete document: %w", err)
	}
	if err := txn.Insert(tblDocuments, docInfo); err != nil {
		return fmt.Errorf("insert document: %w", err)
	}

	txn.Commit()

	return nil
}

// GetDocumentsCount returns the number of documents in the given project.
func (d *DB) GetDocumentsCount(
	_ context.Context,
	projectID types.ID,
) (int64, error) {
	txn := d.db.Txn(false)
	defer txn.Abort()

	iter, err := txn.Get(tblDocuments, "project_id", projectID.String())
	if err != nil {
		return 0, fmt.Errorf("fetch documents: %w", err)
	}

	count := int64(0)
	for raw := iter.Next(); raw != nil; raw = iter.Next() {
		info := raw.(*database.DocInfo).DeepCopy()
		if !info.RemovedAt.IsZero() {
			continue
		}
		count++
	}

	return count, nil
}

// GetClientsCount returns the number of active clients in the given project.
func (d *DB) GetClientsCount(ctx context.Context, projectID types.ID) (int64, error) {
	txn := d.db.Txn(false)
	defer txn.Abort()

	iter, err := txn.Get(tblClients, "project_id", projectID.String())
	if err != nil {
		return 0, fmt.Errorf("fetch clients: %w", err)
	}

	count := int64(0)
	for raw := iter.Next(); raw != nil; raw = iter.Next() {
		info := raw.(*database.ClientInfo).DeepCopy()
		if info.Status != database.ClientActivated {
			continue
		}
		count++
	}

	return count, nil
}

// CreateChangeInfos stores the given changes and doc info. If the
// removeDoc condition is true, mark IsRemoved to true in doc info.
func (d *DB) CreateChangeInfos(
	_ context.Context,
	projectID types.ID,
	docInfo *database.DocInfo,
	initialServerSeq int64,
	changes []*change.Change,
	isRemoved bool,
) error {
	txn := d.db.Txn(true)
	defer txn.Abort()

	for _, cn := range changes {
		encodedOperations, err := database.EncodeOperations(cn.Operations())
		if err != nil {
			return err
		}

		if err := txn.Insert(tblChanges, &database.ChangeInfo{
			ID:             newID(),
			ProjectID:      docInfo.ProjectID,
			DocID:          docInfo.ID,
			ServerSeq:      cn.ServerSeq(),
			ClientSeq:      cn.ClientSeq(),
			Lamport:        cn.ID().Lamport(),
			ActorID:        types.ID(cn.ID().ActorID().String()),
			VersionVector:  cn.ID().VersionVector(),
			Message:        cn.Message(),
			Operations:     encodedOperations,
			PresenceChange: cn.PresenceChange(),
		}); err != nil {
			return fmt.Errorf("create change: %w", err)
		}
	}

	raw, err := txn.First(
		tblDocuments,
		"project_id_id",
		projectID.String(),
		docInfo.ID.String(),
	)
	if err != nil {
		return fmt.Errorf("find document: %w", err)
	}
	if raw == nil {
		return fmt.Errorf("%s: %w", docInfo.ID, database.ErrDocumentNotFound)
	}
	loadedDocInfo := raw.(*database.DocInfo).DeepCopy()
	if loadedDocInfo.ServerSeq != initialServerSeq {
		return fmt.Errorf("%s: %w", docInfo.ID, database.ErrConflictOnUpdate)
	}

	now := gotime.Now()
	loadedDocInfo.ServerSeq = docInfo.ServerSeq

	for _, cn := range changes {
		if len(cn.Operations()) > 0 {
			loadedDocInfo.UpdatedAt = now
			break
		}
	}

	if isRemoved {
		loadedDocInfo.RemovedAt = now
	}
	if err := txn.Insert(tblDocuments, loadedDocInfo); err != nil {
		return fmt.Errorf("update document: %w", err)
	}
	txn.Commit()

	if isRemoved {
		docInfo.RemovedAt = now
	}

	return nil
}

// CompactChangeInfos stores the given compacted changes then updates the docInfo.
func (d *DB) CompactChangeInfos(
	ctx context.Context,
	projectID types.ID,
	docInfo *database.DocInfo,
	lastServerSeq int64,
	changes []*change.Change,
) error {
	txn := d.db.Txn(true)
	defer txn.Abort()

	// 1. Purge the resources of the document.
	if _, err := d.purgeDocumentInternals(ctx, projectID, docInfo.ID, txn); err != nil {
		return err
	}

	// 2. Store compacted change and update document
	raw, err := txn.First(
		tblDocuments,
		"project_id_id",
		projectID.String(),
		docInfo.ID.String(),
	)
	if err != nil {
		return fmt.Errorf("find document: %w", err)
	}
	if raw == nil {
		return fmt.Errorf("%s: %w", docInfo.ID, database.ErrDocumentNotFound)
	}
	loadedDocInfo := raw.(*database.DocInfo).DeepCopy()
	if loadedDocInfo.ServerSeq != lastServerSeq {
		return fmt.Errorf("%s: %w", docInfo.ID, database.ErrConflictOnUpdate)
	}

	if len(changes) == 0 {
		loadedDocInfo.ServerSeq = 0
	} else if len(changes) == 1 {
		loadedDocInfo.ServerSeq = 1
	} else {
		return fmt.Errorf("invalid number of changes: %d", len(changes))
	}

	for _, cn := range changes {
		encodedOperations, err := database.EncodeOperations(cn.Operations())
		if err != nil {
			return err
		}

		if err := txn.Insert(tblChanges, &database.ChangeInfo{
			ID:             newID(),
			ProjectID:      docInfo.ProjectID,
			DocID:          docInfo.ID,
			ServerSeq:      loadedDocInfo.ServerSeq,
			ClientSeq:      cn.ClientSeq(),
			Lamport:        cn.ID().Lamport(),
			ActorID:        types.ID(cn.ID().ActorID().String()),
			VersionVector:  cn.ID().VersionVector(),
			Message:        cn.Message(),
			Operations:     encodedOperations,
			PresenceChange: cn.PresenceChange(),
		}); err != nil {
			return fmt.Errorf("store change: %w", err)
		}
	}

	// 3. Update document
	now := gotime.Now()
	loadedDocInfo.CompactedAt = now
	if err := txn.Insert(tblDocuments, loadedDocInfo); err != nil {
		return fmt.Errorf("update document: %w", err)
	}

	txn.Commit()
	return nil
}

// FindLatestChangeInfoByActor returns the latest change created by given actorID.
func (d *DB) FindLatestChangeInfoByActor(
	_ context.Context,
	docRefKey types.DocRefKey,
	actorID types.ID,
	serverSeq int64,
) (*database.ChangeInfo, error) {
	txn := d.db.Txn(false)
	defer txn.Abort()

	iterator, err := txn.ReverseLowerBound(
		tblChanges,
		"doc_id_actor_id_server_seq",
		docRefKey.DocID.String(),
		actorID.String(),
		serverSeq,
	)
	if err != nil {
		return nil, fmt.Errorf("fetch changes of %s: %w", actorID, err)
	}

	for raw := iterator.Next(); raw != nil; raw = iterator.Next() {
		info := raw.(*database.ChangeInfo)
		if info != nil && info.ActorID == actorID {
			return info, nil
		}
	}

	return nil, database.ErrChangeNotFound
}

// FindChangesBetweenServerSeqs returns the changes between two server sequences.
func (d *DB) FindChangesBetweenServerSeqs(
	ctx context.Context,
	docRefKey types.DocRefKey,
	from int64,
	to int64,
) ([]*change.Change, error) {
	infos, err := d.FindChangeInfosBetweenServerSeqs(ctx, docRefKey, from, to)
	if err != nil {
		return nil, err
	}

	var changes []*change.Change
	for _, info := range infos {
		c, err := info.ToChange()
		if err != nil {
			return nil, err
		}

		changes = append(changes, c)
	}

	return changes, nil
}

// FindChangeInfosBetweenServerSeqs returns the changeInfos between two server sequences.
func (d *DB) FindChangeInfosBetweenServerSeqs(
	_ context.Context,
	docRefKey types.DocRefKey,
	from int64,
	to int64,
) ([]*database.ChangeInfo, error) {
	txn := d.db.Txn(false)
	defer txn.Abort()

	if from > to {
		return nil, nil
	}
	var infos []*database.ChangeInfo

	iterator, err := txn.LowerBound(
		tblChanges,
		"doc_id_server_seq",
		docRefKey.DocID.String(),
		from,
	)
	if err != nil {
		return nil, fmt.Errorf("fetch changes from %d: %w", from, err)
	}

	for raw := iterator.Next(); raw != nil; raw = iterator.Next() {
		info := raw.(*database.ChangeInfo)
		if info.DocID != docRefKey.DocID || info.ServerSeq > to {
			break
		}
		infos = append(infos, info.DeepCopy())
	}
	return infos, nil
}

// CreateSnapshotInfo stores the snapshot of the given document.
func (d *DB) CreateSnapshotInfo(
	_ context.Context,
	docRefKey types.DocRefKey,
	doc *document.InternalDocument,
) error {
	snapshot, err := converter.SnapshotToBytes(doc.RootObject(), doc.AllPresences())
	if err != nil {
		return err
	}

	txn := d.db.Txn(true)
	defer txn.Abort()

	if err := txn.Insert(tblSnapshots, &database.SnapshotInfo{
		ID:            newID(),
		ProjectID:     docRefKey.ProjectID,
		DocID:         docRefKey.DocID,
		ServerSeq:     doc.Checkpoint().ServerSeq,
		Lamport:       doc.Lamport(),
		VersionVector: doc.VersionVector().DeepCopy(),
		Snapshot:      snapshot,
		CreatedAt:     gotime.Now(),
	}); err != nil {
		return fmt.Errorf("create snapshot: %w", err)
	}
	txn.Commit()
	return nil
}

// FindSnapshotInfoByRefKey returns the snapshot by the given refKey.
func (d *DB) FindSnapshotInfoByRefKey(
	_ context.Context,
	refKey types.SnapshotRefKey,
) (*database.SnapshotInfo, error) {
	txn := d.db.Txn(false)
	defer txn.Abort()
	raw, err := txn.First(tblSnapshots, "doc_id_server_seq",
		refKey.DocID.String(),
		refKey.ServerSeq,
	)
	if err != nil {
		return nil, fmt.Errorf("find snapshot by id: %w", err)
	}
	if raw == nil {
		return nil, fmt.Errorf("%s: %w", refKey, database.ErrSnapshotNotFound)
	}

	return raw.(*database.SnapshotInfo).DeepCopy(), nil
}

// FindClosestSnapshotInfo finds the last snapshot of the given document.
func (d *DB) FindClosestSnapshotInfo(
	_ context.Context,
	docRefKey types.DocRefKey,
	serverSeq int64,
	includeSnapshot bool,
) (*database.SnapshotInfo, error) {
	txn := d.db.Txn(false)
	defer txn.Abort()

	iterator, err := txn.ReverseLowerBound(
		tblSnapshots,
		"doc_id_server_seq",
		docRefKey.DocID.String(),
		serverSeq,
	)
	if err != nil {
		return nil, fmt.Errorf("fetch snapshots before %d: %w", serverSeq, err)
	}

	var snapshotInfo *database.SnapshotInfo
	for raw := iterator.Next(); raw != nil; raw = iterator.Next() {
		info := raw.(*database.SnapshotInfo)
		if info.DocID == docRefKey.DocID {
			snapshotInfo = &database.SnapshotInfo{
				ID:            info.ID,
				ProjectID:     info.ProjectID,
				DocID:         info.DocID,
				ServerSeq:     info.ServerSeq,
				Lamport:       info.Lamport,
				VersionVector: info.VersionVector,
				CreatedAt:     info.CreatedAt,
			}
			if includeSnapshot {
				snapshotInfo.Snapshot = info.Snapshot
			}
			break
		}
	}

	if snapshotInfo == nil {
		return &database.SnapshotInfo{
			VersionVector: time.NewVersionVector(),
		}, nil
	}

	return snapshotInfo, nil
}

// updateVersionVector updates the given serverSeq of the given client
func (d *DB) updateVersionVector(
	_ context.Context,
	clientInfo *database.ClientInfo,
	docRefKey types.DocRefKey,
	versionVector time.VersionVector,
) error {
	txn := d.db.Txn(true)
	defer txn.Abort()

	isAttached, err := clientInfo.IsAttached(docRefKey.DocID)
	if err != nil {
		return err
	}

	if !isAttached {
		if _, err = txn.DeleteAll(
			tblVersionVectors,
			"doc_id_client_id",
			docRefKey.DocID.String(),
			clientInfo.ID.String(),
		); err != nil {
			return fmt.Errorf("delete version vector of %s: %w", docRefKey.DocID, err)
		}

		txn.Commit()
		return nil
	}

	raw, err := txn.First(
		tblVersionVectors,
		"doc_id_client_id",
		docRefKey.DocID.String(),
		clientInfo.ID.String(),
	)
	if err != nil {
		return fmt.Errorf("fetch version vector of %s: %w", docRefKey.DocID, err)
	}

	versionVectorInfo := &database.VersionVectorInfo{
		DocID:         docRefKey.DocID,
		ClientID:      clientInfo.ID,
		VersionVector: versionVector,
	}
	if raw == nil {
		versionVectorInfo.ID = newID()
	} else {
		versionVectorInfo.ID = raw.(*database.VersionVectorInfo).ID
	}

	if err := txn.Insert(tblVersionVectors, versionVectorInfo); err != nil {
		return fmt.Errorf("insert version vector of %s: %w", docRefKey.DocID, err)
	}

	txn.Commit()

	return nil
}

// UpdateAndFindMinVersionVector updates the version vector of the given client
// and returns the minimum version vector of all clients.
func (d *DB) UpdateAndFindMinVersionVector(
	ctx context.Context,
	clientInfo *database.ClientInfo,
	docRefKey types.DocRefKey,
	versionVector time.VersionVector,
) (time.VersionVector, error) {
	// TODO(JOOHOJANG): We have to consider removing detached client's lamport
	// from min version vector.

	// 01. Find all version vectors of the given document from DB.
	txn := d.db.Txn(false)
	defer txn.Abort()
	iterator, err := txn.Get(tblVersionVectors, "doc_id", docRefKey.DocID.String())
	if err != nil {
		return nil, fmt.Errorf("find all version vectors: %w", err)
	}

	var versionVectorInfos []database.VersionVectorInfo
	for raw := iterator.Next(); raw != nil; raw = iterator.Next() {
		vvi := raw.(*database.VersionVectorInfo)
		versionVectorInfos = append(versionVectorInfos, *vvi)
	}

	// 02. Compute min version vector.
	minVersionVector := versionVector.DeepCopy()
	for i, vvi := range versionVectorInfos {
		if vvi.ClientID == clientInfo.ID {
			continue
		}
		minVersionVector.Min(&versionVectorInfos[i].VersionVector)
	}

	// 03. Update current client's version vector. If the client is detached, remove it.
	// This is only for the current client and does not affect the version vector of other clients.
	if err = d.updateVersionVector(ctx, clientInfo, docRefKey, versionVector); err != nil {
		return nil, err
	}

	return minVersionVector, nil
}

// FindDocInfosByPaging returns the documentInfos of the given paging.
func (d *DB) FindDocInfosByPaging(
	_ context.Context,
	projectID types.ID,
	paging types.Paging[types.ID],
) ([]*database.DocInfo, error) {
	txn := d.db.Txn(false)
	defer txn.Abort()

	var iterator memdb.ResultIterator
	var err error
	if paging.IsForward {
		iterator, err = txn.LowerBound(
			tblDocuments,
			"project_id_id",
			projectID.String(),
			paging.Offset.String(),
		)
	} else {
		offset := paging.Offset
		if paging.Offset == "" {
			offset = types.IDFromActorID(time.MaxActorID)
		}

		iterator, err = txn.ReverseLowerBound(
			tblDocuments,
			"project_id_id",
			projectID.String(),
			offset.String(),
		)
	}
	if err != nil {
		return nil, fmt.Errorf("fetch documents of %s: %w", projectID, err)
	}

	var docInfos []*database.DocInfo
	for raw := iterator.Next(); raw != nil; raw = iterator.Next() {
		info := raw.(*database.DocInfo)
		if len(docInfos) >= paging.PageSize || info.ProjectID != projectID {
			break
		}

		if info.ID != paging.Offset && info.RemovedAt.IsZero() {
			docInfos = append(docInfos, info)
		}
	}

	return docInfos, nil
}

// FindDocInfosByQuery returns the docInfos which match the given query.
func (d *DB) FindDocInfosByQuery(
	_ context.Context,
	projectID types.ID,
	query string,
	pageSize int,
) (*types.SearchResult[*database.DocInfo], error) {
	txn := d.db.Txn(false)
	defer txn.Abort()

	iterator, err := txn.Get(tblDocuments, "project_id_key_prefix", projectID.String(), query)
	if err != nil {
		return nil, fmt.Errorf("find docInfos by query: %w", err)
	}

	var docInfos []*database.DocInfo
	count := 0
	for raw := iterator.Next(); raw != nil; raw = iterator.Next() {
		if count < pageSize {
			info := raw.(*database.DocInfo)
			if info.IsRemoved() {
				continue
			}
			docInfos = append(docInfos, info)
		}
		count++
	}

	return &types.SearchResult[*database.DocInfo]{
		TotalCount: count,
		Elements:   docInfos,
	}, nil
}

// IsDocumentAttached returns whether the document is attached to clients.
func (d *DB) IsDocumentAttached(
	_ context.Context,
	refKey types.DocRefKey,
	excludeClientID types.ID,
) (bool, error) {
	txn := d.db.Txn(false)
	defer txn.Abort()

	it, err := txn.Get(tblClients, "project_id", refKey.ProjectID.String())
	if err != nil {
		return false, fmt.Errorf("%w", err)
	}
	if it == nil {
		return false, database.ErrClientNotFound
	}

	for raw := it.Next(); raw != nil; raw = it.Next() {
		clientInfo := raw.(*database.ClientInfo)
		if clientInfo.ID == excludeClientID {
			continue
		}
		clientDocInfo := clientInfo.Documents[refKey.DocID]
		if clientDocInfo == nil {
			continue
		}
		if clientDocInfo.Status == database.DocumentAttached {
			return true, nil
		}
	}

	return false, nil
}

<<<<<<< HEAD
func (d *DB) CreateSchemaInfo(
	_ context.Context,
	projectID types.ID,
	name string,
	version int,
	body string,
	rules []types.Rule,
) (*database.SchemaInfo, error) {
	txn := d.db.Txn(true)
	defer txn.Abort()

	// NOTE(hackerwins): Check if the project already exists.
	// https://github.com/hashicorp/go-memdb/issues/7#issuecomment-270427642
	existing, err := txn.First(
		tblSchemas,
		"project_id_name_version",
		projectID.String(),
		name,
		version,
	)
	if err != nil {
		return nil, fmt.Errorf("find schema: %w", err)
	}
	if existing != nil {
		return nil, fmt.Errorf("%s: %w", name, database.ErrSchemaAlreadyExists)
	}

	info := &database.SchemaInfo{
		ID:        newID(),
		ProjectID: projectID,
		Name:      name,
		Version:   version,
		Body:      body,
		Rules:     rules,
		CreatedAt: gotime.Now(),
	}
	if err := txn.Insert(tblSchemas, info); err != nil {
		return nil, fmt.Errorf("create schema: %w", err)
	}

	txn.Commit()
	return info, nil
}

func (d *DB) GetSchemaInfo(
	_ context.Context,
	projectID types.ID,
	name string,
	version int,
) (*database.SchemaInfo, error) {
	txn := d.db.Txn(false)
	defer txn.Abort()

	raw, err := txn.First(
		tblSchemas,
		"project_id_name_version",
		projectID.String(),
		name,
		version,
	)
	if err != nil {
		return nil, fmt.Errorf("find schema: %w", err)
	}
	if raw == nil {
		return nil, fmt.Errorf("%s: %w", name, database.ErrSchemaNotFound)
	}

	return raw.(*database.SchemaInfo), nil
}

func (d *DB) GetSchemaInfos(
	_ context.Context,
	projectID types.ID,
	name string,
) ([]*database.SchemaInfo, error) {
	txn := d.db.Txn(false)
	defer txn.Abort()

	iter, err := txn.Get(
		tblSchemas,
		"project_id_name",
		projectID.String(),
		name,
	)
	if err != nil {
		return nil, fmt.Errorf("find schema: %w", err)
	}
	var infos []*database.SchemaInfo
	for raw := iter.Next(); raw != nil; raw = iter.Next() {
		infos = append(infos, raw.(*database.SchemaInfo))
	}
	sort.Slice(infos, func(i, j int) bool {
		return infos[i].Version > infos[j].Version
	})

	return infos, nil
}

func (d *DB) ListSchemaInfos(
	_ context.Context,
	projectID types.ID,
) ([]*database.SchemaInfo, error) {
	txn := d.db.Txn(false)
	defer txn.Abort()

	iter, err := txn.Get(tblSchemas, "project_id", projectID.String())
	if err != nil {
		return nil, fmt.Errorf("find schema: %w", err)
	}

	schemaMap := make(map[string]*database.SchemaInfo)
	for raw := iter.Next(); raw != nil; raw = iter.Next() {
		schema := raw.(*database.SchemaInfo)
		if existing, ok := schemaMap[schema.Name]; !ok || schema.Version > existing.Version {
			schemaMap[schema.Name] = schema
		}
	}

	var infos []*database.SchemaInfo
	for _, schema := range schemaMap {
		infos = append(infos, schema)
	}

	return infos, nil
}

func (d DB) RemoveSchemaInfo(
	ctx context.Context,
	projectID types.ID,
	name string,
	version int,
) error {
	txn := d.db.Txn(true)
	defer txn.Abort()

	raw, err := txn.First(
		tblSchemas,
		"project_id_name_version",
		projectID.String(),
		name,
		version,
	)
	if err != nil {
		return fmt.Errorf("find schema: %w", err)
	}
	if raw == nil {
		return fmt.Errorf("%s: %w", name, database.ErrSchemaNotFound)
	}

	schemaInfo := raw.(*database.SchemaInfo)
	if err := txn.Delete(tblSchemas, schemaInfo); err != nil {
		return fmt.Errorf("delete schema: %w", err)
	}

	return nil
}

func (d *DB) findTicketByServerSeq(
	txn *memdb.Txn,
	docRefKey types.DocRefKey,
	serverSeq int64,
) (*time.Ticket, error) {
	if serverSeq == change.InitialServerSeq {
		return time.InitialTicket, nil
	}

	raw, err := txn.First(
		tblChanges,
		"doc_id_server_seq",
		docRefKey.DocID.String(),
		serverSeq,
	)
	if err != nil {
		return nil, fmt.Errorf("fetch change of %s: %w", docRefKey.DocID, err)
	}
	if raw == nil {
		return nil, fmt.Errorf(
			"docID %s, serverSeq %d: %w",
			docRefKey.DocID,
			serverSeq,
			database.ErrDocumentNotFound,
		)
	}

	changeInfo := raw.(*database.ChangeInfo)
	actorID, err := time.ActorIDFromHex(changeInfo.ActorID.String())
	if err != nil {
		return nil, err
	}

	return time.NewTicket(
		changeInfo.Lamport,
		time.MaxDelimiter,
		actorID,
	), nil
=======
// PurgeDocument purges the given document.
func (d *DB) PurgeDocument(
	ctx context.Context,
	docRefKey types.DocRefKey,
) (map[string]int64, error) {
	txn := d.db.Txn(true)
	defer txn.Abort()

	raw, err := txn.First(tblDocuments, "id", docRefKey.DocID.String())
	if err != nil {
		return nil, fmt.Errorf("find document by id: %w", err)
	}

	docInfo := raw.(*database.DocInfo)
	if docInfo.ProjectID != docRefKey.ProjectID {
		return nil, fmt.Errorf("finding doc info by ID(%s): %w", docRefKey.DocID, database.ErrDocumentNotFound)
	}

	res, err := d.purgeDocumentInternals(ctx, docRefKey.ProjectID, docRefKey.DocID, txn)
	if err != nil {
		return nil, err
	}

	if err := txn.Delete(tblDocuments, docInfo); err != nil {
		return nil, fmt.Errorf("delete document: %w", err)
	}

	txn.Commit()
	return res, nil
}

func (d *DB) purgeDocumentInternals(
	_ context.Context,
	_ types.ID,
	docID types.ID,
	txn *memdb.Txn,
) (map[string]int64, error) {
	counts := make(map[string]int64)

	count, err := txn.DeleteAll(tblChanges, "doc_id", docID.String())
	if err != nil {
		return nil, fmt.Errorf("purge changes: %w", err)
	}
	counts[tblChanges] = int64(count)

	count, err = txn.DeleteAll(tblSnapshots, "doc_id", docID.String())
	if err != nil {
		return nil, fmt.Errorf("purge snapshots: %w", err)
	}
	counts[tblSnapshots] = int64(count)

	count, err = txn.DeleteAll(tblVersionVectors, "doc_id", docID.String())
	if err != nil {
		return nil, fmt.Errorf("purge version vectors: %w", err)
	}
	counts[tblVersionVectors] = int64(count)

	return counts, nil
>>>>>>> 7b48d6ff
}

func newID() types.ID {
	return types.ID(primitive.NewObjectID().Hex())
}<|MERGE_RESOLUTION|>--- conflicted
+++ resolved
@@ -1605,7 +1605,6 @@
 	return false, nil
 }
 
-<<<<<<< HEAD
 func (d *DB) CreateSchemaInfo(
 	_ context.Context,
 	projectID types.ID,
@@ -1763,45 +1762,6 @@
 	return nil
 }
 
-func (d *DB) findTicketByServerSeq(
-	txn *memdb.Txn,
-	docRefKey types.DocRefKey,
-	serverSeq int64,
-) (*time.Ticket, error) {
-	if serverSeq == change.InitialServerSeq {
-		return time.InitialTicket, nil
-	}
-
-	raw, err := txn.First(
-		tblChanges,
-		"doc_id_server_seq",
-		docRefKey.DocID.String(),
-		serverSeq,
-	)
-	if err != nil {
-		return nil, fmt.Errorf("fetch change of %s: %w", docRefKey.DocID, err)
-	}
-	if raw == nil {
-		return nil, fmt.Errorf(
-			"docID %s, serverSeq %d: %w",
-			docRefKey.DocID,
-			serverSeq,
-			database.ErrDocumentNotFound,
-		)
-	}
-
-	changeInfo := raw.(*database.ChangeInfo)
-	actorID, err := time.ActorIDFromHex(changeInfo.ActorID.String())
-	if err != nil {
-		return nil, err
-	}
-
-	return time.NewTicket(
-		changeInfo.Lamport,
-		time.MaxDelimiter,
-		actorID,
-	), nil
-=======
 // PurgeDocument purges the given document.
 func (d *DB) PurgeDocument(
 	ctx context.Context,
@@ -1860,7 +1820,6 @@
 	counts[tblVersionVectors] = int64(count)
 
 	return counts, nil
->>>>>>> 7b48d6ff
 }
 
 func newID() types.ID {
