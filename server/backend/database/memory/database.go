--- conflicted
+++ resolved
@@ -1615,7 +1615,6 @@
 	return false, nil
 }
 
-<<<<<<< HEAD
 func (d *DB) CreateSchemaInfo(
 	_ context.Context,
 	projectID types.ID,
@@ -1777,8 +1776,6 @@
 	), nil
 }
 
-=======
->>>>>>> a6d34712
 func newID() types.ID {
 	return types.ID(primitive.NewObjectID().Hex())
 }