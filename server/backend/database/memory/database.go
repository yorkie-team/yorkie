/*
 * Copyright 2021 The Yorkie Authors. All rights reserved.
 *
 * Licensed under the Apache License, Version 2.0 (the "License");
 * you may not use this file except in compliance with the License.
 * You may obtain a copy of the License at
 *
 *     http://www.apache.org/licenses/LICENSE-2.0
 *
 * Unless required by applicable law or agreed to in writing, software
 * distributed under the License is distributed on an "AS IS" BASIS,
 * WITHOUT WARRANTIES OR CONDITIONS OF ANY KIND, either express or implied.
 * See the License for the specific language governing permissions and
 * limitations under the License.
 */

// Package memory implements the database interface using in-memory database.
package memory

import (
	"context"
	"fmt"
	"sort"
	gotime "time"

	"github.com/hashicorp/go-memdb"
	"go.mongodb.org/mongo-driver/bson/primitive"

	"github.com/yorkie-team/yorkie/api/converter"
	"github.com/yorkie-team/yorkie/api/types"
	"github.com/yorkie-team/yorkie/pkg/document"
	"github.com/yorkie-team/yorkie/pkg/document/change"
	"github.com/yorkie-team/yorkie/pkg/document/key"
	"github.com/yorkie-team/yorkie/pkg/document/time"
	"github.com/yorkie-team/yorkie/server/backend/database"
)

// DB is an in-memory database for testing or temporarily.
type DB struct {
	db *memdb.MemDB
}

// New returns a new in-memory database.
func New() (*DB, error) {
	memDB, err := memdb.NewMemDB(schema)

	if err != nil {
		return nil, fmt.Errorf("new memdb: %w", err)
	}

	return &DB{
		db: memDB,
	}, nil
}

// Close closes the database.
func (d *DB) Close() error {
	return nil
}

// FindProjectInfoByPublicKey returns a project by public key.
func (d *DB) FindProjectInfoByPublicKey(
	_ context.Context,
	publicKey string,
) (*database.ProjectInfo, error) {
	txn := d.db.Txn(false)
	defer txn.Abort()

	raw, err := txn.First(tblProjects, "public_key", publicKey)
	if err != nil {
		return nil, fmt.Errorf("find project by public key: %w", err)
	}
	if raw == nil {
		return nil, fmt.Errorf("%s: %w", publicKey, database.ErrProjectNotFound)
	}

	return raw.(*database.ProjectInfo).DeepCopy(), nil
}

// FindProjectInfoBySecretKey returns a project by secret key.
func (d *DB) FindProjectInfoBySecretKey(
	_ context.Context,
	secretKey string,
) (*database.ProjectInfo, error) {
	txn := d.db.Txn(false)
	defer txn.Abort()

	raw, err := txn.First(tblProjects, "secret_key", secretKey)
	if err != nil {
		return nil, fmt.Errorf("find project by secret key: %w", err)
	}
	if raw == nil {
		return nil, fmt.Errorf("%s: %w", secretKey, database.ErrProjectNotFound)
	}

	return raw.(*database.ProjectInfo).DeepCopy(), nil
}

// FindProjectInfoByName returns a project by the given name.
func (d *DB) FindProjectInfoByName(
	_ context.Context,
	owner types.ID,
	name string,
) (*database.ProjectInfo, error) {
	txn := d.db.Txn(false)
	defer txn.Abort()

	raw, err := txn.First(tblProjects, "owner_name", owner.String(), name)
	if err != nil {
		return nil, fmt.Errorf("find project by owner and name: %w", err)
	}
	if raw == nil {
		return nil, fmt.Errorf("%s: %w", name, database.ErrProjectNotFound)
	}

	info := raw.(*database.ProjectInfo).DeepCopy()

	return info, nil
}

// FindProjectInfoByID returns a project by the given id.
func (d *DB) FindProjectInfoByID(_ context.Context, id types.ID) (*database.ProjectInfo, error) {
	txn := d.db.Txn(false)
	defer txn.Abort()
	raw, err := txn.First(tblProjects, "id", id.String())
	if err != nil {
		return nil, fmt.Errorf("find project by id: %w", err)
	}
	if raw == nil {
		return nil, fmt.Errorf("%s: %w", id, database.ErrProjectNotFound)
	}

	return raw.(*database.ProjectInfo).DeepCopy(), nil
}

// EnsureDefaultUserAndProject creates the default user and project if they do not exist.
func (d *DB) EnsureDefaultUserAndProject(
	ctx context.Context,
	username,
	password string,
	clientDeactivateThreshold string,
) (*database.UserInfo, *database.ProjectInfo, error) {
	user, err := d.ensureDefaultUserInfo(ctx, username, password)
	if err != nil {
		return nil, nil, err
	}

	project, err := d.ensureDefaultProjectInfo(ctx, user.ID, clientDeactivateThreshold)
	if err != nil {
		return nil, nil, err
	}

	return user, project, nil
}

// ensureDefaultUserInfo creates the default user if it does not exist.
func (d *DB) ensureDefaultUserInfo(
	_ context.Context,
	username,
	password string,
) (*database.UserInfo, error) {
	txn := d.db.Txn(true)
	defer txn.Abort()

	raw, err := txn.First(tblUsers, "username", username)
	if err != nil {
		return nil, fmt.Errorf("find user by username: %w", err)
	}

	var info *database.UserInfo
	if raw == nil {
		hashedPassword, err := database.HashedPassword(password)
		if err != nil {
			return nil, err
		}
		info = database.NewUserInfo(username, hashedPassword)
		info.ID = newID()
		if err := txn.Insert(tblUsers, info); err != nil {
			return nil, fmt.Errorf("insert user: %w", err)
		}
	} else {
		info = raw.(*database.UserInfo).DeepCopy()
	}

	txn.Commit()
	return info, nil
}

// ensureDefaultProjectInfo creates the default project if it does not exist.
func (d *DB) ensureDefaultProjectInfo(
	_ context.Context,
	defaultUserID types.ID,
	defaultClientDeactivateThreshold string,
) (*database.ProjectInfo, error) {
	txn := d.db.Txn(true)
	defer txn.Abort()

	raw, err := txn.First(tblProjects, "id", database.DefaultProjectID.String())
	if err != nil {
		return nil, fmt.Errorf("find default project: %w", err)
	}

	var info *database.ProjectInfo
	if raw == nil {
		info = database.NewProjectInfo(database.DefaultProjectName, defaultUserID, defaultClientDeactivateThreshold)
		info.ID = database.DefaultProjectID
		if err := txn.Insert(tblProjects, info); err != nil {
			return nil, fmt.Errorf("insert project: %w", err)
		}
	} else {
		info = raw.(*database.ProjectInfo).DeepCopy()
	}

	txn.Commit()
	return info, nil
}

// CreateProjectInfo creates a new project.
func (d *DB) CreateProjectInfo(
	_ context.Context,
	name string,
	owner types.ID,
	clientDeactivateThreshold string,
) (*database.ProjectInfo, error) {
	txn := d.db.Txn(true)
	defer txn.Abort()

	// NOTE(hackerwins): Check if the project already exists.
	// https://github.com/hashicorp/go-memdb/issues/7#issuecomment-270427642
	existing, err := txn.First(tblProjects, "owner_name", owner.String(), name)
	if err != nil {
		return nil, fmt.Errorf("find project by owner and name: %w", err)
	}
	if existing != nil {
		return nil, fmt.Errorf("%s: %w", name, database.ErrProjectAlreadyExists)
	}

	info := database.NewProjectInfo(name, owner, clientDeactivateThreshold)
	info.ID = newID()
	if err := txn.Insert(tblProjects, info); err != nil {
		return nil, fmt.Errorf("insert project: %w", err)
	}
	txn.Commit()

	return info, nil
}

// FindNextNCyclingProjectInfos finds the next N cycling projects from the given projectID.
func (d *DB) FindNextNCyclingProjectInfos(
	_ context.Context,
	pageSize int,
	lastProjectID types.ID,
) ([]*database.ProjectInfo, error) {
	txn := d.db.Txn(false)
	defer txn.Abort()

	iter, err := txn.LowerBound(
		tblProjects,
		"id",
		lastProjectID.String(),
	)
	if err != nil {
		return nil, fmt.Errorf("fetch projects: %w", err)
	}

	var infos []*database.ProjectInfo
	isCircular := false

	for i := 0; i < pageSize; i++ {
		raw := iter.Next()
		if raw == nil {
			if isCircular {
				break
			}

			iter, err = txn.LowerBound(
				tblProjects,
				"id",
				database.DefaultProjectID.String(),
			)
			if err != nil {
				return nil, fmt.Errorf("fetch projects: %w", err)
			}

			i--
			isCircular = true
			continue
		}
		info := raw.(*database.ProjectInfo).DeepCopy()

		if i == 0 && info.ID == lastProjectID {
			pageSize++
			continue
		}

		if len(infos) > 0 && infos[0].ID == info.ID {
			break
		}

		infos = append(infos, info)
	}

	return infos, nil
}

// ListProjectInfos returns all project infos owned by owner.
func (d *DB) ListProjectInfos(
	_ context.Context,
	owner types.ID,
) ([]*database.ProjectInfo, error) {
	txn := d.db.Txn(false)
	defer txn.Abort()

	iter, err := txn.LowerBound(
		tblProjects,
		"owner_name",
		owner.String(),
		"",
	)
	if err != nil {
		return nil, fmt.Errorf("fetch projects by owner and name: %w", err)
	}

	var infos []*database.ProjectInfo
	for raw := iter.Next(); raw != nil; raw = iter.Next() {
		info := raw.(*database.ProjectInfo).DeepCopy()
		if info.Owner != owner {
			break
		}

		infos = append(infos, info)
	}

	return infos, nil
}

// UpdateProjectInfo updates the given project.
func (d *DB) UpdateProjectInfo(
	_ context.Context,
	owner types.ID,
	id types.ID,
	fields *types.UpdatableProjectFields,
) (*database.ProjectInfo, error) {
	txn := d.db.Txn(true)
	defer txn.Abort()

	raw, err := txn.First(tblProjects, "id", id.String())
	if err != nil {
		return nil, fmt.Errorf("find project by id: %w", err)
	}
	if raw == nil {
		return nil, fmt.Errorf("%s: %w", id, database.ErrProjectNotFound)
	}

	info := raw.(*database.ProjectInfo).DeepCopy()
	if info.Owner != owner {
		return nil, fmt.Errorf("%s: %w", id, database.ErrProjectNotFound)
	}

	if fields.Name != nil {
		existing, err := txn.First(tblProjects, "owner_name", owner.String(), *fields.Name)
		if err != nil {
			return nil, fmt.Errorf("find project by owner and name: %w", err)
		}
		if existing != nil && info.Name != *fields.Name {
			return nil, fmt.Errorf("%s: %w", *fields.Name, database.ErrProjectNameAlreadyExists)
		}
	}

	info.UpdateFields(fields)
	info.UpdatedAt = gotime.Now()
	if err := txn.Insert(tblProjects, info); err != nil {
		return nil, fmt.Errorf("update project: %w", err)
	}
	txn.Commit()

	return info, nil
}

// CreateUserInfo creates a new user.
func (d *DB) CreateUserInfo(
	_ context.Context,
	username string,
	hashedPassword string,
) (*database.UserInfo, error) {
	txn := d.db.Txn(true)
	defer txn.Abort()

	existing, err := txn.First(tblUsers, "username", username)
	if err != nil {
		return nil, fmt.Errorf("find user by username: %w", err)
	}
	if existing != nil {
		return nil, fmt.Errorf("%s: %w", username, database.ErrUserAlreadyExists)
	}

	info := database.NewUserInfo(username, hashedPassword)
	info.ID = newID()
	if err := txn.Insert(tblUsers, info); err != nil {
		return nil, fmt.Errorf("insert user: %w", err)
	}
	txn.Commit()

	return info, nil
}

// GetOrCreateUserInfoByGitHubID returns a user by the given GitHub ID.
func (d *DB) GetOrCreateUserInfoByGitHubID(
	_ context.Context,
	githubID string,
) (*database.UserInfo, error) {
	txn := d.db.Txn(true)
	defer txn.Abort()

	raw, err := txn.First(tblUsers, "username", githubID)
	if err != nil {
		return nil, fmt.Errorf("find user by github id: %w", err)
	}

	now := gotime.Now()
	var info *database.UserInfo

	if raw == nil {
		info = &database.UserInfo{
			ID:           newID(),
			Username:     githubID,
			AuthProvider: "github",
			CreatedAt:    now,
			AccessedAt:   now,
		}
		if err := txn.Insert(tblUsers, info); err != nil {
			return nil, fmt.Errorf("create user: %w", err)
		}
	} else {
		info = raw.(*database.UserInfo).DeepCopy()
		info.AccessedAt = now
		if err := txn.Insert(tblUsers, info); err != nil {
			return nil, fmt.Errorf("update user: %w", err)
		}
	}

	txn.Commit()
	return info, nil
}

// DeleteUserInfoByName deletes a user by name.
func (d *DB) DeleteUserInfoByName(_ context.Context, username string) error {
	txn := d.db.Txn(true)
	defer txn.Abort()

	raw, err := txn.First(tblUsers, "username", username)
	if err != nil {
		return fmt.Errorf("find user by username: %w", err)
	}
	if raw == nil {
		return fmt.Errorf("%s: %w", username, database.ErrUserNotFound)
	}

	info := raw.(*database.UserInfo).DeepCopy()
	if err = txn.Delete(tblUsers, info); err != nil {
		return fmt.Errorf("delete account %s: %w", info.ID, err)
	}

	txn.Commit()
	return nil
}

// ChangeUserPassword changes to new password.
func (d *DB) ChangeUserPassword(_ context.Context, username, hashedNewPassword string) error {
	txn := d.db.Txn(true)
	defer txn.Abort()

	raw, err := txn.First(tblUsers, "username", username)
	if err != nil {
		return fmt.Errorf("find user by username: %w", err)
	}
	if raw == nil {
		return fmt.Errorf("%s: %w", username, database.ErrUserNotFound)
	}

	info := raw.(*database.UserInfo).DeepCopy()
	info.HashedPassword = hashedNewPassword
	if err := txn.Insert(tblUsers, info); err != nil {
		return fmt.Errorf("change password user: %w", err)
	}

	txn.Commit()

	return nil
}

// FindUserInfoByID finds a user by the given ID.
func (d *DB) FindUserInfoByID(_ context.Context, clientID types.ID) (*database.UserInfo, error) {
	txn := d.db.Txn(false)
	defer txn.Abort()

	raw, err := txn.First(tblUsers, "id", clientID.String())
	if err != nil {
		return nil, fmt.Errorf("find user by id: %w", err)
	}
	if raw == nil {
		return nil, fmt.Errorf("%s: %w", clientID, database.ErrUserNotFound)
	}

	return raw.(*database.UserInfo).DeepCopy(), nil
}

// FindUserInfoByName finds a user by the given username.
func (d *DB) FindUserInfoByName(_ context.Context, username string) (*database.UserInfo, error) {
	txn := d.db.Txn(false)
	defer txn.Abort()

	raw, err := txn.First(tblUsers, "username", username)
	if err != nil {
		return nil, fmt.Errorf("find user by username: %w", err)
	}
	if raw == nil {
		return nil, fmt.Errorf("%s: %w", username, database.ErrUserNotFound)
	}

	return raw.(*database.UserInfo).DeepCopy(), nil
}

// ListUserInfos returns all users.
func (d *DB) ListUserInfos(_ context.Context) ([]*database.UserInfo, error) {
	txn := d.db.Txn(false)
	defer txn.Abort()

	iter, err := txn.Get(tblUsers, "id")
	if err != nil {
		return nil, fmt.Errorf("fetch users: %w", err)
	}

	var infos []*database.UserInfo
	for {
		raw := iter.Next()
		if raw == nil {
			break
		}
		infos = append(infos, raw.(*database.UserInfo).DeepCopy())
	}

	return infos, nil
}

// ActivateClient activates a client.
func (d *DB) ActivateClient(
	_ context.Context,
	projectID types.ID,
	key string,
	metadata map[string]string,
) (*database.ClientInfo, error) {
	txn := d.db.Txn(true)
	defer txn.Abort()

	raw, err := txn.First(tblClients, "project_id_key", projectID.String(), key)
	if err != nil {
		return nil, fmt.Errorf("find client by project id and key: %w", err)
	}

	now := gotime.Now()

	clientInfo := &database.ClientInfo{
		ProjectID: projectID,
		Key:       key,
		Metadata:  metadata,
		Status:    database.ClientActivated,
		UpdatedAt: now,
	}

	if raw == nil {
		clientInfo.ID = newID()
		clientInfo.CreatedAt = now
	} else {
		loaded := raw.(*database.ClientInfo)
		clientInfo.ID = loaded.ID
		clientInfo.CreatedAt = loaded.CreatedAt
	}

	if err := txn.Insert(tblClients, clientInfo); err != nil {
		return nil, fmt.Errorf("insert client: %w", err)
	}

	txn.Commit()
	return clientInfo, nil
}

// DeactivateClient deactivates a client.
func (d *DB) DeactivateClient(_ context.Context, refKey types.ClientRefKey) (*database.ClientInfo, error) {
	if err := refKey.ClientID.Validate(); err != nil {
		return nil, err
	}

	txn := d.db.Txn(true)
	defer txn.Abort()

	raw, err := txn.First(tblClients, "id", refKey.ClientID.String())
	if err != nil {
		return nil, fmt.Errorf("find client by id: %w", err)
	}

	if raw == nil {
		return nil, fmt.Errorf("%s: %w", refKey.ClientID, database.ErrClientNotFound)
	}

	clientInfo := raw.(*database.ClientInfo)
	if err := clientInfo.CheckIfInProject(refKey.ProjectID); err != nil {
		return nil, err
	}

	// NOTE(hackerwins): When retrieving objects from go-memdb, references to
	// the stored objects are returned instead of new objects. This can cause
	// problems when directly modifying loaded objects. So, we need to DeepCopy.
	clientInfo = clientInfo.DeepCopy()
	clientInfo.Deactivate()

	if err := txn.Insert(tblClients, clientInfo); err != nil {
		return nil, fmt.Errorf("update client: %w", err)
	}

	txn.Commit()
	return clientInfo, nil
}

// FindClientInfoByRefKey finds a client by the given refKey.
func (d *DB) FindClientInfoByRefKey(_ context.Context, refKey types.ClientRefKey) (*database.ClientInfo, error) {
	if err := refKey.ClientID.Validate(); err != nil {
		return nil, err
	}

	txn := d.db.Txn(false)
	defer txn.Abort()

	raw, err := txn.First(tblClients, "id", refKey.ClientID.String())
	if err != nil {
		return nil, fmt.Errorf("find client by id: %w", err)
	}
	if raw == nil {
		return nil, fmt.Errorf("%s: %w", refKey.ClientID, database.ErrClientNotFound)
	}

	clientInfo := raw.(*database.ClientInfo)
	if err := clientInfo.CheckIfInProject(refKey.ProjectID); err != nil {
		return nil, err
	}

	return clientInfo.DeepCopy(), nil
}

// UpdateClientInfoAfterPushPull updates the client from the given clientInfo
// after handling PushPull.
func (d *DB) UpdateClientInfoAfterPushPull(
	_ context.Context,
	clientInfo *database.ClientInfo,
	docInfo *database.DocInfo,
) error {
	docRefKey := docInfo.RefKey()
	clientDocInfo := clientInfo.Documents[docRefKey.DocID]
	attached, err := clientInfo.IsAttached(docRefKey.DocID)
	if err != nil {
		return err
	}

	txn := d.db.Txn(true)
	defer txn.Abort()

	raw, err := txn.First(tblClients, "id", clientInfo.ID.String())
	if err != nil {
		return fmt.Errorf("find client by id: %w", err)
	}
	if raw == nil {
		return fmt.Errorf("%s: %w", clientInfo.ID, database.ErrClientNotFound)
	}

	loaded := raw.(*database.ClientInfo).DeepCopy()

	if !attached {
		loaded.Documents[docRefKey.DocID] = &database.ClientDocInfo{
			Status: clientDocInfo.Status,
		}
		loaded.UpdatedAt = gotime.Now()
	} else {
		if _, ok := loaded.Documents[docRefKey.DocID]; !ok {
			loaded.Documents[docRefKey.DocID] = &database.ClientDocInfo{}
		}

		loadedClientDocInfo := loaded.Documents[docRefKey.DocID]
		serverSeq := loadedClientDocInfo.ServerSeq
		if clientDocInfo.ServerSeq > loadedClientDocInfo.ServerSeq {
			serverSeq = clientDocInfo.ServerSeq
		}
		clientSeq := loadedClientDocInfo.ClientSeq
		if clientDocInfo.ClientSeq > loadedClientDocInfo.ClientSeq {
			clientSeq = clientDocInfo.ClientSeq
		}
		loaded.Documents[docRefKey.DocID] = &database.ClientDocInfo{
			ServerSeq: serverSeq,
			ClientSeq: clientSeq,
			Status:    clientDocInfo.Status,
		}
		loaded.UpdatedAt = gotime.Now()
	}

	if err := txn.Insert(tblClients, loaded); err != nil {
		return fmt.Errorf("update client: %w", err)
	}
	txn.Commit()

	return nil
}

// FindDeactivateCandidatesPerProject finds the clients that need housekeeping per project.
func (d *DB) FindDeactivateCandidatesPerProject(
	_ context.Context,
	project *database.ProjectInfo,
	candidatesLimit int,
) ([]*database.ClientInfo, error) {
	txn := d.db.Txn(false)
	defer txn.Abort()

	clientDeactivateThreshold, err := project.ClientDeactivateThresholdAsTimeDuration()
	if err != nil {
		return nil, err
	}

	offset := gotime.Now().Add(-clientDeactivateThreshold)

	var infos []*database.ClientInfo
	iterator, err := txn.ReverseLowerBound(
		tblClients,
		"project_id_status_updated_at",
		project.ID.String(),
		database.ClientActivated,
		offset,
	)
	if err != nil {
		return nil, fmt.Errorf("fetch deactivated clients: %w", err)
	}

	for raw := iterator.Next(); raw != nil; raw = iterator.Next() {
		info := raw.(*database.ClientInfo)

		if info.Status != database.ClientActivated ||
			candidatesLimit <= len(infos) ||
			info.UpdatedAt.After(offset) {
			break
		}

		if info.ProjectID == project.ID {
			infos = append(infos, info)
		}
	}
	return infos, nil
}

// FindCompactionCandidatesPerProject finds the documents that need compaction per project.
func (d *DB) FindCompactionCandidatesPerProject(
	ctx context.Context,
	project *database.ProjectInfo,
	candidatesLimit int,
	compactionMinChanges int,
) ([]*database.DocInfo, error) {
	txn := d.db.Txn(false)
	defer txn.Abort()

	var infos []*database.DocInfo
	iterator, err := txn.Get(tblDocuments, "project_id", project.ID.String())
	if err != nil {
		return nil, fmt.Errorf("fetch documents: %w", err)
	}

	for raw := iterator.Next(); raw != nil; raw = iterator.Next() {
		info := raw.(*database.DocInfo)
		if candidatesLimit <= len(infos) {
			break
		}

		// 1. Check if the document is attached to a client.
		isAttached, err := d.IsDocumentAttached(ctx, types.DocRefKey{
			ProjectID: project.ID,
			DocID:     info.ID,
		}, "")
		if err != nil {
			return nil, err
		}
		if isAttached {
			continue
		}

		// 2. Check if the document has enough changes to compact.
		if info.ServerSeq < int64(compactionMinChanges) {
			continue
		}

		infos = append(infos, info)
	}
	return infos, nil
}

// FindAttachedClientInfosByRefKey finds the client infos of the given document.
func (d *DB) FindAttachedClientInfosByRefKey(
	_ context.Context,
	docRefKey types.DocRefKey,
) ([]*database.ClientInfo, error) {
	txn := d.db.Txn(false)
	defer txn.Abort()

	iter, err := txn.Get(tblClients, "project_id", docRefKey.ProjectID.String())
	if err != nil {
		return nil, fmt.Errorf("find client infos by attached doc ref key: %w", err)
	}

	var infos []*database.ClientInfo
	for raw := iter.Next(); raw != nil; raw = iter.Next() {
		info := raw.(*database.ClientInfo)

		if info.Documents[docRefKey.DocID] != nil && info.Documents[docRefKey.DocID].Status == database.DocumentAttached {
			infos = append(infos, info)
		}
	}
	return infos, nil
}

// FindOrCreateDocInfo finds the document or creates it if it does not exist.
func (d *DB) FindOrCreateDocInfo(
	_ context.Context,
	clientRefKey types.ClientRefKey,
	key key.Key,
) (*database.DocInfo, error) {
	txn := d.db.Txn(true)
	defer txn.Abort()

	info, err := d.findDocInfoByKey(txn, clientRefKey.ProjectID, key)
	if err != nil {
		return info, err
	}

	if info == nil {
		now := gotime.Now()
		info = &database.DocInfo{
			ID:         newID(),
			ProjectID:  clientRefKey.ProjectID,
			Key:        key,
			Owner:      clientRefKey.ClientID,
			ServerSeq:  0,
			CreatedAt:  now,
			UpdatedAt:  now,
			AccessedAt: now,
		}
		if err := txn.Insert(tblDocuments, info); err != nil {
			return nil, fmt.Errorf("create document: %w", err)
		}
		txn.Commit()
	}

	return info.DeepCopy(), nil
}

// findDocInfoByKey finds the document of the given key.
func (d *DB) findDocInfoByKey(txn *memdb.Txn, projectID types.ID, key key.Key) (*database.DocInfo, error) {
	// TODO(hackerwins): Removed documents should be filtered out by the query, but
	// somehow it does not work. This is a workaround.
	// val, err := txn.First(tblDocuments, "project_id_key_removed_at", projectID.String(), key.String(), gotime.Time{})
	iter, err := txn.Get(
		tblDocuments,
		"project_id_key_removed_at",
		projectID.String(),
		key.String(),
		gotime.Time{},
	)
	if err != nil {
		return nil, fmt.Errorf("find doc info by key: %w", err)
	}
	var docInfo *database.DocInfo
	for val := iter.Next(); val != nil; val = iter.Next() {
		if info := val.(*database.DocInfo); info.RemovedAt.IsZero() {
			docInfo = info
		}
	}

	return docInfo, nil
}

// FindDocInfoByKey finds the document of the given key.
func (d *DB) FindDocInfoByKey(
	_ context.Context,
	projectID types.ID,
	key key.Key,
) (*database.DocInfo, error) {
	txn := d.db.Txn(false)
	defer txn.Abort()

	info, err := d.findDocInfoByKey(txn, projectID, key)
	if err != nil {
		return nil, fmt.Errorf("find doc info by key: %w", err)
	}
	if info == nil {
		return nil, fmt.Errorf("%s: %w", key, database.ErrDocumentNotFound)
	}

	return info.DeepCopy(), nil
}

// FindDocInfosByKeys finds the documents of the given keys.
func (d *DB) FindDocInfosByKeys(
	_ context.Context,
	projectID types.ID,
	keys []key.Key,
) ([]*database.DocInfo, error) {
	txn := d.db.Txn(false)
	defer txn.Abort()

	var infos []*database.DocInfo
	for _, k := range keys {
		info, err := d.findDocInfoByKey(txn, projectID, k)
		if err != nil {
			return nil, fmt.Errorf("find doc info by key: %w", err)
		}
		if info == nil {
			continue
		}

		infos = append(infos, info.DeepCopy())
	}

	return infos, nil
}

// FindDocInfoByRefKey finds a docInfo of the given refKey.
func (d *DB) FindDocInfoByRefKey(
	_ context.Context,
	refKey types.DocRefKey,
) (*database.DocInfo, error) {
	txn := d.db.Txn(true)
	defer txn.Abort()

	raw, err := txn.First(tblDocuments, "id", refKey.DocID.String())
	if err != nil {
		return nil, fmt.Errorf("find document by id: %w", err)
	}

	if raw == nil {
		return nil, fmt.Errorf("finding doc info by ID(%s): %w", refKey.DocID, database.ErrDocumentNotFound)
	}

	docInfo := raw.(*database.DocInfo)
	if docInfo.ProjectID != refKey.ProjectID {
		return nil, fmt.Errorf("finding doc info by ID(%s): %w", refKey.DocID, database.ErrDocumentNotFound)
	}

	return docInfo.DeepCopy(), nil
}

// UpdateDocInfoStatusToRemoved updates the status of the document to removed.
func (d *DB) UpdateDocInfoStatusToRemoved(
	_ context.Context,
	refKey types.DocRefKey,
) error {
	txn := d.db.Txn(true)
	defer txn.Abort()

	raw, err := txn.First(tblDocuments, "id", refKey.DocID.String())
	if err != nil {
		return fmt.Errorf("find document by id: %w", err)
	}

	if raw == nil {
		return fmt.Errorf("finding doc info by ID(%s): %w", refKey.DocID, database.ErrDocumentNotFound)
	}

	docInfo := raw.(*database.DocInfo)
	if docInfo.ProjectID != refKey.ProjectID {
		return fmt.Errorf("finding doc info by ID(%s): %w", refKey.DocID, database.ErrDocumentNotFound)
	}

	docInfo.RemovedAt = gotime.Now()

	if err := txn.Delete(tblDocuments, docInfo); err != nil {
		return fmt.Errorf("delete document: %w", err)
	}
	if err := txn.Insert(tblDocuments, docInfo); err != nil {
		return fmt.Errorf("insert document: %w", err)
	}

	txn.Commit()

	return nil
}

// GetDocumentsCount returns the number of documents in the given project.
func (d *DB) GetDocumentsCount(
	_ context.Context,
	projectID types.ID,
) (int64, error) {
	txn := d.db.Txn(false)
	defer txn.Abort()

	iter, err := txn.Get(tblDocuments, "project_id", projectID.String())
	if err != nil {
		return 0, fmt.Errorf("fetch documents: %w", err)
	}

	count := int64(0)
	for raw := iter.Next(); raw != nil; raw = iter.Next() {
		info := raw.(*database.DocInfo).DeepCopy()
		if !info.RemovedAt.IsZero() {
			continue
		}
		count++
	}

	return count, nil
}

// GetClientsCount returns the number of active clients in the given project.
func (d *DB) GetClientsCount(ctx context.Context, projectID types.ID) (int64, error) {
	txn := d.db.Txn(false)
	defer txn.Abort()

	iter, err := txn.Get(tblClients, "project_id", projectID.String())
	if err != nil {
		return 0, fmt.Errorf("fetch clients: %w", err)
	}

	count := int64(0)
	for raw := iter.Next(); raw != nil; raw = iter.Next() {
		info := raw.(*database.ClientInfo).DeepCopy()
		if info.Status != database.ClientActivated {
			continue
		}
		count++
	}

	return count, nil
}

// CreateChangeInfos stores the given changes and doc info. If the
// removeDoc condition is true, mark IsRemoved to true in doc info.
func (d *DB) CreateChangeInfos(
	_ context.Context,
	docInfo *database.DocInfo,
	initialServerSeq int64,
	changes []*change.Change,
	isRemoved bool,
) error {
	txn := d.db.Txn(true)
	defer txn.Abort()

	for _, cn := range changes {
		encodedOperations, err := database.EncodeOperations(cn.Operations())
		if err != nil {
			return err
		}

		if err := txn.Insert(tblChanges, &database.ChangeInfo{
			ID:             newID(),
			ProjectID:      docInfo.ProjectID,
			DocID:          docInfo.ID,
			ServerSeq:      cn.ServerSeq(),
			ClientSeq:      cn.ClientSeq(),
			Lamport:        cn.ID().Lamport(),
			ActorID:        types.ID(cn.ID().ActorID().String()),
			VersionVector:  cn.ID().VersionVector(),
			Message:        cn.Message(),
			Operations:     encodedOperations,
			PresenceChange: cn.PresenceChange(),
		}); err != nil {
			return fmt.Errorf("create change: %w", err)
		}
	}

	raw, err := txn.First(
		tblDocuments,
		"project_id_id",
		docInfo.ProjectID.String(),
		docInfo.ID.String(),
	)
	if err != nil {
		return fmt.Errorf("find document: %w", err)
	}
	if raw == nil {
		return fmt.Errorf("%s: %w", docInfo.ID, database.ErrDocumentNotFound)
	}
	loadedDocInfo := raw.(*database.DocInfo).DeepCopy()
	if loadedDocInfo.ServerSeq != initialServerSeq {
		return fmt.Errorf("%s: %w", docInfo.ID, database.ErrConflictOnUpdate)
	}

	now := gotime.Now()
	loadedDocInfo.ServerSeq = docInfo.ServerSeq

	for _, cn := range changes {
		if len(cn.Operations()) > 0 {
			loadedDocInfo.UpdatedAt = now
			break
		}
	}

	if isRemoved {
		loadedDocInfo.RemovedAt = now
	}
	if err := txn.Insert(tblDocuments, loadedDocInfo); err != nil {
		return fmt.Errorf("update document: %w", err)
	}
	txn.Commit()

	if isRemoved {
		docInfo.RemovedAt = now
	}

	return nil
}

// CompactChangeInfos stores the given compacted changes then updates the docInfo.
func (d *DB) CompactChangeInfos(
	ctx context.Context,
	docInfo *database.DocInfo,
	lastServerSeq int64,
	changes []*change.Change,
) error {
	txn := d.db.Txn(true)
	defer txn.Abort()

	// 1. Purge the resources of the document.
	if _, err := d.purgeDocumentInternals(ctx, docInfo.ProjectID, docInfo.ID, txn); err != nil {
		return err
	}

	// 2. Store compacted change and update document
	raw, err := txn.First(
		tblDocuments,
		"project_id_id",
		docInfo.ProjectID.String(),
		docInfo.ID.String(),
	)
	if err != nil {
		return fmt.Errorf("find document: %w", err)
	}
	if raw == nil {
		return fmt.Errorf("%s: %w", docInfo.ID, database.ErrDocumentNotFound)
	}
	loadedDocInfo := raw.(*database.DocInfo).DeepCopy()
	if loadedDocInfo.ServerSeq != lastServerSeq {
		return fmt.Errorf("%s: %w", docInfo.ID, database.ErrConflictOnUpdate)
	}

	if len(changes) == 0 {
		loadedDocInfo.ServerSeq = 0
	} else if len(changes) == 1 {
		loadedDocInfo.ServerSeq = 1
	} else {
		return fmt.Errorf("invalid number of changes: %d", len(changes))
	}

	for _, cn := range changes {
		encodedOperations, err := database.EncodeOperations(cn.Operations())
		if err != nil {
			return err
		}

		if err := txn.Insert(tblChanges, &database.ChangeInfo{
			ID:             newID(),
			ProjectID:      docInfo.ProjectID,
			DocID:          docInfo.ID,
			ServerSeq:      loadedDocInfo.ServerSeq,
			ClientSeq:      cn.ClientSeq(),
			Lamport:        cn.ID().Lamport(),
			ActorID:        types.ID(cn.ID().ActorID().String()),
			VersionVector:  cn.ID().VersionVector(),
			Message:        cn.Message(),
			Operations:     encodedOperations,
			PresenceChange: cn.PresenceChange(),
		}); err != nil {
			return fmt.Errorf("store change: %w", err)
		}
	}

	// 3. Update document
	now := gotime.Now()
	loadedDocInfo.CompactedAt = now
	if err := txn.Insert(tblDocuments, loadedDocInfo); err != nil {
		return fmt.Errorf("update document: %w", err)
	}

	txn.Commit()
	return nil
}

// FindLatestChangeInfoByActor returns the latest change created by given actorID.
func (d *DB) FindLatestChangeInfoByActor(
	_ context.Context,
	docRefKey types.DocRefKey,
	actorID types.ID,
	serverSeq int64,
) (*database.ChangeInfo, error) {
	txn := d.db.Txn(false)
	defer txn.Abort()

	iterator, err := txn.ReverseLowerBound(
		tblChanges,
		"doc_id_actor_id_server_seq",
		docRefKey.DocID.String(),
		actorID.String(),
		serverSeq,
	)
	if err != nil {
		return nil, fmt.Errorf("fetch changes of %s: %w", actorID, err)
	}

	for raw := iterator.Next(); raw != nil; raw = iterator.Next() {
		info := raw.(*database.ChangeInfo)
		if info != nil && info.ActorID == actorID {
			return info, nil
		}
	}

	return nil, database.ErrChangeNotFound
}

// FindChangesBetweenServerSeqs returns the changes between two server sequences.
func (d *DB) FindChangesBetweenServerSeqs(
	ctx context.Context,
	docRefKey types.DocRefKey,
	from int64,
	to int64,
) ([]*change.Change, error) {
	infos, err := d.FindChangeInfosBetweenServerSeqs(ctx, docRefKey, from, to)
	if err != nil {
		return nil, err
	}

	var changes []*change.Change
	for _, info := range infos {
		c, err := info.ToChange()
		if err != nil {
			return nil, err
		}

		changes = append(changes, c)
	}

	return changes, nil
}

// FindChangeInfosBetweenServerSeqs returns the changeInfos between two server sequences.
func (d *DB) FindChangeInfosBetweenServerSeqs(
	_ context.Context,
	docRefKey types.DocRefKey,
	from int64,
	to int64,
) ([]*database.ChangeInfo, error) {
	txn := d.db.Txn(false)
	defer txn.Abort()

	if from > to {
		return nil, nil
	}
	var infos []*database.ChangeInfo

	iterator, err := txn.LowerBound(
		tblChanges,
		"doc_id_server_seq",
		docRefKey.DocID.String(),
		from,
	)
	if err != nil {
		return nil, fmt.Errorf("fetch changes from %d: %w", from, err)
	}

	for raw := iterator.Next(); raw != nil; raw = iterator.Next() {
		info := raw.(*database.ChangeInfo)
		if info.DocID != docRefKey.DocID || info.ServerSeq > to {
			break
		}
		infos = append(infos, info.DeepCopy())
	}
	return infos, nil
}

// CreateSnapshotInfo stores the snapshot of the given document.
func (d *DB) CreateSnapshotInfo(
	_ context.Context,
	docRefKey types.DocRefKey,
	doc *document.InternalDocument,
) error {
	snapshot, err := converter.SnapshotToBytes(doc.RootObject(), doc.AllPresences())
	if err != nil {
		return err
	}

	txn := d.db.Txn(true)
	defer txn.Abort()

	if err := txn.Insert(tblSnapshots, &database.SnapshotInfo{
		ID:            newID(),
		ProjectID:     docRefKey.ProjectID,
		DocID:         docRefKey.DocID,
		ServerSeq:     doc.Checkpoint().ServerSeq,
		Lamport:       doc.Lamport(),
		VersionVector: doc.VersionVector().DeepCopy(),
		Snapshot:      snapshot,
		CreatedAt:     gotime.Now(),
	}); err != nil {
		return fmt.Errorf("create snapshot: %w", err)
	}
	txn.Commit()
	return nil
}

// FindSnapshotInfoByRefKey returns the snapshot by the given refKey.
func (d *DB) FindSnapshotInfoByRefKey(
	_ context.Context,
	refKey types.SnapshotRefKey,
) (*database.SnapshotInfo, error) {
	txn := d.db.Txn(false)
	defer txn.Abort()
	raw, err := txn.First(tblSnapshots, "doc_id_server_seq",
		refKey.DocID.String(),
		refKey.ServerSeq,
	)
	if err != nil {
		return nil, fmt.Errorf("find snapshot by id: %w", err)
	}
	if raw == nil {
		return nil, fmt.Errorf("%s: %w", refKey, database.ErrSnapshotNotFound)
	}

	return raw.(*database.SnapshotInfo).DeepCopy(), nil
}

// FindClosestSnapshotInfo finds the last snapshot of the given document.
func (d *DB) FindClosestSnapshotInfo(
	_ context.Context,
	docRefKey types.DocRefKey,
	serverSeq int64,
	includeSnapshot bool,
) (*database.SnapshotInfo, error) {
	txn := d.db.Txn(false)
	defer txn.Abort()

	iterator, err := txn.ReverseLowerBound(
		tblSnapshots,
		"doc_id_server_seq",
		docRefKey.DocID.String(),
		serverSeq,
	)
	if err != nil {
		return nil, fmt.Errorf("fetch snapshots before %d: %w", serverSeq, err)
	}

	var snapshotInfo *database.SnapshotInfo
	for raw := iterator.Next(); raw != nil; raw = iterator.Next() {
		info := raw.(*database.SnapshotInfo)
		if info.DocID == docRefKey.DocID {
			snapshotInfo = &database.SnapshotInfo{
				ID:            info.ID,
				ProjectID:     info.ProjectID,
				DocID:         info.DocID,
				ServerSeq:     info.ServerSeq,
				Lamport:       info.Lamport,
				VersionVector: info.VersionVector,
				CreatedAt:     info.CreatedAt,
			}
			if includeSnapshot {
				snapshotInfo.Snapshot = info.Snapshot
			}
			break
		}
	}

	if snapshotInfo == nil {
		return &database.SnapshotInfo{
			VersionVector: time.NewVersionVector(),
		}, nil
	}

	return snapshotInfo, nil
}

// updateVersionVector updates the given serverSeq of the given client
func (d *DB) updateVersionVector(
	_ context.Context,
	clientInfo *database.ClientInfo,
	docRefKey types.DocRefKey,
	versionVector time.VersionVector,
) error {
	txn := d.db.Txn(true)
	defer txn.Abort()

	isAttached, err := clientInfo.IsAttached(docRefKey.DocID)
	if err != nil {
		return err
	}

	if !isAttached {
		if _, err = txn.DeleteAll(
			tblVersionVectors,
			"doc_id_client_id",
			docRefKey.DocID.String(),
			clientInfo.ID.String(),
		); err != nil {
			return fmt.Errorf("delete version vector of %s: %w", docRefKey.DocID, err)
		}

		txn.Commit()
		return nil
	}

	raw, err := txn.First(
		tblVersionVectors,
		"doc_id_client_id",
		docRefKey.DocID.String(),
		clientInfo.ID.String(),
	)
	if err != nil {
		return fmt.Errorf("fetch version vector of %s: %w", docRefKey.DocID, err)
	}

	versionVectorInfo := &database.VersionVectorInfo{
		DocID:         docRefKey.DocID,
		ClientID:      clientInfo.ID,
		VersionVector: versionVector,
	}
	if raw == nil {
		versionVectorInfo.ID = newID()
	} else {
		versionVectorInfo.ID = raw.(*database.VersionVectorInfo).ID
	}

	if err := txn.Insert(tblVersionVectors, versionVectorInfo); err != nil {
		return fmt.Errorf("insert version vector of %s: %w", docRefKey.DocID, err)
	}

	txn.Commit()

	return nil
}

// UpdateMinVersionVector updates the version vector of the given client
// and returns the minimum version vector of all clients.
func (d *DB) UpdateMinVersionVector(
	ctx context.Context,
	clientInfo *database.ClientInfo,
	docRefKey types.DocRefKey,
	vector time.VersionVector,
) (time.VersionVector, error) {
	// 01. Update synced version vector of the given client and document.
	// TODO(JOOHOJANG): We have to consider removing detached client's lamport
	// from min version vector.
	if err := d.updateVersionVector(ctx, clientInfo, docRefKey, vector); err != nil {
		return nil, err
	}

	// 02. Compute min version vector.
	return d.GetMinVersionVector(ctx, docRefKey, vector)
}

// GetMinVersionVector returns the minimum version vector of the given document.
func (d *DB) GetMinVersionVector(
	_ context.Context,
	docRefKey types.DocRefKey,
	vector time.VersionVector,
) (time.VersionVector, error) {
	txn := d.db.Txn(false)
	defer txn.Abort()
	iterator, err := txn.Get(tblVersionVectors, "doc_id", docRefKey.DocID.String())
	if err != nil {
		return nil, fmt.Errorf("find all version vectors: %w", err)
	}

	var infos []database.VersionVectorInfo
	for raw := iterator.Next(); raw != nil; raw = iterator.Next() {
		vvi := raw.(*database.VersionVectorInfo)
		infos = append(infos, *vvi)
	}

	var vectors []time.VersionVector
	vectors = append(vectors, vector)
	for _, vv := range infos {
		vectors = append(vectors, vv.VersionVector)
	}

	return time.MinVersionVector(vectors...), nil
}

// FindDocInfosByPaging returns the documentInfos of the given paging.
func (d *DB) FindDocInfosByPaging(
	_ context.Context,
	projectID types.ID,
	paging types.Paging[types.ID],
) ([]*database.DocInfo, error) {
	txn := d.db.Txn(false)
	defer txn.Abort()

	var iterator memdb.ResultIterator
	var err error
	if paging.IsForward {
		iterator, err = txn.LowerBound(
			tblDocuments,
			"project_id_id",
			projectID.String(),
			paging.Offset.String(),
		)
	} else {
		offset := paging.Offset
		if paging.Offset == "" {
			offset = types.IDFromActorID(time.MaxActorID)
		}

		iterator, err = txn.ReverseLowerBound(
			tblDocuments,
			"project_id_id",
			projectID.String(),
			offset.String(),
		)
	}
	if err != nil {
		return nil, fmt.Errorf("fetch documents of %s: %w", projectID, err)
	}

	var docInfos []*database.DocInfo
	for raw := iterator.Next(); raw != nil; raw = iterator.Next() {
		info := raw.(*database.DocInfo)
		if len(docInfos) >= paging.PageSize || info.ProjectID != projectID {
			break
		}

		if info.ID != paging.Offset && info.RemovedAt.IsZero() {
			docInfos = append(docInfos, info)
		}
	}

	return docInfos, nil
}

// FindDocInfosByQuery returns the docInfos which match the given query.
func (d *DB) FindDocInfosByQuery(
	_ context.Context,
	projectID types.ID,
	query string,
	pageSize int,
) (*types.SearchResult[*database.DocInfo], error) {
	txn := d.db.Txn(false)
	defer txn.Abort()

	iterator, err := txn.Get(tblDocuments, "project_id_key_prefix", projectID.String(), query)
	if err != nil {
		return nil, fmt.Errorf("find docInfos by query: %w", err)
	}

	var docInfos []*database.DocInfo
	count := 0
	for raw := iterator.Next(); raw != nil; raw = iterator.Next() {
		if count < pageSize {
			info := raw.(*database.DocInfo)
			if info.IsRemoved() {
				continue
			}
			docInfos = append(docInfos, info)
		}
		count++
	}

	return &types.SearchResult[*database.DocInfo]{
		TotalCount: count,
		Elements:   docInfos,
	}, nil
}

// IsDocumentAttached returns whether the document is attached to clients.
func (d *DB) IsDocumentAttached(
	_ context.Context,
	refKey types.DocRefKey,
	excludeClientID types.ID,
) (bool, error) {
	txn := d.db.Txn(false)
	defer txn.Abort()

	it, err := txn.Get(tblClients, "project_id", refKey.ProjectID.String())
	if err != nil {
		return false, fmt.Errorf("%w", err)
	}
	if it == nil {
		return false, database.ErrClientNotFound
	}

	for raw := it.Next(); raw != nil; raw = it.Next() {
		clientInfo := raw.(*database.ClientInfo)
		if clientInfo.ID == excludeClientID {
			continue
		}
		clientDocInfo := clientInfo.Documents[refKey.DocID]
		if clientDocInfo == nil {
			continue
		}
		if clientDocInfo.Status == database.DocumentAttached {
			return true, nil
		}
	}

	return false, nil
}

<<<<<<< HEAD
func (d *DB) CreateSchemaInfo(
	_ context.Context,
	projectID types.ID,
	name string,
	version int,
	body string,
	rules []types.Rule,
) (*database.SchemaInfo, error) {
	txn := d.db.Txn(true)
	defer txn.Abort()

	// NOTE(hackerwins): Check if the project already exists.
	// https://github.com/hashicorp/go-memdb/issues/7#issuecomment-270427642
	existing, err := txn.First(
		tblSchemas,
		"project_id_name_version",
		projectID.String(),
		name,
		version,
	)
	if err != nil {
		return nil, fmt.Errorf("find schema: %w", err)
	}
	if existing != nil {
		return nil, fmt.Errorf("%s: %w", name, database.ErrSchemaAlreadyExists)
	}

	info := &database.SchemaInfo{
		ID:        newID(),
		ProjectID: projectID,
		Name:      name,
		Version:   version,
		Body:      body,
		Rules:     rules,
		CreatedAt: gotime.Now(),
	}
	if err := txn.Insert(tblSchemas, info); err != nil {
		return nil, fmt.Errorf("create schema: %w", err)
	}

	txn.Commit()
	return info, nil
}

func (d *DB) GetSchemaInfo(
	_ context.Context,
	projectID types.ID,
	name string,
	version int,
) (*database.SchemaInfo, error) {
	txn := d.db.Txn(false)
	defer txn.Abort()

	raw, err := txn.First(
		tblSchemas,
		"project_id_name_version",
		projectID.String(),
		name,
		version,
	)
	if err != nil {
		return nil, fmt.Errorf("find schema: %w", err)
	}
	if raw == nil {
		return nil, fmt.Errorf("%s: %w", name, database.ErrSchemaNotFound)
	}

	return raw.(*database.SchemaInfo), nil
}

func (d *DB) GetSchemaInfos(
	_ context.Context,
	projectID types.ID,
	name string,
) ([]*database.SchemaInfo, error) {
	txn := d.db.Txn(false)
	defer txn.Abort()

	iter, err := txn.Get(
		tblSchemas,
		"project_id_name",
		projectID.String(),
		name,
	)
	if err != nil {
		return nil, fmt.Errorf("find schema: %w", err)
	}
	var infos []*database.SchemaInfo
	for raw := iter.Next(); raw != nil; raw = iter.Next() {
		infos = append(infos, raw.(*database.SchemaInfo))
	}
	sort.Slice(infos, func(i, j int) bool {
		return infos[i].Version > infos[j].Version
	})

	return infos, nil
}

func (d *DB) ListSchemaInfos(
	_ context.Context,
	projectID types.ID,
) ([]*database.SchemaInfo, error) {
	txn := d.db.Txn(false)
	defer txn.Abort()

	iter, err := txn.Get(tblSchemas, "project_id", projectID.String())
	if err != nil {
		return nil, fmt.Errorf("find schema: %w", err)
	}

	schemaMap := make(map[string]*database.SchemaInfo)
	for raw := iter.Next(); raw != nil; raw = iter.Next() {
		schema := raw.(*database.SchemaInfo)
		if existing, ok := schemaMap[schema.Name]; !ok || schema.Version > existing.Version {
			schemaMap[schema.Name] = schema
		}
	}

	var infos []*database.SchemaInfo
	for _, schema := range schemaMap {
		infos = append(infos, schema)
	}

	return infos, nil
}

func (d DB) RemoveSchemaInfo(
	ctx context.Context,
	projectID types.ID,
	name string,
	version int,
) error {
	txn := d.db.Txn(true)
	defer txn.Abort()

	raw, err := txn.First(
		tblSchemas,
		"project_id_name_version",
		projectID.String(),
		name,
		version,
	)
	if err != nil {
		return fmt.Errorf("find schema: %w", err)
	}
	if raw == nil {
		return fmt.Errorf("%s: %w", name, database.ErrSchemaNotFound)
	}

	schemaInfo := raw.(*database.SchemaInfo)
	if err := txn.Delete(tblSchemas, schemaInfo); err != nil {
		return fmt.Errorf("delete schema: %w", err)
	}

	return nil
}

// PurgeDocument purges the given document.
=======
// PurgeDocument purges the given document and its metadata from the database.
>>>>>>> 907c7add
func (d *DB) PurgeDocument(
	ctx context.Context,
	docRefKey types.DocRefKey,
) (map[string]int64, error) {
	txn := d.db.Txn(true)
	defer txn.Abort()

	raw, err := txn.First(tblDocuments, "id", docRefKey.DocID.String())
	if err != nil {
		return nil, fmt.Errorf("find document by id: %w", err)
	}

	docInfo := raw.(*database.DocInfo)
	if docInfo.ProjectID != docRefKey.ProjectID {
		return nil, fmt.Errorf("finding doc info by ID(%s): %w", docRefKey.DocID, database.ErrDocumentNotFound)
	}

	res, err := d.purgeDocumentInternals(ctx, docRefKey.ProjectID, docRefKey.DocID, txn)
	if err != nil {
		return nil, err
	}

	if err := txn.Delete(tblDocuments, docInfo); err != nil {
		return nil, fmt.Errorf("delete document: %w", err)
	}

	txn.Commit()
	return res, nil
}

func (d *DB) purgeDocumentInternals(
	_ context.Context,
	_ types.ID,
	docID types.ID,
	txn *memdb.Txn,
) (map[string]int64, error) {
	counts := make(map[string]int64)

	count, err := txn.DeleteAll(tblChanges, "doc_id", docID.String())
	if err != nil {
		return nil, fmt.Errorf("purge changes: %w", err)
	}
	counts[tblChanges] = int64(count)

	count, err = txn.DeleteAll(tblSnapshots, "doc_id", docID.String())
	if err != nil {
		return nil, fmt.Errorf("purge snapshots: %w", err)
	}
	counts[tblSnapshots] = int64(count)

	count, err = txn.DeleteAll(tblVersionVectors, "doc_id", docID.String())
	if err != nil {
		return nil, fmt.Errorf("purge version vectors: %w", err)
	}
	counts[tblVersionVectors] = int64(count)

	return counts, nil
}

func newID() types.ID {
	return types.ID(primitive.NewObjectID().Hex())
}

// RotateProjectKeys rotates the API keys of the project.
func (d *DB) RotateProjectKeys(
	_ context.Context,
	owner types.ID,
	id types.ID,
	publicKey string,
	secretKey string,
) (*database.ProjectInfo, error) {
	txn := d.db.Txn(true)
	defer txn.Abort()

	// Find project by ID and owner
	raw, err := txn.First(tblProjects, "id", id.String())
	if err != nil {
		return nil, fmt.Errorf("find project by id: %w", err)
	}
	if raw == nil {
		return nil, fmt.Errorf("%s: %w", id, database.ErrProjectNotFound)
	}

	project := raw.(*database.ProjectInfo).DeepCopy()
	if project.Owner != owner {
		return nil, database.ErrProjectNotFound
	}

	// Update project keys
	project.PublicKey = publicKey
	project.SecretKey = secretKey
	project.UpdatedAt = gotime.Now()

	// Save updated project
	if err := txn.Insert(tblProjects, project); err != nil {
		return nil, fmt.Errorf("update project: %w", err)
	}

	txn.Commit()
	return project, nil
}<|MERGE_RESOLUTION|>--- conflicted
+++ resolved
@@ -1601,7 +1601,6 @@
 	return false, nil
 }
 
-<<<<<<< HEAD
 func (d *DB) CreateSchemaInfo(
 	_ context.Context,
 	projectID types.ID,
@@ -1759,10 +1758,7 @@
 	return nil
 }
 
-// PurgeDocument purges the given document.
-=======
 // PurgeDocument purges the given document and its metadata from the database.
->>>>>>> 907c7add
 func (d *DB) PurgeDocument(
 	ctx context.Context,
 	docRefKey types.DocRefKey,
