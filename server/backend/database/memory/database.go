/*
 * Copyright 2021 The Yorkie Authors. All rights reserved.
 *
 * Licensed under the Apache License, Version 2.0 (the "License");
 * you may not use this file except in compliance with the License.
 * You may obtain a copy of the License at
 *
 *     http://www.apache.org/licenses/LICENSE-2.0
 *
 * Unless required by applicable law or agreed to in writing, software
 * distributed under the License is distributed on an "AS IS" BASIS,
 * WITHOUT WARRANTIES OR CONDITIONS OF ANY KIND, either express or implied.
 * See the License for the specific language governing permissions and
 * limitations under the License.
 */

// Package memory implements the database interface using in-memory database.
package memory

import (
	"context"
	"fmt"
	"sort"
	gotime "time"

	"github.com/hashicorp/go-memdb"
	"go.mongodb.org/mongo-driver/v2/bson"

	"github.com/yorkie-team/yorkie/api/converter"
	"github.com/yorkie-team/yorkie/api/types"
	"github.com/yorkie-team/yorkie/pkg/document"
	"github.com/yorkie-team/yorkie/pkg/document/change"
	"github.com/yorkie-team/yorkie/pkg/document/key"
	"github.com/yorkie-team/yorkie/pkg/document/time"
	"github.com/yorkie-team/yorkie/server/backend/database"
)

// DB is an in-memory database for testing or temporarily.
type DB struct {
	db *memdb.MemDB
}

// New returns a new in-memory database.
func New() (*DB, error) {
	memDB, err := memdb.NewMemDB(schema)

	if err != nil {
		return nil, fmt.Errorf("new memdb: %w", err)
	}

	return &DB{
		db: memDB,
	}, nil
}

// Close closes the database.
func (d *DB) Close() error {
	return nil
}

// clusterNodeRecord wraps ClusterNodeInfo with an ID for memory database storage.
type clusterNodeRecord struct {
	ID                        string `json:"id"`
	*database.ClusterNodeInfo `json:"info"`
}

// TryLeadership attempts to acquire or renew leadership with the given lease duration.
// If leaseToken is empty, it attempts to acquire new leadership.
// If leaseToken is provided, it attempts to renew the existing lease.
func (d *DB) TryLeadership(
	ctx context.Context,
	hostname string,
	leaseToken string,
	leaseDuration gotime.Duration,
) (*database.ClusterNodeInfo, error) {
	txn := d.db.Txn(true)
	defer txn.Abort()

	now := gotime.Now()
	expiresAt := now.Add(leaseDuration)
	rpcAddr := database.PodRPCAddr(hostname)

	// Find existing leadership
	it, err := txn.Get(tblClusterNodes, "is_leader", true)
	if err != nil {
		return nil, fmt.Errorf("find leadership: %w", err)
	}
	if it == nil {
		return nil, nil
	}

	raw := it.Next()

	var existing *database.ClusterNodeInfo
	if raw != nil {
		existing = raw.(*clusterNodeRecord).ClusterNodeInfo
	}

	if leaseToken == "" {
		// Attempting to acquire new leadership
		if existing != nil {
			// Check if current leadership has expired
			if existing.ExpiresAt.After(now) {
				// Leadership is still valid, return existing leadership
				return existing, nil
			}
		}

		// Generate new lease token
		newToken, err := database.GenerateLeaseToken()
		if err != nil {
			return nil, fmt.Errorf("generate lease token: %w", err)
		}

		// Create or update leadership entry
		newLeadership := &database.ClusterNodeInfo{
			RPCAddr:    rpcAddr,
			LeaseToken: newToken,
			ElectedAt:  now,
			ExpiresAt:  expiresAt,
			Term:       1, // Start with term 1 for new leadership
			RenewedAt:  now,
			IsLeader:   true,
		}

		if existing != nil {
			// Update existing entry with new term
			newLeadership.Term = existing.Term + 1
		}

		record := &clusterNodeRecord{
			ID:              "clusternode",
			ClusterNodeInfo: newLeadership,
		}

		if err := txn.Insert(tblClusterNodes, record); err != nil {
			return nil, fmt.Errorf("insert clusternode: %w", err)
		}

		txn.Commit()
		return newLeadership, nil
	}

	// Attempting to renew existing leadership
	if existing == nil {
		return nil, database.ErrInvalidLeaseToken
	}

	// Validate the lease token
	if existing.LeaseToken != leaseToken {
		return nil, database.ErrInvalidLeaseToken
	}

	// Check if the node is the current leader
	if existing.RPCAddr != rpcAddr {
		return nil, database.ErrInvalidLeaseToken
	}

	// Check if leadership has expired
	if existing.ExpiresAt.Before(now) {
		return nil, database.ErrInvalidLeaseToken
	}

	// Generate new lease token for renewal
	newToken, err := database.GenerateLeaseToken()
	if err != nil {
		return nil, fmt.Errorf("generate lease token: %w", err)
	}

	// Update with new token and expiry
	renewedLeadership := &database.ClusterNodeInfo{
		RPCAddr:    existing.RPCAddr,
		LeaseToken: newToken,
		ElectedAt:  existing.ElectedAt,
		ExpiresAt:  expiresAt,
		RenewedAt:  now,
		Term:       existing.Term, // Keep the same term for renewal
	}

	record := &clusterNodeRecord{
		ID:              "clusterNode",
		ClusterNodeInfo: renewedLeadership,
	}

<<<<<<< HEAD
	if err := txn.Insert(tblClusterNodes, record); err != nil {
		return nil, fmt.Errorf("update leadership: %w", err)
=======
	if err := txn.Insert(tblLeaderships, record); err != nil {
		return nil, fmt.Errorf("renew leadership: %w", err)
>>>>>>> be2d2651
	}

	txn.Commit()
	return renewedLeadership, nil
}

// FindLeadership returns the current leadership information.
func (d *DB) FindLeadership(ctx context.Context) (*database.ClusterNodeInfo, error) {
	txn := d.db.Txn(false)
	defer txn.Abort()

	it, err := txn.Get(tblClusterNodes, "is_leader", true)
	if err != nil {
		return nil, fmt.Errorf("find leadership: %w", err)
	}
	if it == nil {
		return nil, nil
	}

	raw := it.Next()
	if raw == nil {
		return nil, nil
	}

	leadershipInfo := raw.(*clusterNodeRecord).ClusterNodeInfo

	// Check if leadership has expired
	if leadershipInfo.IsExpired() {
		return nil, nil
	}

	return leadershipInfo, nil
}

// ClearLeadership removes the current leadership information for testing purposes.
func (d *DB) ClearLeadership(ctx context.Context) error {
	txn := d.db.Txn(true)
	defer txn.Abort()

	// Delete the leadership record if it exists
	_, err := txn.DeleteAll(tblClusterNodes, "id", "clusternode")
	if err != nil {
		return fmt.Errorf("clear leadership: %w", err)
	}

	txn.Commit()
	return nil
}

// FindActiveClusterNodes returns the active cluster nodes.
func (d *DB) FindActiveClusterNodes(_ context.Context) ([]*database.ClusterNodeInfo, error) {
	txn := d.db.Txn(false)
	defer txn.Abort()

	iter, err := txn.Get(tblClusterNodes, "id")
	if err != nil {
		return nil, fmt.Errorf("fetch cluster nodes: %w", err)
	}
	var infos []*database.ClusterNodeInfo
	for raw := iter.Next(); raw != nil; raw = iter.Next() {
		info := raw.(*clusterNodeRecord).ClusterNodeInfo
		infos = append(infos, info)
	}

	sort.Slice(infos, func(i, j int) bool {
		if infos[i].IsLeader != infos[j].IsLeader {
			return infos[i].IsLeader && !infos[j].IsLeader
		}
		return infos[i].RenewedAt.After(infos[j].RenewedAt)
	})

	return infos, nil
}

// UpsertClusterFollower upserts the given node as follower.
func (d *DB) UpsertClusterFollower(_ context.Context, rpcAddr string) error {
	txn := d.db.Txn(true)
	defer txn.Abort()

	now := gotime.Now()

	raw, err := txn.First(tblClusterNodes, "rpcAddr", rpcAddr)
	if err != nil {
		return fmt.Errorf("upsert cluster follower: %w", err)
	}

	if raw == nil {
		n := &database.ClusterNodeInfo{
			RPCAddr:   rpcAddr,
			IsLeader:  false,
			RenewedAt: now,
		}
		record := &clusterNodeRecord{
			ID:              "clusterNode",
			ClusterNodeInfo: n,
		}

		if err := txn.Insert(tblClusterNodes, record); err != nil {
			return fmt.Errorf("insert leadership: %w", err)
		}

		txn.Commit()
		return nil
	}

	old := raw.(*clusterNodeRecord).ClusterNodeInfo
	n := *old

	n.RenewedAt = now

	record := &clusterNodeRecord{
		ID:              "clusterNode",
		ClusterNodeInfo: &n,
	}

	if err := txn.Insert(tblClusterNodes, record); err != nil {
		return fmt.Errorf("update cluster follower: %w", err)
	}
	txn.Commit()
	return nil
}

// FindProjectInfoByPublicKey returns a project by public key.
func (d *DB) FindProjectInfoByPublicKey(
	_ context.Context,
	publicKey string,
) (*database.ProjectInfo, error) {
	txn := d.db.Txn(false)
	defer txn.Abort()

	raw, err := txn.First(tblProjects, "public_key", publicKey)
	if err != nil {
		return nil, fmt.Errorf("find project by public key: %w", err)
	}
	if raw == nil {
		return nil, fmt.Errorf("%s: %w", publicKey, database.ErrProjectNotFound)
	}

	return raw.(*database.ProjectInfo).DeepCopy(), nil
}

// FindProjectInfoBySecretKey returns a project by secret key.
func (d *DB) FindProjectInfoBySecretKey(
	_ context.Context,
	secretKey string,
) (*database.ProjectInfo, error) {
	txn := d.db.Txn(false)
	defer txn.Abort()

	raw, err := txn.First(tblProjects, "secret_key", secretKey)
	if err != nil {
		return nil, fmt.Errorf("find project by secret key: %w", err)
	}
	if raw == nil {
		return nil, fmt.Errorf("%s: %w", secretKey, database.ErrProjectNotFound)
	}

	return raw.(*database.ProjectInfo).DeepCopy(), nil
}

// FindProjectInfoByName returns a project by the given name.
func (d *DB) FindProjectInfoByName(
	_ context.Context,
	owner types.ID,
	name string,
) (*database.ProjectInfo, error) {
	txn := d.db.Txn(false)
	defer txn.Abort()

	raw, err := txn.First(tblProjects, "owner_name", owner.String(), name)
	if err != nil {
		return nil, fmt.Errorf("find project by owner and name: %w", err)
	}
	if raw == nil {
		return nil, fmt.Errorf("%s: %w", name, database.ErrProjectNotFound)
	}

	info := raw.(*database.ProjectInfo).DeepCopy()

	return info, nil
}

// FindProjectInfoByID returns a project by the given id.
func (d *DB) FindProjectInfoByID(_ context.Context, id types.ID) (*database.ProjectInfo, error) {
	txn := d.db.Txn(false)
	defer txn.Abort()
	raw, err := txn.First(tblProjects, "id", id.String())
	if err != nil {
		return nil, fmt.Errorf("find project by id: %w", err)
	}
	if raw == nil {
		return nil, fmt.Errorf("%s: %w", id, database.ErrProjectNotFound)
	}

	return raw.(*database.ProjectInfo).DeepCopy(), nil
}

// EnsureDefaultUserAndProject creates the default user and project if they do not exist.
func (d *DB) EnsureDefaultUserAndProject(
	ctx context.Context,
	username,
	password string,
	clientDeactivateThreshold string,
) (*database.UserInfo, *database.ProjectInfo, error) {
	user, err := d.ensureDefaultUserInfo(ctx, username, password)
	if err != nil {
		return nil, nil, err
	}

	project, err := d.ensureDefaultProjectInfo(ctx, user.ID, clientDeactivateThreshold)
	if err != nil {
		return nil, nil, err
	}

	return user, project, nil
}

// ensureDefaultUserInfo creates the default user if it does not exist.
func (d *DB) ensureDefaultUserInfo(
	_ context.Context,
	username,
	password string,
) (*database.UserInfo, error) {
	txn := d.db.Txn(true)
	defer txn.Abort()

	raw, err := txn.First(tblUsers, "username", username)
	if err != nil {
		return nil, fmt.Errorf("find user by username: %w", err)
	}

	var info *database.UserInfo
	if raw == nil {
		hashedPassword, err := database.HashedPassword(password)
		if err != nil {
			return nil, err
		}
		info = database.NewUserInfo(username, hashedPassword)
		info.ID = newID()
		if err := txn.Insert(tblUsers, info); err != nil {
			return nil, fmt.Errorf("insert user: %w", err)
		}
	} else {
		info = raw.(*database.UserInfo).DeepCopy()
	}

	txn.Commit()
	return info, nil
}

// ensureDefaultProjectInfo creates the default project if it does not exist.
func (d *DB) ensureDefaultProjectInfo(
	_ context.Context,
	defaultUserID types.ID,
	defaultClientDeactivateThreshold string,
) (*database.ProjectInfo, error) {
	txn := d.db.Txn(true)
	defer txn.Abort()

	raw, err := txn.First(tblProjects, "id", database.DefaultProjectID.String())
	if err != nil {
		return nil, fmt.Errorf("find default project: %w", err)
	}

	var info *database.ProjectInfo
	if raw == nil {
		info = database.NewProjectInfo(database.DefaultProjectName, defaultUserID, defaultClientDeactivateThreshold)
		info.ID = database.DefaultProjectID
		if err := txn.Insert(tblProjects, info); err != nil {
			return nil, fmt.Errorf("insert project: %w", err)
		}
	} else {
		info = raw.(*database.ProjectInfo).DeepCopy()
	}

	txn.Commit()
	return info, nil
}

// CreateProjectInfo creates a new project.
func (d *DB) CreateProjectInfo(
	_ context.Context,
	name string,
	owner types.ID,
	clientDeactivateThreshold string,
) (*database.ProjectInfo, error) {
	txn := d.db.Txn(true)
	defer txn.Abort()

	// NOTE(hackerwins): Check if the project already exists.
	// https://github.com/hashicorp/go-memdb/issues/7#issuecomment-270427642
	existing, err := txn.First(tblProjects, "owner_name", owner.String(), name)
	if err != nil {
		return nil, fmt.Errorf("find project by owner and name: %w", err)
	}
	if existing != nil {
		return nil, fmt.Errorf("%s: %w", name, database.ErrProjectAlreadyExists)
	}

	info := database.NewProjectInfo(name, owner, clientDeactivateThreshold)
	info.ID = newID()
	if err := txn.Insert(tblProjects, info); err != nil {
		return nil, fmt.Errorf("insert project: %w", err)
	}
	txn.Commit()

	return info, nil
}

// FindNextNCyclingProjectInfos finds the next N cycling projects from the given projectID.
func (d *DB) FindNextNCyclingProjectInfos(
	_ context.Context,
	pageSize int,
	lastProjectID types.ID,
) ([]*database.ProjectInfo, error) {
	txn := d.db.Txn(false)
	defer txn.Abort()

	iter, err := txn.LowerBound(
		tblProjects,
		"id",
		lastProjectID.String(),
	)
	if err != nil {
		return nil, fmt.Errorf("fetch projects: %w", err)
	}

	var infos []*database.ProjectInfo
	isCircular := false

	for i := 0; i < pageSize; i++ {
		raw := iter.Next()
		if raw == nil {
			if isCircular {
				break
			}

			iter, err = txn.LowerBound(
				tblProjects,
				"id",
				database.DefaultProjectID.String(),
			)
			if err != nil {
				return nil, fmt.Errorf("fetch projects: %w", err)
			}

			i--
			isCircular = true
			continue
		}
		info := raw.(*database.ProjectInfo).DeepCopy()

		if i == 0 && info.ID == lastProjectID {
			pageSize++
			continue
		}

		if len(infos) > 0 && infos[0].ID == info.ID {
			break
		}

		infos = append(infos, info)
	}

	return infos, nil
}

// ListProjectInfos returns all project infos owned by owner.
func (d *DB) ListProjectInfos(
	_ context.Context,
	owner types.ID,
) ([]*database.ProjectInfo, error) {
	txn := d.db.Txn(false)
	defer txn.Abort()

	iter, err := txn.LowerBound(
		tblProjects,
		"owner_name",
		owner.String(),
		"",
	)
	if err != nil {
		return nil, fmt.Errorf("fetch projects by owner and name: %w", err)
	}

	var infos []*database.ProjectInfo
	for raw := iter.Next(); raw != nil; raw = iter.Next() {
		info := raw.(*database.ProjectInfo).DeepCopy()
		if info.Owner != owner {
			break
		}

		infos = append(infos, info)
	}

	return infos, nil
}

// UpdateProjectInfo updates the given project.
func (d *DB) UpdateProjectInfo(
	_ context.Context,
	owner types.ID,
	id types.ID,
	fields *types.UpdatableProjectFields,
) (*database.ProjectInfo, error) {
	txn := d.db.Txn(true)
	defer txn.Abort()

	raw, err := txn.First(tblProjects, "id", id.String())
	if err != nil {
		return nil, fmt.Errorf("find project by id: %w", err)
	}
	if raw == nil {
		return nil, fmt.Errorf("%s: %w", id, database.ErrProjectNotFound)
	}

	info := raw.(*database.ProjectInfo).DeepCopy()
	if info.Owner != owner {
		return nil, fmt.Errorf("%s: %w", id, database.ErrProjectNotFound)
	}

	if fields.Name != nil {
		existing, err := txn.First(tblProjects, "owner_name", owner.String(), *fields.Name)
		if err != nil {
			return nil, fmt.Errorf("find project by owner and name: %w", err)
		}
		if existing != nil && info.Name != *fields.Name {
			return nil, fmt.Errorf("%s: %w", *fields.Name, database.ErrProjectNameAlreadyExists)
		}
	}

	info.UpdateFields(fields)
	info.UpdatedAt = gotime.Now()
	if err := txn.Insert(tblProjects, info); err != nil {
		return nil, fmt.Errorf("update project: %w", err)
	}
	txn.Commit()

	return info, nil
}

// RotateProjectKeys rotates the API keys of the project.
func (d *DB) RotateProjectKeys(
	_ context.Context,
	owner types.ID,
	id types.ID,
	publicKey string,
	secretKey string,
) (*database.ProjectInfo, error) {
	txn := d.db.Txn(true)
	defer txn.Abort()

	// Find project by ID and owner
	raw, err := txn.First(tblProjects, "id", id.String())
	if err != nil {
		return nil, fmt.Errorf("rotate project keys of %s: %w", id, err)
	}
	if raw == nil {
		return nil, fmt.Errorf("%s: %w", id, database.ErrProjectNotFound)
	}

	project := raw.(*database.ProjectInfo).DeepCopy()
	if project.Owner != owner {
		return nil, database.ErrProjectNotFound
	}

	// Update project keys
	project.PublicKey = publicKey
	project.SecretKey = secretKey
	project.UpdatedAt = gotime.Now()

	// Save updated project
	if err := txn.Insert(tblProjects, project); err != nil {
		return nil, fmt.Errorf("rotate project keys of %s: %w", id, err)
	}

	txn.Commit()
	return project, nil
}

// CreateUserInfo creates a new user.
func (d *DB) CreateUserInfo(
	_ context.Context,
	username string,
	hashedPassword string,
) (*database.UserInfo, error) {
	txn := d.db.Txn(true)
	defer txn.Abort()

	existing, err := txn.First(tblUsers, "username", username)
	if err != nil {
		return nil, fmt.Errorf("create user %s: %w", username, err)
	}
	if existing != nil {
		return nil, fmt.Errorf("create user %s: %w", username, database.ErrUserAlreadyExists)
	}

	info := database.NewUserInfo(username, hashedPassword)
	info.ID = newID()
	if err := txn.Insert(tblUsers, info); err != nil {
		return nil, fmt.Errorf("create user %s: %w", username, err)
	}
	txn.Commit()

	return info, nil
}

// GetOrCreateUserInfoByGitHubID returns a user by the given GitHub ID.
func (d *DB) GetOrCreateUserInfoByGitHubID(
	_ context.Context,
	githubID string,
) (*database.UserInfo, error) {
	txn := d.db.Txn(true)
	defer txn.Abort()

	raw, err := txn.First(tblUsers, "username", githubID)
	if err != nil {
		return nil, fmt.Errorf("find user %s: %w", githubID, err)
	}

	now := gotime.Now()
	var info *database.UserInfo

	if raw == nil {
		info = &database.UserInfo{
			ID:           newID(),
			Username:     githubID,
			AuthProvider: "github",
			CreatedAt:    now,
			AccessedAt:   now,
		}
		if err := txn.Insert(tblUsers, info); err != nil {
			return nil, fmt.Errorf("create user %s: %w", githubID, err)
		}
	} else {
		info = raw.(*database.UserInfo).DeepCopy()
		info.AccessedAt = now
		if err := txn.Insert(tblUsers, info); err != nil {
			return nil, fmt.Errorf("update user %s: %w", githubID, err)
		}
	}

	txn.Commit()
	return info, nil
}

// DeleteUserInfoByName deletes a user by name.
func (d *DB) DeleteUserInfoByName(_ context.Context, username string) error {
	txn := d.db.Txn(true)
	defer txn.Abort()

	raw, err := txn.First(tblUsers, "username", username)
	if err != nil {
		return fmt.Errorf("find user by username: %w", err)
	}
	if raw == nil {
		return fmt.Errorf("%s: %w", username, database.ErrUserNotFound)
	}

	info := raw.(*database.UserInfo).DeepCopy()
	if err = txn.Delete(tblUsers, info); err != nil {
		return fmt.Errorf("delete user %s: %w", username, err)
	}

	txn.Commit()
	return nil
}

// ChangeUserPassword changes to new password.
func (d *DB) ChangeUserPassword(_ context.Context, username, hashedNewPassword string) error {
	txn := d.db.Txn(true)
	defer txn.Abort()

	raw, err := txn.First(tblUsers, "username", username)
	if err != nil {
		return fmt.Errorf("change password of %s: %w", username, err)
	}
	if raw == nil {
		return fmt.Errorf("%s: %w", username, database.ErrUserNotFound)
	}

	info := raw.(*database.UserInfo).DeepCopy()
	info.HashedPassword = hashedNewPassword
	if err := txn.Insert(tblUsers, info); err != nil {
		return fmt.Errorf("change password %s: %w", username, err)
	}

	txn.Commit()

	return nil
}

// FindUserInfoByID finds a user by the given ID.
func (d *DB) FindUserInfoByID(_ context.Context, userID types.ID) (*database.UserInfo, error) {
	txn := d.db.Txn(false)
	defer txn.Abort()

	raw, err := txn.First(tblUsers, "id", userID.String())
	if err != nil {
		return nil, fmt.Errorf("find user %s: %w", userID, err)
	}
	if raw == nil {
		return nil, fmt.Errorf("find user %s: %w", userID, database.ErrUserNotFound)
	}

	return raw.(*database.UserInfo).DeepCopy(), nil
}

// FindUserInfoByName finds a user by the given username.
func (d *DB) FindUserInfoByName(_ context.Context, username string) (*database.UserInfo, error) {
	txn := d.db.Txn(false)
	defer txn.Abort()

	raw, err := txn.First(tblUsers, "username", username)
	if err != nil {
		return nil, fmt.Errorf("find user %s: %w", username, err)
	}
	if raw == nil {
		return nil, fmt.Errorf("find user %s: %w", username, database.ErrUserNotFound)
	}

	return raw.(*database.UserInfo).DeepCopy(), nil
}

// ListUserInfos returns all users.
func (d *DB) ListUserInfos(_ context.Context) ([]*database.UserInfo, error) {
	txn := d.db.Txn(false)
	defer txn.Abort()

	iter, err := txn.Get(tblUsers, "id")
	if err != nil {
		return nil, fmt.Errorf("list all users: %w", err)
	}

	var infos []*database.UserInfo
	for {
		raw := iter.Next()
		if raw == nil {
			break
		}
		infos = append(infos, raw.(*database.UserInfo).DeepCopy())
	}

	return infos, nil
}

// ActivateClient activates a client.
func (d *DB) ActivateClient(
	_ context.Context,
	projectID types.ID,
	key string,
	metadata map[string]string,
) (*database.ClientInfo, error) {
	txn := d.db.Txn(true)
	defer txn.Abort()

	raw, err := txn.First(tblClients, "project_id_key", projectID.String(), key)
	if err != nil {
		return nil, fmt.Errorf("activate client of %s: %w", key, err)
	}

	now := gotime.Now()

	clientInfo := &database.ClientInfo{
		ProjectID: projectID,
		Key:       key,
		Metadata:  metadata,
		Status:    database.ClientActivated,
		UpdatedAt: now,
	}

	if raw == nil {
		clientInfo.ID = newID()
		clientInfo.CreatedAt = now
	} else {
		loaded := raw.(*database.ClientInfo)
		clientInfo.ID = loaded.ID
		clientInfo.CreatedAt = loaded.CreatedAt
	}

	if err := txn.Insert(tblClients, clientInfo); err != nil {
		return nil, fmt.Errorf("activate client of %s: %w", key, err)
	}

	txn.Commit()
	return clientInfo.DeepCopy(), nil
}

// TryAttaching updates the status of the document to Attaching to prevent
// deactivating the client while the document is being attached.
func (d *DB) TryAttaching(_ context.Context, refKey types.ClientRefKey, docID types.ID) (*database.ClientInfo, error) {
	if err := refKey.ClientID.Validate(); err != nil {
		return nil, err
	}
	if err := docID.Validate(); err != nil {
		return nil, err
	}

	txn := d.db.Txn(true)
	defer txn.Abort()

	raw, err := txn.First(tblClients, "id", refKey.ClientID.String())
	if err != nil {
		return nil, fmt.Errorf("try attaching %s to %s: %w", docID, refKey.ClientID, err)
	}

	if raw == nil {
		return nil, fmt.Errorf("%s: %w", refKey.ClientID, database.ErrClientNotFound)
	}

	clientInfo := raw.(*database.ClientInfo)
	if err := clientInfo.CheckIfInProject(refKey.ProjectID); err != nil {
		return nil, err
	}

	// Check if client is activated
	if clientInfo.Status != database.ClientActivated {
		return nil, fmt.Errorf(
			"try attaching %s to %s: %w",
			docID, refKey.ClientID, database.ErrClientNotFound,
		)
	}

	// Check if document is not already attached
	if clientInfo.Documents != nil &&
		clientInfo.Documents[docID] != nil &&
		clientInfo.Documents[docID].Status == database.DocumentAttached {
		return nil, fmt.Errorf(
			"try attaching %s to %s: %w",
			docID, refKey.ClientID, database.ErrClientNotFound,
		)
	}

	// DeepCopy to avoid modifying the original object
	clientInfo = clientInfo.DeepCopy()

	// Set document to attaching state
	if clientInfo.Documents == nil {
		clientInfo.Documents = make(map[types.ID]*database.ClientDocInfo)
	}

	clientInfo.Documents[docID] = &database.ClientDocInfo{
		Status:    database.DocumentAttaching,
		ServerSeq: 0,
		ClientSeq: 0,
	}
	clientInfo.UpdatedAt = gotime.Now()

	if err := txn.Insert(tblClients, clientInfo); err != nil {
		return nil, fmt.Errorf("try attaching %s to %s: %w", docID, refKey.ClientID, err)
	}

	txn.Commit()
	return clientInfo.DeepCopy(), nil
}

// DeactivateClient deactivates a client.
func (d *DB) DeactivateClient(_ context.Context, refKey types.ClientRefKey) (*database.ClientInfo, error) {
	if err := refKey.ClientID.Validate(); err != nil {
		return nil, err
	}

	txn := d.db.Txn(true)
	defer txn.Abort()

	raw, err := txn.First(tblClients, "id", refKey.ClientID.String())
	if err != nil {
		return nil, fmt.Errorf("deactivate client of %s: %w", refKey.ClientID, err)
	}

	if raw == nil {
		return nil, fmt.Errorf("%s: %w", refKey.ClientID, database.ErrClientNotFound)
	}

	clientInfo := raw.(*database.ClientInfo)
	if err := clientInfo.CheckIfInProject(refKey.ProjectID); err != nil {
		return nil, err
	}

	// Check if client is not already deactivated
	if clientInfo.Status == database.ClientDeactivated {
		return nil, fmt.Errorf(
			"deactivate client of %s: already deactivated: %w",
			refKey.ClientID,
			database.ErrClientNotFound,
		)
	}

	// Check if any document is currently attaching or attached
	for _, docInfo := range clientInfo.Documents {
		if docInfo.Status == database.DocumentAttaching ||
			docInfo.Status == database.DocumentAttached {
			return nil, fmt.Errorf(
				"deactivate client of %s: has attached documents: %w",
				refKey.ClientID,
				database.ErrClientNotFound,
			)
		}
	}

	// NOTE(hackerwins): When retrieving objects from go-memdb, references to
	// the stored objects are returned instead of new objects. This can cause
	// problems when directly modifying loaded objects. So, we need to DeepCopy.
	clientInfo = clientInfo.DeepCopy()
	clientInfo.Deactivate()

	if err := txn.Insert(tblClients, clientInfo); err != nil {
		return nil, fmt.Errorf("deactivate client of %s: %w", refKey.ClientID, err)
	}

	txn.Commit()
	return clientInfo, nil
}

// FindClientInfoByRefKey finds a client by the given refKey.
func (d *DB) FindClientInfoByRefKey(_ context.Context, refKey types.ClientRefKey) (*database.ClientInfo, error) {
	if err := refKey.ClientID.Validate(); err != nil {
		return nil, err
	}

	txn := d.db.Txn(false)
	defer txn.Abort()

	raw, err := txn.First(tblClients, "id", refKey.ClientID.String())
	if err != nil {
		return nil, fmt.Errorf("find client of %s: %w", refKey, err)
	}
	if raw == nil {
		return nil, fmt.Errorf("%s: %w", refKey.ClientID, database.ErrClientNotFound)
	}

	clientInfo := raw.(*database.ClientInfo)
	if err := clientInfo.CheckIfInProject(refKey.ProjectID); err != nil {
		return nil, err
	}

	return clientInfo.DeepCopy(), nil
}

// UpdateClientInfoAfterPushPull updates the client from the given clientInfo
// after handling PushPull.
func (d *DB) UpdateClientInfoAfterPushPull(
	_ context.Context,
	clientInfo *database.ClientInfo,
	docInfo *database.DocInfo,
) error {
	docRefKey := docInfo.RefKey()
	clientDocInfo := clientInfo.Documents[docRefKey.DocID]
	attached, err := clientInfo.IsAttached(docRefKey.DocID)
	if err != nil {
		return err
	}

	txn := d.db.Txn(true)
	defer txn.Abort()

	raw, err := txn.First(tblClients, "id", clientInfo.ID.String())
	if err != nil {
		return fmt.Errorf("update client of %s after PushPull %s: %w", clientInfo.ID, docInfo.ID, err)
	}
	if raw == nil {
		return fmt.Errorf("update client of %s after PushPull %s: %w", clientInfo.ID, docInfo.ID, database.ErrClientNotFound)
	}

	loaded := raw.(*database.ClientInfo).DeepCopy()

	if !attached {
		loaded.Documents[docRefKey.DocID] = &database.ClientDocInfo{
			Status: clientDocInfo.Status,
		}
		loaded.UpdatedAt = gotime.Now()
	} else {
		if _, ok := loaded.Documents[docRefKey.DocID]; !ok {
			loaded.Documents[docRefKey.DocID] = &database.ClientDocInfo{}
		}

		loadedClientDocInfo := loaded.Documents[docRefKey.DocID]
		serverSeq := max(clientDocInfo.ServerSeq, loadedClientDocInfo.ServerSeq)
		clientSeq := max(clientDocInfo.ClientSeq, loadedClientDocInfo.ClientSeq)
		loaded.Documents[docRefKey.DocID] = &database.ClientDocInfo{
			ServerSeq: serverSeq,
			ClientSeq: clientSeq,
			Status:    clientDocInfo.Status,
		}
		loaded.UpdatedAt = gotime.Now()
	}

	if err := txn.Insert(tblClients, loaded); err != nil {
		return fmt.Errorf("update client of %s after PushPull %s: %w", clientInfo.ID, docInfo.ID, err)
	}
	txn.Commit()

	return nil
}

// FindDeactivateCandidatesPerProject finds the clients that need housekeeping per project.
func (d *DB) FindDeactivateCandidatesPerProject(
	_ context.Context,
	project *database.ProjectInfo,
	candidatesLimit int,
) ([]*database.ClientInfo, error) {
	txn := d.db.Txn(false)
	defer txn.Abort()

	clientDeactivateThreshold, err := project.ClientDeactivateThresholdAsTimeDuration()
	if err != nil {
		return nil, err
	}

	offset := gotime.Now().Add(-clientDeactivateThreshold)

	var infos []*database.ClientInfo
	iterator, err := txn.ReverseLowerBound(
		tblClients,
		"project_id_status_updated_at",
		project.ID.String(),
		database.ClientActivated,
		offset,
	)
	if err != nil {
		return nil, fmt.Errorf("find deactivated candidates of %s: %w", project.ID, err)
	}

	for raw := iterator.Next(); raw != nil; raw = iterator.Next() {
		info := raw.(*database.ClientInfo)

		if info.Status != database.ClientActivated ||
			candidatesLimit <= len(infos) ||
			info.UpdatedAt.After(offset) {
			break
		}

		if info.ProjectID == project.ID {
			infos = append(infos, info)
		}
	}
	return infos, nil
}

// FindCompactionCandidatesPerProject finds the documents that need compaction per project.
func (d *DB) FindCompactionCandidatesPerProject(
	ctx context.Context,
	project *database.ProjectInfo,
	candidatesLimit int,
	compactionMinChanges int,
) ([]*database.DocInfo, error) {
	txn := d.db.Txn(false)
	defer txn.Abort()

	var infos []*database.DocInfo
	iterator, err := txn.Get(tblDocuments, "project_id", project.ID.String())
	if err != nil {
		return nil, fmt.Errorf("find compaction candidates of %s: %w", project.ID, err)
	}

	for raw := iterator.Next(); raw != nil; raw = iterator.Next() {
		info := raw.(*database.DocInfo)
		if candidatesLimit <= len(infos) {
			break
		}

		// 1. Check if the document is attached to a client.
		isAttached, err := d.IsDocumentAttached(ctx, types.DocRefKey{
			ProjectID: project.ID,
			DocID:     info.ID,
		}, "")
		if err != nil {
			return nil, err
		}
		if isAttached {
			continue
		}

		// 2. Check if the document has enough changes to compact.
		if info.ServerSeq < int64(compactionMinChanges) {
			continue
		}

		infos = append(infos, info)
	}
	return infos, nil
}

// FindAttachedClientInfosByRefKey finds the client infos of the given document.
func (d *DB) FindAttachedClientInfosByRefKey(
	_ context.Context,
	docRefKey types.DocRefKey,
) ([]*database.ClientInfo, error) {
	txn := d.db.Txn(false)
	defer txn.Abort()

	iter, err := txn.Get(tblClients, "project_id", docRefKey.ProjectID.String())
	if err != nil {
		return nil, fmt.Errorf("find attached clients of %s: %w", docRefKey, err)
	}

	var infos []*database.ClientInfo
	for raw := iter.Next(); raw != nil; raw = iter.Next() {
		info := raw.(*database.ClientInfo)

		if info.Documents[docRefKey.DocID] != nil && info.Documents[docRefKey.DocID].Status == database.DocumentAttached {
			infos = append(infos, info)
		}
	}
	return infos, nil
}

// FindOrCreateDocInfo finds the document or creates it if it does not exist.
func (d *DB) FindOrCreateDocInfo(
	_ context.Context,
	clientRefKey types.ClientRefKey,
	docKey key.Key,
) (*database.DocInfo, error) {
	txn := d.db.Txn(true)
	defer txn.Abort()

	info, err := d.findDocInfoByKey(txn, clientRefKey.ProjectID, docKey)
	if err != nil {
		return info, err
	}

	if info == nil {
		now := gotime.Now()
		info = &database.DocInfo{
			ID:         newID(),
			ProjectID:  clientRefKey.ProjectID,
			Key:        docKey,
			Owner:      clientRefKey.ClientID,
			ServerSeq:  0,
			Schema:     "",
			CreatedAt:  now,
			UpdatedAt:  now,
			AccessedAt: now,
		}
		if err := txn.Insert(tblDocuments, info); err != nil {
			return nil, fmt.Errorf("find or create document of %s: %w", docKey, err)
		}
		txn.Commit()
	}

	return info.DeepCopy(), nil
}

// findDocInfoByKey finds the document of the given key.
func (d *DB) findDocInfoByKey(txn *memdb.Txn, projectID types.ID, docKey key.Key) (*database.DocInfo, error) {
	// TODO(hackerwins): Removed documents should be filtered out by the query, but
	// somehow it does not work. This is a workaround.
	// val, err := txn.First(tblDocuments, "project_id_key_removed_at", projectID.String(), key.String(), gotime.Time{})
	iter, err := txn.Get(
		tblDocuments,
		"project_id_key_removed_at",
		projectID.String(),
		docKey.String(),
		gotime.Time{},
	)
	if err != nil {
		return nil, fmt.Errorf("find document of %s: %w", docKey, err)
	}
	var docInfo *database.DocInfo
	for val := iter.Next(); val != nil; val = iter.Next() {
		if info := val.(*database.DocInfo); info.RemovedAt.IsZero() {
			docInfo = info
		}
	}

	return docInfo, nil
}

// FindDocInfoByKey finds the document of the given key.
func (d *DB) FindDocInfoByKey(
	_ context.Context,
	projectID types.ID,
	key key.Key,
) (*database.DocInfo, error) {
	txn := d.db.Txn(false)
	defer txn.Abort()

	info, err := d.findDocInfoByKey(txn, projectID, key)
	if err != nil {
		return nil, fmt.Errorf("find document of %s: %w", key, err)
	}
	if info == nil {
		return nil, fmt.Errorf("%s: %w", key, database.ErrDocumentNotFound)
	}

	return info.DeepCopy(), nil
}

// FindDocInfosByKeys finds the documents of the given keys.
func (d *DB) FindDocInfosByKeys(
	_ context.Context,
	projectID types.ID,
	keys []key.Key,
) ([]*database.DocInfo, error) {
	txn := d.db.Txn(false)
	defer txn.Abort()

	var infos []*database.DocInfo
	for _, k := range keys {
		info, err := d.findDocInfoByKey(txn, projectID, k)
		if err != nil {
			return nil, fmt.Errorf("find documents of %v: %w", keys, err)
		}
		if info == nil {
			continue
		}

		infos = append(infos, info.DeepCopy())
	}

	return infos, nil
}

// FindDocInfoByRefKey finds a docInfo of the given refKey.
func (d *DB) FindDocInfoByRefKey(
	_ context.Context,
	refKey types.DocRefKey,
) (*database.DocInfo, error) {
	txn := d.db.Txn(true)
	defer txn.Abort()

	raw, err := txn.First(tblDocuments, "id", refKey.DocID.String())
	if err != nil {
		return nil, fmt.Errorf("find document of %s: %w", refKey, err)
	}

	if raw == nil {
		return nil, fmt.Errorf("find document of %s: %w", refKey, database.ErrDocumentNotFound)
	}

	docInfo := raw.(*database.DocInfo)
	if docInfo.ProjectID != refKey.ProjectID {
		return nil, fmt.Errorf("find document of %s: %w", refKey.DocID, database.ErrDocumentNotFound)
	}

	return docInfo.DeepCopy(), nil
}

// UpdateDocInfoStatusToRemoved updates the status of the document to removed.
func (d *DB) UpdateDocInfoStatusToRemoved(
	_ context.Context,
	refKey types.DocRefKey,
) error {
	txn := d.db.Txn(true)
	defer txn.Abort()

	raw, err := txn.First(tblDocuments, "id", refKey.DocID.String())
	if err != nil {
		return fmt.Errorf("update %s to removed: %w", refKey, err)
	}

	if raw == nil {
		return fmt.Errorf("update %s to removed: %w", refKey.DocID, database.ErrDocumentNotFound)
	}

	docInfo := raw.(*database.DocInfo)
	if docInfo.ProjectID != refKey.ProjectID {
		return fmt.Errorf("update %s to removed: %w", refKey.DocID, database.ErrDocumentNotFound)
	}

	docInfo.RemovedAt = gotime.Now()

	if err := txn.Delete(tblDocuments, docInfo); err != nil {
		return fmt.Errorf("update %s to removed: %w", refKey, err)
	}
	if err := txn.Insert(tblDocuments, docInfo); err != nil {
		return fmt.Errorf("update %s to removed: %w", refKey, err)
	}

	txn.Commit()

	return nil
}

// UpdateDocInfoSchema updates the document schema.
func (d *DB) UpdateDocInfoSchema(
	_ context.Context,
	refKey types.DocRefKey,
	schemaKey string,
) error {
	txn := d.db.Txn(true)
	defer txn.Abort()

	raw, err := txn.First(tblDocuments, "id", refKey.DocID.String())
	if err != nil {
		return fmt.Errorf("update schema %s of %s: %w", schemaKey, refKey, err)
	}

	if raw == nil {
		return fmt.Errorf("update schema %s of %s: %w", schemaKey, refKey, database.ErrDocumentNotFound)
	}

	docInfo := raw.(*database.DocInfo).DeepCopy()
	if docInfo.ProjectID != refKey.ProjectID {
		return fmt.Errorf("update schema %s of %s: %w", schemaKey, refKey, database.ErrDocumentNotFound)
	}

	docInfo.Schema = schemaKey

	if err := txn.Insert(tblDocuments, docInfo); err != nil {
		return fmt.Errorf("update schema %s of %s: %w", schemaKey, refKey, database.ErrDocumentNotFound)
	}

	txn.Commit()
	return nil
}

// GetDocumentsCount returns the number of documents in the given project.
func (d *DB) GetDocumentsCount(
	_ context.Context,
	projectID types.ID,
) (int64, error) {
	txn := d.db.Txn(false)
	defer txn.Abort()

	iter, err := txn.Get(tblDocuments, "project_id", projectID.String())
	if err != nil {
		return 0, fmt.Errorf("count documents of %s: %w", projectID, err)
	}

	count := int64(0)
	for raw := iter.Next(); raw != nil; raw = iter.Next() {
		info := raw.(*database.DocInfo).DeepCopy()
		if !info.RemovedAt.IsZero() {
			continue
		}
		count++
	}

	return count, nil
}

// GetClientsCount returns the number of active clients in the given project.
func (d *DB) GetClientsCount(ctx context.Context, projectID types.ID) (int64, error) {
	txn := d.db.Txn(false)
	defer txn.Abort()

	iter, err := txn.Get(tblClients, "project_id", projectID.String())
	if err != nil {
		return 0, fmt.Errorf("count clients of %s: %w", projectID, err)
	}

	count := int64(0)
	for raw := iter.Next(); raw != nil; raw = iter.Next() {
		info := raw.(*database.ClientInfo).DeepCopy()
		if info.Status != database.ClientActivated {
			continue
		}
		count++
	}

	return count, nil
}

// CreateChangeInfos stores the given changes and doc info. If the
// removeDoc condition is true, mark IsRemoved to true in doc info.
func (d *DB) CreateChangeInfos(
	ctx context.Context,
	refKey types.DocRefKey,
	checkpoint change.Checkpoint,
	changes []*database.ChangeInfo,
	isRemoved bool,
) (*database.DocInfo, change.Checkpoint, error) {
	txn := d.db.Txn(true)
	defer txn.Abort()

	raw, err := txn.First(tblDocuments, "id", refKey.DocID.String())
	if err != nil {
		return nil, change.InitialCheckpoint, fmt.Errorf("create changes of %s: %w", refKey, err)
	}
	if raw == nil {
		return nil, change.InitialCheckpoint, fmt.Errorf("create changes of %s: %w", refKey, database.ErrDocumentNotFound)
	}

	docInfo := raw.(*database.DocInfo).DeepCopy()
	if docInfo.ProjectID != refKey.ProjectID {
		return nil, change.InitialCheckpoint, fmt.Errorf("create changes of %s: %w", refKey, database.ErrDocumentNotFound)
	}
	initialServerSeq := docInfo.ServerSeq

	for _, cn := range changes {
		serverSeq := docInfo.IncreaseServerSeq()
		checkpoint = checkpoint.NextServerSeq(serverSeq)
		cn.ServerSeq = serverSeq
		checkpoint = checkpoint.SyncClientSeq(cn.ClientSeq)

		if err := txn.Insert(tblChanges, &database.ChangeInfo{
			ID:             newID(),
			ProjectID:      docInfo.ProjectID,
			DocID:          docInfo.ID,
			ServerSeq:      cn.ServerSeq,
			ClientSeq:      cn.ClientSeq,
			Lamport:        cn.Lamport,
			ActorID:        cn.ActorID,
			VersionVector:  cn.VersionVector,
			Message:        cn.Message,
			Operations:     cn.Operations,
			PresenceChange: cn.PresenceChange,
		}); err != nil {
			return nil, change.InitialCheckpoint, fmt.Errorf("create changes of %s: %w", refKey, err)
		}
	}

	raw, err = txn.First(
		tblDocuments,
		"project_id_id",
		docInfo.ProjectID.String(),
		docInfo.ID.String(),
	)
	if err != nil {
		return nil, change.InitialCheckpoint, fmt.Errorf("create changes of %s: %w", refKey, err)
	}
	if raw == nil {
		return nil, change.InitialCheckpoint, fmt.Errorf("create changes of %s: %w", refKey, database.ErrDocumentNotFound)
	}
	loadedDocInfo := raw.(*database.DocInfo).DeepCopy()
	if loadedDocInfo.ServerSeq != initialServerSeq {
		return nil, change.InitialCheckpoint, fmt.Errorf("create changes of %s: %w", refKey, database.ErrConflictOnUpdate)
	}

	now := gotime.Now()
	loadedDocInfo.ServerSeq = docInfo.ServerSeq

	for _, cn := range changes {
		if len(cn.Operations) > 0 {
			loadedDocInfo.UpdatedAt = now
			break
		}
	}

	if isRemoved {
		loadedDocInfo.RemovedAt = now
	}
	if err := txn.Insert(tblDocuments, loadedDocInfo); err != nil {
		return nil, change.InitialCheckpoint, fmt.Errorf("create changes of %s: %w", refKey, err)
	}
	txn.Commit()

	if isRemoved {
		docInfo.RemovedAt = now
	}

	return docInfo, checkpoint, nil
}

// CompactChangeInfos stores the given compacted changes then updates the docInfo.
func (d *DB) CompactChangeInfos(
	ctx context.Context,
	docInfo *database.DocInfo,
	lastServerSeq int64,
	changes []*change.Change,
) error {
	txn := d.db.Txn(true)
	defer txn.Abort()

	// 1. Purge the resources of the document.
	if _, err := d.purgeDocumentInternals(ctx, docInfo.ProjectID, docInfo.ID, txn); err != nil {
		return err
	}

	// 2. Store compacted change and update document
	raw, err := txn.First(
		tblDocuments,
		"project_id_id",
		docInfo.ProjectID.String(),
		docInfo.ID.String(),
	)
	if err != nil {
		return fmt.Errorf("compact document of %s: %w", docInfo.RefKey(), err)
	}
	if raw == nil {
		return fmt.Errorf("compact document of %s: %w", docInfo.RefKey(), database.ErrDocumentNotFound)
	}
	loadedDocInfo := raw.(*database.DocInfo).DeepCopy()
	if loadedDocInfo.ServerSeq != lastServerSeq {
		return fmt.Errorf("compact document of %s: %w", docInfo.RefKey(), database.ErrConflictOnUpdate)
	}

	if len(changes) == 0 {
		loadedDocInfo.ServerSeq = 0
	} else if len(changes) == 1 {
		loadedDocInfo.ServerSeq = 1
	} else {
		return fmt.Errorf("compact document of %s: invalid changes size %d", docInfo.RefKey(), len(changes))
	}

	for _, cn := range changes {
		encodedOperations, err := database.EncodeOperations(cn.Operations())
		if err != nil {
			return err
		}

		if err := txn.Insert(tblChanges, &database.ChangeInfo{
			ID:             newID(),
			ProjectID:      docInfo.ProjectID,
			DocID:          docInfo.ID,
			ServerSeq:      loadedDocInfo.ServerSeq,
			ClientSeq:      cn.ClientSeq(),
			Lamport:        cn.ID().Lamport(),
			ActorID:        types.ID(cn.ID().ActorID().String()),
			VersionVector:  cn.ID().VersionVector(),
			Message:        cn.Message(),
			Operations:     encodedOperations,
			PresenceChange: cn.PresenceChange(),
		}); err != nil {
			return fmt.Errorf("compact document of %s: %w", docInfo.RefKey(), err)
		}
	}

	// 3. Update document
	now := gotime.Now()
	loadedDocInfo.CompactedAt = now
	if err := txn.Insert(tblDocuments, loadedDocInfo); err != nil {
		return fmt.Errorf("compact document of %s: %w", docInfo.RefKey(), err)
	}

	txn.Commit()
	return nil
}

// FindLatestChangeInfoByActor returns the latest change created by given actorID.
func (d *DB) FindLatestChangeInfoByActor(
	_ context.Context,
	docRefKey types.DocRefKey,
	actorID types.ID,
	serverSeq int64,
) (*database.ChangeInfo, error) {
	txn := d.db.Txn(false)
	defer txn.Abort()

	iterator, err := txn.ReverseLowerBound(
		tblChanges,
		"doc_id_actor_id_server_seq",
		docRefKey.DocID.String(),
		actorID.String(),
		serverSeq,
	)
	if err != nil {
		return nil, fmt.Errorf("find the last change of %s: %w", actorID, err)
	}

	for raw := iterator.Next(); raw != nil; raw = iterator.Next() {
		info := raw.(*database.ChangeInfo)
		if info != nil && info.ActorID == actorID {
			return info, nil
		}
	}

	return nil, database.ErrChangeNotFound
}

// FindChangesBetweenServerSeqs returns the changes between two server sequences.
func (d *DB) FindChangesBetweenServerSeqs(
	ctx context.Context,
	docRefKey types.DocRefKey,
	from int64,
	to int64,
) ([]*change.Change, error) {
	infos, err := d.FindChangeInfosBetweenServerSeqs(ctx, docRefKey, from, to)
	if err != nil {
		return nil, err
	}

	var changes []*change.Change
	for _, info := range infos {
		c, err := info.ToChange()
		if err != nil {
			return nil, err
		}

		changes = append(changes, c)
	}

	return changes, nil
}

// FindChangeInfosBetweenServerSeqs returns the changeInfos between two server sequences.
func (d *DB) FindChangeInfosBetweenServerSeqs(
	_ context.Context,
	docRefKey types.DocRefKey,
	from int64,
	to int64,
) ([]*database.ChangeInfo, error) {
	txn := d.db.Txn(false)
	defer txn.Abort()

	if from > to {
		return nil, nil
	}
	var infos []*database.ChangeInfo

	iterator, err := txn.LowerBound(
		tblChanges,
		"doc_id_server_seq",
		docRefKey.DocID.String(),
		from,
	)
	if err != nil {
		return nil, fmt.Errorf("find changes of %s: %w", docRefKey, err)
	}

	for raw := iterator.Next(); raw != nil; raw = iterator.Next() {
		info := raw.(*database.ChangeInfo)
		if info.DocID != docRefKey.DocID || info.ServerSeq > to {
			break
		}
		infos = append(infos, info.DeepCopy())
	}
	return infos, nil
}

// CreateSnapshotInfo stores the snapshot of the given document.
func (d *DB) CreateSnapshotInfo(
	_ context.Context,
	docRefKey types.DocRefKey,
	doc *document.InternalDocument,
) error {
	snapshot, err := converter.SnapshotToBytes(doc.RootObject(), doc.AllPresences())
	if err != nil {
		return err
	}

	txn := d.db.Txn(true)
	defer txn.Abort()

	if err := txn.Insert(tblSnapshots, &database.SnapshotInfo{
		ID:            newID(),
		ProjectID:     docRefKey.ProjectID,
		DocID:         docRefKey.DocID,
		ServerSeq:     doc.Checkpoint().ServerSeq,
		Lamport:       doc.Lamport(),
		VersionVector: doc.VersionVector().DeepCopy(),
		Snapshot:      snapshot,
		CreatedAt:     gotime.Now(),
	}); err != nil {
		return fmt.Errorf("create snapshot of %s: %w", docRefKey, err)
	}
	txn.Commit()
	return nil
}

// FindSnapshotInfo returns the snapshot info of the given DocRefKey and serverSeq.
func (d *DB) FindSnapshotInfo(
	_ context.Context,
	docKey types.DocRefKey,
	serverSeq int64,
) (*database.SnapshotInfo, error) {
	txn := d.db.Txn(false)
	defer txn.Abort()
	raw, err := txn.First(tblSnapshots, "doc_id_server_seq",
		docKey.DocID.String(),
		serverSeq,
	)
	if err != nil {
		return nil, fmt.Errorf("find snapshot by id: %w", err)
	}
	if raw == nil {
		return nil, fmt.Errorf("%s: %w", docKey, database.ErrSnapshotNotFound)
	}

	return raw.(*database.SnapshotInfo).DeepCopy(), nil
}

// FindClosestSnapshotInfo finds the last snapshot of the given document.
func (d *DB) FindClosestSnapshotInfo(
	_ context.Context,
	docRefKey types.DocRefKey,
	serverSeq int64,
	includeSnapshot bool,
) (*database.SnapshotInfo, error) {
	txn := d.db.Txn(false)
	defer txn.Abort()

	iterator, err := txn.ReverseLowerBound(
		tblSnapshots,
		"doc_id_server_seq",
		docRefKey.DocID.String(),
		serverSeq,
	)
	if err != nil {
		return nil, fmt.Errorf("find snapshot before %d of %s: %w", serverSeq, docRefKey, err)
	}

	var snapshotInfo *database.SnapshotInfo
	for raw := iterator.Next(); raw != nil; raw = iterator.Next() {
		info := raw.(*database.SnapshotInfo)
		if info.DocID == docRefKey.DocID {
			snapshotInfo = &database.SnapshotInfo{
				ID:            info.ID,
				ProjectID:     info.ProjectID,
				DocID:         info.DocID,
				ServerSeq:     info.ServerSeq,
				Lamport:       info.Lamport,
				VersionVector: info.VersionVector,
				CreatedAt:     info.CreatedAt,
			}
			if includeSnapshot {
				snapshotInfo.Snapshot = info.Snapshot
			}
			break
		}
	}

	if snapshotInfo == nil {
		return &database.SnapshotInfo{
			VersionVector: time.NewVersionVector(),
		}, nil
	}

	return snapshotInfo, nil
}

// updateVersionVector updates the given serverSeq of the given client
func (d *DB) updateVersionVector(
	_ context.Context,
	clientInfo *database.ClientInfo,
	docRefKey types.DocRefKey,
	versionVector time.VersionVector,
) error {
	txn := d.db.Txn(true)
	defer txn.Abort()

	isAttached, err := clientInfo.IsAttached(docRefKey.DocID)
	if err != nil {
		return err
	}

	if !isAttached {
		if _, err = txn.DeleteAll(
			tblVersionVectors,
			"doc_id_client_id",
			docRefKey.DocID.String(),
			clientInfo.ID.String(),
		); err != nil {
			return fmt.Errorf("update version vector of %s: %w", docRefKey, err)
		}

		txn.Commit()
		return nil
	}

	raw, err := txn.First(
		tblVersionVectors,
		"doc_id_client_id",
		docRefKey.DocID.String(),
		clientInfo.ID.String(),
	)
	if err != nil {
		return fmt.Errorf("update version vector of %s: %w", docRefKey, err)
	}

	versionVectorInfo := &database.VersionVectorInfo{
		DocID:         docRefKey.DocID,
		ClientID:      clientInfo.ID,
		VersionVector: versionVector,
	}
	if raw == nil {
		versionVectorInfo.ID = newID()
	} else {
		versionVectorInfo.ID = raw.(*database.VersionVectorInfo).ID
	}

	if err := txn.Insert(tblVersionVectors, versionVectorInfo); err != nil {
		return fmt.Errorf("update version vector of %s: %w", docRefKey, err)
	}

	txn.Commit()

	return nil
}

// UpdateMinVersionVector updates the version vector of the given client
// and returns the minimum version vector of all clients.
func (d *DB) UpdateMinVersionVector(
	ctx context.Context,
	clientInfo *database.ClientInfo,
	docRefKey types.DocRefKey,
	vector time.VersionVector,
) (time.VersionVector, error) {
	// 01. Update synced version vector of the given client and document.
	// TODO(JOOHOJANG): We have to consider removing detached client's lamport
	// from min version vector.
	if err := d.updateVersionVector(ctx, clientInfo, docRefKey, vector); err != nil {
		return nil, err
	}

	// 02. Compute min version vector.
	return d.GetMinVersionVector(ctx, docRefKey, vector)
}

// GetMinVersionVector returns the minimum version vector of the given document.
func (d *DB) GetMinVersionVector(
	_ context.Context,
	docRefKey types.DocRefKey,
	vector time.VersionVector,
) (time.VersionVector, error) {
	txn := d.db.Txn(false)
	defer txn.Abort()
	iterator, err := txn.Get(tblVersionVectors, "doc_id", docRefKey.DocID.String())
	if err != nil {
		return nil, fmt.Errorf("find min version vector: %w", err)
	}

	var infos []database.VersionVectorInfo
	for raw := iterator.Next(); raw != nil; raw = iterator.Next() {
		vvi := raw.(*database.VersionVectorInfo)
		infos = append(infos, *vvi)
	}

	var vectors []time.VersionVector
	vectors = append(vectors, vector)
	for _, vv := range infos {
		vectors = append(vectors, vv.VersionVector)
	}

	return time.MinVersionVector(vectors...), nil
}

// FindDocInfosByPaging returns the documentInfos of the given paging.
func (d *DB) FindDocInfosByPaging(
	_ context.Context,
	projectID types.ID,
	paging types.Paging[types.ID],
) ([]*database.DocInfo, error) {
	txn := d.db.Txn(false)
	defer txn.Abort()

	var iterator memdb.ResultIterator
	var err error
	if paging.IsForward {
		iterator, err = txn.LowerBound(
			tblDocuments,
			"project_id_id",
			projectID.String(),
			paging.Offset.String(),
		)
	} else {
		offset := paging.Offset
		if paging.Offset == "" {
			offset = types.IDFromActorID(time.MaxActorID)
		}

		iterator, err = txn.ReverseLowerBound(
			tblDocuments,
			"project_id_id",
			projectID.String(),
			offset.String(),
		)
	}
	if err != nil {
		return nil, fmt.Errorf("find documents of %s: %w", projectID, err)
	}

	var docInfos []*database.DocInfo
	for raw := iterator.Next(); raw != nil; raw = iterator.Next() {
		info := raw.(*database.DocInfo)
		// NOTE(raararaara): Unlike MongoDB, which treats PageSize == 0 as "no limit",
		// memDB requires explicit handling. If PageSize == 0, do not apply any limit.
		if paging.PageSize > 0 && len(docInfos) >= paging.PageSize {
			break
		}

		if info.ProjectID != projectID {
			break
		}

		if info.ID != paging.Offset && info.RemovedAt.IsZero() {
			docInfos = append(docInfos, info)
		}
	}

	return docInfos, nil
}

// FindDocInfosByQuery returns the docInfos which match the given query.
func (d *DB) FindDocInfosByQuery(
	_ context.Context,
	projectID types.ID,
	query string,
	pageSize int,
) (*types.SearchResult[*database.DocInfo], error) {
	txn := d.db.Txn(false)
	defer txn.Abort()

	iterator, err := txn.Get(tblDocuments, "project_id_key_prefix", projectID.String(), query)
	if err != nil {
		return nil, fmt.Errorf("find documents by query %s: %w", query, err)
	}

	var docInfos []*database.DocInfo
	count := 0
	for raw := iterator.Next(); raw != nil; raw = iterator.Next() {
		if count < pageSize {
			info := raw.(*database.DocInfo)
			if info.IsRemoved() {
				continue
			}
			docInfos = append(docInfos, info)
		}
		count++
	}

	return &types.SearchResult[*database.DocInfo]{
		TotalCount: count,
		Elements:   docInfos,
	}, nil
}

// IsDocumentAttached returns whether the document is attached to clients.
func (d *DB) IsDocumentAttached(
	_ context.Context,
	refKey types.DocRefKey,
	excludeClientID types.ID,
) (bool, error) {
	txn := d.db.Txn(false)
	defer txn.Abort()

	it, err := txn.Get(tblClients, "project_id", refKey.ProjectID.String())
	if err != nil {
		return false, fmt.Errorf("%w", err)
	}
	if it == nil {
		return false, database.ErrClientNotFound
	}

	for raw := it.Next(); raw != nil; raw = it.Next() {
		clientInfo := raw.(*database.ClientInfo)
		if clientInfo.ID == excludeClientID {
			continue
		}
		clientDocInfo := clientInfo.Documents[refKey.DocID]
		if clientDocInfo == nil {
			continue
		}
		if clientDocInfo.Status == database.DocumentAttached {
			return true, nil
		}
	}

	return false, nil
}

func (d *DB) CreateSchemaInfo(
	_ context.Context,
	projectID types.ID,
	name string,
	version int,
	body string,
	rules []types.Rule,
) (*database.SchemaInfo, error) {
	txn := d.db.Txn(true)
	defer txn.Abort()

	// NOTE(hackerwins): Check if the project already exists.
	// https://github.com/hashicorp/go-memdb/issues/7#issuecomment-270427642
	existing, err := txn.First(
		tblSchemas,
		"project_id_name_version",
		projectID.String(),
		name,
		version,
	)
	if err != nil {
		return nil, fmt.Errorf("create schema of %s: %w", name, err)
	}
	if existing != nil {
		return nil, fmt.Errorf("create schema of %s: %w", name, database.ErrSchemaAlreadyExists)
	}

	info := &database.SchemaInfo{
		ID:        newID(),
		ProjectID: projectID,
		Name:      name,
		Version:   version,
		Body:      body,
		Rules:     rules,
		CreatedAt: gotime.Now(),
	}
	if err := txn.Insert(tblSchemas, info); err != nil {
		return nil, fmt.Errorf("create schema: %w", err)
	}

	txn.Commit()
	return info, nil
}

func (d *DB) GetSchemaInfo(
	_ context.Context,
	projectID types.ID,
	name string,
	version int,
) (*database.SchemaInfo, error) {
	txn := d.db.Txn(false)
	defer txn.Abort()

	raw, err := txn.First(
		tblSchemas,
		"project_id_name_version",
		projectID.String(),
		name,
		version,
	)
	if err != nil {
		return nil, fmt.Errorf("find schema of %s@%d: %w", name, version, err)
	}
	if raw == nil {
		return nil, fmt.Errorf("find schema of %s@%d: %w", name, version, database.ErrSchemaNotFound)
	}

	return raw.(*database.SchemaInfo).DeepCopy(), nil
}

func (d *DB) GetSchemaInfos(
	_ context.Context,
	projectID types.ID,
	name string,
) ([]*database.SchemaInfo, error) {
	txn := d.db.Txn(false)
	defer txn.Abort()

	iter, err := txn.Get(
		tblSchemas,
		"project_id_name",
		projectID.String(),
		name,
	)
	if err != nil {
		return nil, fmt.Errorf("find schema: %w", err)
	}
	var infos []*database.SchemaInfo
	for raw := iter.Next(); raw != nil; raw = iter.Next() {
		infos = append(infos, raw.(*database.SchemaInfo).DeepCopy())
	}
	sort.Slice(infos, func(i, j int) bool {
		return infos[i].Version > infos[j].Version
	})

	if len(infos) == 0 {
		return nil, fmt.Errorf("find schemas of %s: %w", name, database.ErrSchemaNotFound)
	}
	return infos, nil
}

func (d *DB) ListSchemaInfos(
	_ context.Context,
	projectID types.ID,
) ([]*database.SchemaInfo, error) {
	txn := d.db.Txn(false)
	defer txn.Abort()

	iter, err := txn.Get(tblSchemas, "project_id", projectID.String())
	if err != nil {
		return nil, fmt.Errorf("list schemas of %s: %w", projectID, err)
	}

	schemaMap := make(map[string]*database.SchemaInfo)
	for raw := iter.Next(); raw != nil; raw = iter.Next() {
		schema := raw.(*database.SchemaInfo)
		if existing, ok := schemaMap[schema.Name]; !ok || schema.Version > existing.Version {
			schemaMap[schema.Name] = schema.DeepCopy()
		}
	}

	var infos []*database.SchemaInfo
	for _, schema := range schemaMap {
		infos = append(infos, schema)
	}

	return infos, nil
}

func (d *DB) RemoveSchemaInfo(
	ctx context.Context,
	projectID types.ID,
	name string,
	version int,
) error {
	txn := d.db.Txn(true)
	defer txn.Abort()

	raw, err := txn.First(
		tblSchemas,
		"project_id_name_version",
		projectID.String(),
		name,
		version,
	)
	if err != nil {
		return fmt.Errorf("remove schema %s@%d: %w", name, version, err)
	}
	if raw == nil {
		return fmt.Errorf("remove schema %s@%d: %w", name, version, database.ErrSchemaNotFound)
	}

	schemaInfo := raw.(*database.SchemaInfo)
	if err := txn.Delete(tblSchemas, schemaInfo); err != nil {
		return fmt.Errorf("remove schema %s@%d: %w", name, version, err)
	}

	txn.Commit()
	return nil
}

// PurgeDocument purges the given document and its metadata from the database.
func (d *DB) PurgeDocument(
	ctx context.Context,
	docRefKey types.DocRefKey,
) (map[string]int64, error) {
	txn := d.db.Txn(true)
	defer txn.Abort()

	raw, err := txn.First(tblDocuments, "id", docRefKey.DocID.String())
	if err != nil {
		return nil, fmt.Errorf("purge document of %s: %w", docRefKey, err)
	}

	docInfo := raw.(*database.DocInfo)
	if docInfo.ProjectID != docRefKey.ProjectID {
		return nil, fmt.Errorf("purge document of %s: %w", docRefKey, database.ErrDocumentNotFound)
	}

	res, err := d.purgeDocumentInternals(ctx, docRefKey.ProjectID, docRefKey.DocID, txn)
	if err != nil {
		return nil, err
	}

	if err := txn.Delete(tblDocuments, docInfo); err != nil {
		return nil, fmt.Errorf("purge document of %s: %w", docRefKey, err)
	}

	txn.Commit()
	return res, nil
}

func (d *DB) purgeDocumentInternals(
	_ context.Context,
	_ types.ID,
	docID types.ID,
	txn *memdb.Txn,
) (map[string]int64, error) {
	counts := make(map[string]int64)

	count, err := txn.DeleteAll(tblChanges, "doc_id", docID.String())
	if err != nil {
		return nil, fmt.Errorf("purge changes of %s: %w", docID, err)
	}
	counts[tblChanges] = int64(count)

	count, err = txn.DeleteAll(tblSnapshots, "doc_id", docID.String())
	if err != nil {
		return nil, fmt.Errorf("purge snapshots of %s: %w", docID, err)
	}
	counts[tblSnapshots] = int64(count)

	count, err = txn.DeleteAll(tblVersionVectors, "doc_id", docID.String())
	if err != nil {
		return nil, fmt.Errorf("purge version vectors of %s: %w", docID, err)
	}
	counts[tblVersionVectors] = int64(count)

	return counts, nil
}

func newID() types.ID {
	return types.ID(bson.NewObjectID().Hex())
}

// IsSchemaAttached returns true if the schema is being used by any documents.
func (d *DB) IsSchemaAttached(
	_ context.Context,
	projectID types.ID,
	schema string,
) (bool, error) {
	txn := d.db.Txn(false)
	defer txn.Abort()

	iter, err := txn.Get(
		tblDocuments,
		"project_id",
		projectID.String(),
	)
	if err != nil {
		return false, fmt.Errorf("check if schema %s is attached: %w", schema, err)
	}

	for raw := iter.Next(); raw != nil; raw = iter.Next() {
		doc := raw.(*database.DocInfo)
		if doc.Schema == schema && schema != "" {
			return true, nil
		}
	}

	return false, nil
}<|MERGE_RESOLUTION|>--- conflicted
+++ resolved
@@ -182,13 +182,8 @@
 		ClusterNodeInfo: renewedLeadership,
 	}
 
-<<<<<<< HEAD
 	if err := txn.Insert(tblClusterNodes, record); err != nil {
 		return nil, fmt.Errorf("update leadership: %w", err)
-=======
-	if err := txn.Insert(tblLeaderships, record); err != nil {
-		return nil, fmt.Errorf("renew leadership: %w", err)
->>>>>>> be2d2651
 	}
 
 	txn.Commit()
