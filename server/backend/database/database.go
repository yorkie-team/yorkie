/*
 * Copyright 2021 The Yorkie Authors. All rights reserved.
 *
 * Licensed under the Apache License, Version 2.0 (the "License");
 * you may not use this file except in compliance with the License.
 * You may obtain a copy of the License at
 *
 *     http://www.apache.org/licenses/LICENSE-2.0
 *
 * Unless required by applicable law or agreed to in writing, software
 * distributed under the License is distributed on an "AS IS" BASIS,
 * WITHOUT WARRANTIES OR CONDITIONS OF ANY KIND, either express or implied.
 * See the License for the specific language governing permissions and
 * limitations under the License.
 */

// Package database provides the database interface for the Yorkie backend.
package database

import (
	"context"
	"errors"

	"github.com/yorkie-team/yorkie/api/types"
	"github.com/yorkie-team/yorkie/pkg/document"
	"github.com/yorkie-team/yorkie/pkg/document/change"
	"github.com/yorkie-team/yorkie/pkg/document/key"
	"github.com/yorkie-team/yorkie/pkg/document/time"
)

var (
	// ErrProjectAlreadyExists is returned when the project already exists.
	ErrProjectAlreadyExists = errors.New("project already exists")

	// ErrUserNotFound is returned when the user is not found.
	ErrUserNotFound = errors.New("user not found")

	// ErrProjectNotFound is returned when the project is not found.
	ErrProjectNotFound = errors.New("project not found")

	// ErrUserAlreadyExists is returned when the user already exists.
	ErrUserAlreadyExists = errors.New("user already exists")

	// ErrClientNotFound is returned when the client could not be found.
	ErrClientNotFound = errors.New("client not found")

	// ErrDocumentNotFound is returned when the document could not be found.
	ErrDocumentNotFound = errors.New("document not found")

<<<<<<< HEAD
	// ErrSnapshotNotFound is returned when the snapshot could not be found.
	ErrSnapshotNotFound = errors.New("snapshot not found")

	// ErrClientDocNotFound is returned when mapping between client and document could not be found.
	ErrClientDocNotFound = errors.New("client document not found")

=======
>>>>>>> b16c3cbe
	// ErrConflictOnUpdate is returned when a conflict occurs during update.
	ErrConflictOnUpdate = errors.New("conflict on update")

	// ErrProjectNameAlreadyExists is returned when the project name already exists.
	ErrProjectNameAlreadyExists = errors.New("project name already exists")
)

// Database represents database which reads or saves Yorkie data.
type Database interface {
	// Close all resources of this database.
	Close() error

	// FindProjectInfoByPublicKey returns a project by public key.
	FindProjectInfoByPublicKey(
		ctx context.Context,
		publicKey string,
	) (*ProjectInfo, error)

	// FindProjectInfoByName returns a project by the given name.
	FindProjectInfoByName(
		ctx context.Context,
		owner types.ID,
		name string,
	) (*ProjectInfo, error)

	// FindProjectInfoByID returns a project by the given id. It should not be
	// used directly by clients because it is not checked if the project is
	// permitted to be accessed by the admin client.
	FindProjectInfoByID(ctx context.Context, id types.ID) (*ProjectInfo, error)

	// EnsureDefaultUserAndProject ensures that the default user and project
	// exists.
	EnsureDefaultUserAndProject(
		ctx context.Context,
		username,
		password string,
		clientDeactivateThreshold string,
	) (*UserInfo, *ProjectInfo, error)

	// CreateProjectInfo creates a new project.
	CreateProjectInfo(
		ctx context.Context,
		name string,
		owner types.ID,
		clientDeactivateThreshold string,
	) (*ProjectInfo, error)

	// ListProjectInfos returns all project infos owned by owner.
	ListProjectInfos(ctx context.Context, owner types.ID) ([]*ProjectInfo, error)

	// UpdateProjectInfo updates the project.
	UpdateProjectInfo(
		ctx context.Context,
		owner types.ID,
		id types.ID,
		fields *types.UpdatableProjectFields,
	) (*ProjectInfo, error)

	// CreateUserInfo creates a new user.
	CreateUserInfo(
		ctx context.Context,
		username string,
		hashedPassword string,
	) (*UserInfo, error)

	// FindUserInfo returns a user by the given username.
	FindUserInfo(ctx context.Context, username string) (*UserInfo, error)

	// ListUserInfos returns all users.
	ListUserInfos(ctx context.Context) ([]*UserInfo, error)

	// ActivateClient activates the client of the given key.
	ActivateClient(ctx context.Context, projectID types.ID, key string) (*ClientInfo, error)

	// DeactivateClient deactivates the client of the given ID.
	DeactivateClient(ctx context.Context, projectID, clientID types.ID) (*ClientInfo, error)

	// FindClientInfoByID finds the client of the given ID.
	FindClientInfoByID(ctx context.Context, projectID, clientID types.ID) (*ClientInfo, error)

	// UpdateClientInfoAfterPushPull updates the client from the given clientInfo
	// after handling PushPull.
	UpdateClientInfoAfterPushPull(ctx context.Context, clientInfo *ClientInfo, docInfo *DocInfo) error

	// FindDeactivateCandidates finds the housekeeping candidates.
	FindDeactivateCandidates(
		ctx context.Context,
		candidatesLimitPerProject int,
	) ([]*ClientInfo, error)

	// FindDocInfoByKey finds the document of the given key.
	FindDocInfoByKey(
		ctx context.Context,
		projectID types.ID,
		docKey key.Key,
	) (*DocInfo, error)

	// FindDocInfoByKeyAndOwner finds the document of the given key. If the
	// createDocIfNotExist condition is true, create the document if it does not
	// exist.
	FindDocInfoByKeyAndOwner(
		ctx context.Context,
		projectID types.ID,
		clientID types.ID,
		docKey key.Key,
		createDocIfNotExist bool,
	) (*DocInfo, error)

	// FindDocInfoByID finds the document of the given ID.
	FindDocInfoByID(
		ctx context.Context,
		projectID types.ID,
		id types.ID,
	) (*DocInfo, error)

	// UpdateDocInfoStatusToRemoved updates the document status to removed.
	UpdateDocInfoStatusToRemoved(
		ctx context.Context,
		projectID types.ID,
		docID types.ID,
	) error

	// CreateChangeInfos stores the given changes then updates the given docInfo.
	CreateChangeInfos(
		ctx context.Context,
		projectID types.ID,
		docInfo *DocInfo,
		initialServerSeq int64,
		changes []*change.Change,
		isRemoved bool,
	) error

	// PurgeStaleChanges delete changes before the smallest in `syncedseqs` to
	// save storage.
	PurgeStaleChanges(
		ctx context.Context,
		docID types.ID,
	) error

	// FindChangesBetweenServerSeqs returns the changes between two server sequences.
	FindChangesBetweenServerSeqs(
		ctx context.Context,
		docID types.ID,
		from int64,
		to int64,
	) ([]*change.Change, error)

	// FindChangeInfosBetweenServerSeqs returns the changeInfos between two server sequences.
	FindChangeInfosBetweenServerSeqs(
		ctx context.Context,
		docID types.ID,
		from int64,
		to int64,
	) ([]*ChangeInfo, error)

	// CreateSnapshotInfo stores the snapshot of the given document.
	CreateSnapshotInfo(ctx context.Context, docID types.ID, doc *document.InternalDocument) error

	// FindSnapshotInfoByID returns the snapshot by the given id.
	FindSnapshotInfoByID(ctx context.Context, id types.ID) (*SnapshotInfo, error)

	// FindClosestSnapshotInfo finds the closest snapshot info in a given serverSeq.
	FindClosestSnapshotInfo(ctx context.Context, docID types.ID, serverSeq int64, includeSnapshot bool) (*SnapshotInfo, error)

	// FindMinSyncedSeqInfo finds the minimum synced sequence info.
	FindMinSyncedSeqInfo(ctx context.Context, docID types.ID) (*SyncedSeqInfo, error)

	// UpdateAndFindMinSyncedTicket updates the given serverSeq of the given client
	// and returns the min synced ticket.
	UpdateAndFindMinSyncedTicket(
		ctx context.Context,
		clientInfo *ClientInfo,
		docID types.ID,
		serverSeq int64,
	) (*time.Ticket, error)

	// UpdateSyncedSeq updates the syncedSeq of the given client.
	UpdateSyncedSeq(
		ctx context.Context,
		clientInfo *ClientInfo,
		docID types.ID,
		serverSeq int64,
	) error

	// FindDocInfosByPaging returns the documentInfos of the given paging.
	FindDocInfosByPaging(
		ctx context.Context,
		projectID types.ID,
		paging types.Paging[types.ID],
	) ([]*DocInfo, error)

	// FindDocInfosByQuery returns the documentInfos which match the given query.
	FindDocInfosByQuery(
		ctx context.Context,
		projectID types.ID,
		query string,
		pageSize int,
	) (*types.SearchResult[*DocInfo], error)

	// IsDocumentAttached returns true if the document is attached to clients.
	IsDocumentAttached(
		ctx context.Context,
		projectID types.ID,
		docID types.ID,
		excludeClientID types.ID,
	) (bool, error)
}<|MERGE_RESOLUTION|>--- conflicted
+++ resolved
@@ -47,15 +47,9 @@
 	// ErrDocumentNotFound is returned when the document could not be found.
 	ErrDocumentNotFound = errors.New("document not found")
 
-<<<<<<< HEAD
 	// ErrSnapshotNotFound is returned when the snapshot could not be found.
 	ErrSnapshotNotFound = errors.New("snapshot not found")
 
-	// ErrClientDocNotFound is returned when mapping between client and document could not be found.
-	ErrClientDocNotFound = errors.New("client document not found")
-
-=======
->>>>>>> b16c3cbe
 	// ErrConflictOnUpdate is returned when a conflict occurs during update.
 	ErrConflictOnUpdate = errors.New("conflict on update")
 
