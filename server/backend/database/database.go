/*
 * Copyright 2021 The Yorkie Authors. All rights reserved.
 *
 * Licensed under the Apache License, Version 2.0 (the "License");
 * you may not use this file except in compliance with the License.
 * You may obtain a copy of the License at
 *
 *     http://www.apache.org/licenses/LICENSE-2.0
 *
 * Unless required by applicable law or agreed to in writing, software
 * distributed under the License is distributed on an "AS IS" BASIS,
 * WITHOUT WARRANTIES OR CONDITIONS OF ANY KIND, either express or implied.
 * See the License for the specific language governing permissions and
 * limitations under the License.
 */

// Package database provides the database interface for the Yorkie backend.
package database

import (
	"context"
	"errors"

	"github.com/yorkie-team/yorkie/api/types"
	"github.com/yorkie-team/yorkie/pkg/document"
	"github.com/yorkie-team/yorkie/pkg/document/change"
	"github.com/yorkie-team/yorkie/pkg/document/key"
	"github.com/yorkie-team/yorkie/pkg/document/time"
)

var (
	// ErrProjectAlreadyExists is returned when the project already exists.
	ErrProjectAlreadyExists = errors.New("project already exists")

	// ErrUserNotFound is returned when the user is not found.
	ErrUserNotFound = errors.New("user not found")

	// ErrProjectNotFound is returned when the project is not found.
	ErrProjectNotFound = errors.New("project not found")

	// ErrUserAlreadyExists is returned when the user already exists.
	ErrUserAlreadyExists = errors.New("user already exists")

	// ErrClientNotFound is returned when the client could not be found.
	ErrClientNotFound = errors.New("client not found")

	// ErrDocumentNotFound is returned when the document could not be found.
	ErrDocumentNotFound = errors.New("document not found")

	// ErrConflictOnUpdate is returned when a conflict occurs during update.
	ErrConflictOnUpdate = errors.New("conflict on update")

	// ErrProjectNameAlreadyExists is returned when the project name already exists.
	ErrProjectNameAlreadyExists = errors.New("project name already exists")
)

// Database represents database which reads or saves Yorkie data.
type Database interface {
	// Close all resources of this database.
	Close() error

	// FindProjectInfoByPublicKey returns a project by public key.
	FindProjectInfoByPublicKey(
		ctx context.Context,
		publicKey string,
	) (*ProjectInfo, error)

	// FindProjectInfoByName returns a project by the given name.
	FindProjectInfoByName(
		ctx context.Context,
		owner types.ID,
		name string,
	) (*ProjectInfo, error)

	// FindProjectInfoByID returns a project by the given id. It should not be
	// used directly by clients because it is not checked if the project is
	// permitted to be accessed by the admin client.
	FindProjectInfoByID(ctx context.Context, id types.ID) (*ProjectInfo, error)

	// EnsureDefaultUserAndProject ensures that the default user and project
	// exists.
	EnsureDefaultUserAndProject(
		ctx context.Context,
		username,
		password string,
		clientDeactivateThreshold string,
	) (*UserInfo, *ProjectInfo, error)

	// CreateProjectInfo creates a new project.
	CreateProjectInfo(
		ctx context.Context,
		name string,
		owner types.ID,
		clientDeactivateThreshold string,
	) (*ProjectInfo, error)

	// ListProjectInfos returns all project infos owned by owner.
	ListProjectInfos(ctx context.Context, owner types.ID) ([]*ProjectInfo, error)

	// UpdateProjectInfo updates the project.
	UpdateProjectInfo(
		ctx context.Context,
		owner types.ID,
		id types.ID,
		fields *types.UpdatableProjectFields,
	) (*ProjectInfo, error)

	// CreateUserInfo creates a new user.
	CreateUserInfo(
		ctx context.Context,
		username string,
		hashedPassword string,
	) (*UserInfo, error)

	// FindUserInfo returns a user by the given username.
	FindUserInfo(ctx context.Context, username string) (*UserInfo, error)

	// ListUserInfos returns all users.
	ListUserInfos(ctx context.Context) ([]*UserInfo, error)

	// ActivateClient activates the client of the given key.
	ActivateClient(ctx context.Context, projectID types.ID, key string) (*ClientInfo, error)

	// DeactivateClient deactivates the client of the given ID.
	DeactivateClient(ctx context.Context, projectID, clientID types.ID) (*ClientInfo, error)

	// FindClientInfoByID finds the client of the given ID.
	FindClientInfoByID(ctx context.Context, projectID, clientID types.ID) (*ClientInfo, error)

	// UpdateClientInfoAfterPushPull updates the client from the given clientInfo
	// after handling PushPull.
	UpdateClientInfoAfterPushPull(ctx context.Context, clientInfo *ClientInfo, docInfo *DocInfo) error

	// FindDeactivateCandidates finds the housekeeping candidates.
	FindDeactivateCandidates(
		ctx context.Context,
		candidatesLimitPerProject int,
	) ([]*ClientInfo, error)

	// FindDocInfoByKey finds the document of the given key.
	FindDocInfoByKey(
		ctx context.Context,
		projectID types.ID,
		docKey key.Key,
	) (*DocInfo, error)

	// FindDocInfoByKeyAndOwner finds the document of the given key. If the
	// createDocIfNotExist condition is true, create the document if it does not
	// exist.
	FindDocInfoByKeyAndOwner(
		ctx context.Context,
		projectID types.ID,
		clientID types.ID,
		docKey key.Key,
		createDocIfNotExist bool,
	) (*DocInfo, error)

	// FindDocInfoByID finds the document of the given ID.
	FindDocInfoByID(
		ctx context.Context,
		projectID types.ID,
		id types.ID,
	) (*DocInfo, error)

<<<<<<< HEAD
	// UpdateDocInfoRemovedAt updates the removedAt field of the given docInfo.
	UpdateDocInfoRemovedAt(
=======
	// UpdateDocInfoStatusToRemoved updates the document status to removed.
	UpdateDocInfoStatusToRemoved(
>>>>>>> 8287e051
		ctx context.Context,
		projectID types.ID,
		docID types.ID,
	) error

<<<<<<< HEAD
	// IsAttachedDocument returns true if the document is attached to any other client.
	IsAttachedDocument(
		ctx context.Context,
		projectID types.ID,
		docID types.ID,
	) (bool, error)

=======
>>>>>>> 8287e051
	// CreateChangeInfos stores the given changes then updates the given docInfo.
	CreateChangeInfos(
		ctx context.Context,
		projectID types.ID,
		docInfo *DocInfo,
		initialServerSeq int64,
		changes []*change.Change,
		isRemoved bool,
	) error

	// PurgeStaleChanges delete changes before the smallest in `syncedseqs` to
	// save storage.
	PurgeStaleChanges(
		ctx context.Context,
		docID types.ID,
	) error

	// FindChangesBetweenServerSeqs returns the changes between two server sequences.
	FindChangesBetweenServerSeqs(
		ctx context.Context,
		docID types.ID,
		from int64,
		to int64,
	) ([]*change.Change, error)

	// FindChangeInfosBetweenServerSeqs returns the changeInfos between two server sequences.
	FindChangeInfosBetweenServerSeqs(
		ctx context.Context,
		docID types.ID,
		from int64,
		to int64,
	) ([]*ChangeInfo, error)

	// CreateSnapshotInfo stores the snapshot of the given document.
	CreateSnapshotInfo(ctx context.Context, docID types.ID, doc *document.InternalDocument) error

	// FindClosestSnapshotInfo finds the closest snapshot info in a given serverSeq.
	FindClosestSnapshotInfo(ctx context.Context, docID types.ID, serverSeq int64) (*SnapshotInfo, error)

	// FindMinSyncedSeqInfo finds the minimum synced sequence info.
	FindMinSyncedSeqInfo(ctx context.Context, docID types.ID) (*SyncedSeqInfo, error)

	// UpdateAndFindMinSyncedTicket updates the given serverSeq of the given client
	// and returns the min synced ticket.
	UpdateAndFindMinSyncedTicket(
		ctx context.Context,
		clientInfo *ClientInfo,
		docID types.ID,
		serverSeq int64,
	) (*time.Ticket, error)

	// UpdateSyncedSeq updates the syncedSeq of the given client.
	UpdateSyncedSeq(
		ctx context.Context,
		clientInfo *ClientInfo,
		docID types.ID,
		serverSeq int64,
	) error

	// FindDocInfosByPaging returns the documentInfos of the given paging.
	FindDocInfosByPaging(
		ctx context.Context,
		projectID types.ID,
		paging types.Paging[types.ID],
	) ([]*DocInfo, error)

	// FindDocInfosByQuery returns the documentInfos which match the given query.
	FindDocInfosByQuery(
		ctx context.Context,
		projectID types.ID,
		query string,
		pageSize int,
	) (*types.SearchResult[*DocInfo], error)
}<|MERGE_RESOLUTION|>--- conflicted
+++ resolved
@@ -162,19 +162,13 @@
 		id types.ID,
 	) (*DocInfo, error)
 
-<<<<<<< HEAD
-	// UpdateDocInfoRemovedAt updates the removedAt field of the given docInfo.
-	UpdateDocInfoRemovedAt(
-=======
 	// UpdateDocInfoStatusToRemoved updates the document status to removed.
 	UpdateDocInfoStatusToRemoved(
->>>>>>> 8287e051
-		ctx context.Context,
-		projectID types.ID,
-		docID types.ID,
-	) error
-
-<<<<<<< HEAD
+		ctx context.Context,
+		projectID types.ID,
+		docID types.ID,
+	) error
+
 	// IsAttachedDocument returns true if the document is attached to any other client.
 	IsAttachedDocument(
 		ctx context.Context,
@@ -182,8 +176,6 @@
 		docID types.ID,
 	) (bool, error)
 
-=======
->>>>>>> 8287e051
 	// CreateChangeInfos stores the given changes then updates the given docInfo.
 	CreateChangeInfos(
 		ctx context.Context,
