/*
 * Copyright 2021 The Yorkie Authors. All rights reserved.
 *
 * Licensed under the Apache License, Version 2.0 (the "License");
 * you may not use this file except in compliance with the License.
 * You may obtain a copy of the License at
 *
 *     http://www.apache.org/licenses/LICENSE-2.0
 *
 * Unless required by applicable law or agreed to in writing, software
 * distributed under the License is distributed on an "AS IS" BASIS,
 * WITHOUT WARRANTIES OR CONDITIONS OF ANY KIND, either express or implied.
 * See the License for the specific language governing permissions and
 * limitations under the License.
 */

// Package database provides the database interface for the Yorkie backend.
package database

import (
	"context"
	"errors"

	"github.com/yorkie-team/yorkie/api/types"
	"github.com/yorkie-team/yorkie/pkg/document"
	"github.com/yorkie-team/yorkie/pkg/document/change"
	"github.com/yorkie-team/yorkie/pkg/document/key"
	"github.com/yorkie-team/yorkie/pkg/document/time"
)

var (
	// ErrProjectAlreadyExists is returned when the project already exists.
	ErrProjectAlreadyExists = errors.New("project already exists")

	// ErrUserNotFound is returned when the user is not found.
	ErrUserNotFound = errors.New("user not found")

	// ErrProjectNotFound is returned when the project is not found.
	ErrProjectNotFound = errors.New("project not found")

	// ErrUserAlreadyExists is returned when the user already exists.
	ErrUserAlreadyExists = errors.New("user already exists")

	// ErrClientNotFound is returned when the client could not be found.
	ErrClientNotFound = errors.New("client not found")

	// ErrDocumentNotFound is returned when the document could not be found.
	ErrDocumentNotFound = errors.New("document not found")

	// ErrChangeNotFound is returned when the change could not be found.
	ErrChangeNotFound = errors.New("change not found")

	// ErrSnapshotNotFound is returned when the snapshot could not be found.
	ErrSnapshotNotFound = errors.New("snapshot not found")

	// ErrConflictOnUpdate is returned when a conflict occurs during update.
	ErrConflictOnUpdate = errors.New("conflict on update")

	// ErrProjectNameAlreadyExists is returned when the project name already exists.
	ErrProjectNameAlreadyExists = errors.New("project name already exists")

	// ErrVersionVectorNotFound is returned when the version vector could not be found.
	ErrVersionVectorNotFound = errors.New("version vector not found")

	// ErrSchemaNotFound is returned when the schema could not be found.
	ErrSchemaNotFound = errors.New("schema not found")

	// ErrSchemaAlreadyExists is returned when the schema already exists.
	ErrSchemaAlreadyExists = errors.New("schema already exists")
)

// Database represents database which reads or saves Yorkie data.
type Database interface {
	// Close all resources of this database.
	Close() error

	// FindProjectInfoByPublicKey returns a project by public key.
	FindProjectInfoByPublicKey(
		ctx context.Context,
		publicKey string,
	) (*ProjectInfo, error)

	// FindProjectInfoBySecretKey returns a project by secret key.
	FindProjectInfoBySecretKey(
		ctx context.Context,
		secretKey string,
	) (*ProjectInfo, error)

	// FindProjectInfoByName returns a project by the given name.
	FindProjectInfoByName(
		ctx context.Context,
		owner types.ID,
		name string,
	) (*ProjectInfo, error)

	// FindProjectInfoByID returns a project by the given id. It should not be
	// used directly by clients because it is not checked if the project is
	// permitted to be accessed by the admin client.
	FindProjectInfoByID(ctx context.Context, id types.ID) (*ProjectInfo, error)

	// EnsureDefaultUserAndProject ensures that the default user and project
	// exists.
	EnsureDefaultUserAndProject(
		ctx context.Context,
		username,
		password string,
		clientDeactivateThreshold string,
	) (*UserInfo, *ProjectInfo, error)

	// CreateProjectInfo creates a new project.
	CreateProjectInfo(
		ctx context.Context,
		name string,
		owner types.ID,
		clientDeactivateThreshold string,
	) (*ProjectInfo, error)

	// ListProjectInfos returns all project infos owned by owner.
	ListProjectInfos(ctx context.Context, owner types.ID) ([]*ProjectInfo, error)

	// UpdateProjectInfo updates the project.
	UpdateProjectInfo(
		ctx context.Context,
		owner types.ID,
		id types.ID,
		fields *types.UpdatableProjectFields,
	) (*ProjectInfo, error)

	// CreateUserInfo creates a new user.
	CreateUserInfo(
		ctx context.Context,
		username string,
		hashedPassword string,
	) (*UserInfo, error)

	// GetOrCreateUserInfoByGitHubID returns a user by the given GitHub ID.
	GetOrCreateUserInfoByGitHubID(ctx context.Context, githubID string) (*UserInfo, error)

	// DeleteUserInfoByName deletes a user by name.
	DeleteUserInfoByName(ctx context.Context, username string) error

	// ChangeUserPassword changes to new password for user.
	ChangeUserPassword(ctx context.Context, username, hashedNewPassword string) error

	// FindUserInfoByID returns a user by the given ID.
	FindUserInfoByID(ctx context.Context, id types.ID) (*UserInfo, error)

	// FindUserInfoByName returns a user by the given username.
	FindUserInfoByName(ctx context.Context, username string) (*UserInfo, error)

	// ListUserInfos returns all users.
	ListUserInfos(ctx context.Context) ([]*UserInfo, error)

	// ActivateClient activates the client of the given key.
	ActivateClient(ctx context.Context, projectID types.ID, key string, metadata map[string]string) (*ClientInfo, error)

	// DeactivateClient deactivates the client of the given refKey.
	DeactivateClient(ctx context.Context, refKey types.ClientRefKey) (*ClientInfo, error)

	// FindClientInfoByRefKey finds the client of the given refKey.
	FindClientInfoByRefKey(ctx context.Context, refKey types.ClientRefKey) (*ClientInfo, error)

	// UpdateClientInfoAfterPushPull updates the client from the given clientInfo
	// after handling PushPull.
	UpdateClientInfoAfterPushPull(ctx context.Context, clientInfo *ClientInfo, docInfo *DocInfo) error

	// FindClientInfosByAttachedDocRefKey returns the client infos of the given document.
	FindClientInfosByAttachedDocRefKey(ctx context.Context, docRefKey types.DocRefKey) ([]*ClientInfo, error)

	// FindNextNCyclingProjectInfos finds the next N cycling projects from the given projectID.
	FindNextNCyclingProjectInfos(
		ctx context.Context,
		pageSize int,
		lastProjectID types.ID,
	) ([]*ProjectInfo, error)

	// FindDeactivateCandidatesPerProject finds the clients that need housekeeping per project.
	FindDeactivateCandidatesPerProject(
		ctx context.Context,
		project *ProjectInfo,
		candidatesLimit int,
	) ([]*ClientInfo, error)

	// FindCompactionCandidatesPerProject finds the documents that need compaction per project.
	FindCompactionCandidatesPerProject(
		ctx context.Context,
		project *ProjectInfo,
		candidatesLimit int,
		compactionMinChanges int,
	) ([]*DocInfo, error)

	// FindDocInfoByKey finds the document of the given key.
	FindDocInfoByKey(
		ctx context.Context,
		projectID types.ID,
		docKey key.Key,
	) (*DocInfo, error)

	// FindDocInfosByKeys finds the documents of the given keys.
	FindDocInfosByKeys(
		ctx context.Context,
		projectID types.ID,
		docKeys []key.Key,
	) ([]*DocInfo, error)

	// FindDocInfoByKeyAndOwner finds the document of the given key. If the
	// createDocIfNotExist condition is true, create the document if it does not
	// exist.
	FindDocInfoByKeyAndOwner(
		ctx context.Context,
		clientRefKey types.ClientRefKey,
		docKey key.Key,
		createDocIfNotExist bool,
	) (*DocInfo, error)

	// FindDocInfoByRefKey finds the document of the given refKey.
	FindDocInfoByRefKey(
		ctx context.Context,
		refKey types.DocRefKey,
	) (*DocInfo, error)

	// UpdateDocInfoStatusToRemoved updates the document status to removed.
	UpdateDocInfoStatusToRemoved(
		ctx context.Context,
		refKey types.DocRefKey,
	) error

	// GetDocumentsCount returns the number of documents in the given project.
	GetDocumentsCount(ctx context.Context, projectID types.ID) (int64, error)

	// GetClientsCount returns the number of active clients in the given project.
	GetClientsCount(ctx context.Context, projectID types.ID) (int64, error)

	// CreateChangeInfos stores the given changes then updates the given docInfo.
	CreateChangeInfos(
		ctx context.Context,
		projectID types.ID,
		docInfo *DocInfo,
		initialServerSeq int64,
		changes []*change.Change,
		isRemoved bool,
	) error

	// CompactChangeInfos stores the given compacted changes then updates the docInfo.
	CompactChangeInfos(
		ctx context.Context,
		projectID types.ID,
		docInfo *DocInfo,
		lastServerSeq int64,
		changes []*change.Change,
	) error

	// FindLatestChangeInfoByActor returns the latest change created by given actorID.
	FindLatestChangeInfoByActor(
		ctx context.Context,
		docRefKey types.DocRefKey,
		actorID types.ID,
		serverSeq int64,
	) (*ChangeInfo, error)

	// FindChangesBetweenServerSeqs returns the changes between two server sequences.
	FindChangesBetweenServerSeqs(
		ctx context.Context,
		docRefKey types.DocRefKey,
		from int64,
		to int64,
	) ([]*change.Change, error)

	// FindChangeInfosBetweenServerSeqs returns the changeInfos between two server sequences.
	FindChangeInfosBetweenServerSeqs(
		ctx context.Context,
		docRefKey types.DocRefKey,
		from int64,
		to int64,
	) ([]*ChangeInfo, error)

	// CreateSnapshotInfo stores the snapshot of the given document.
	CreateSnapshotInfo(
		ctx context.Context,
		docRefKey types.DocRefKey,
		doc *document.InternalDocument,
	) error

	// FindSnapshotInfoByRefKey returns the snapshot by the given refKey.
	FindSnapshotInfoByRefKey(
		ctx context.Context,
		refKey types.SnapshotRefKey,
	) (*SnapshotInfo, error)

	// FindClosestSnapshotInfo finds the closest snapshot info in a given serverSeq.
	FindClosestSnapshotInfo(
		ctx context.Context,
		docRefKey types.DocRefKey,
		serverSeq int64,
		includeSnapshot bool,
	) (*SnapshotInfo, error)

	// UpdateAndFindMinVersionVector updates the version vector of the given client
	// and returns the minimum version vector of all clients.
	UpdateAndFindMinVersionVector(
		ctx context.Context,
		clientInfo *ClientInfo,
		docRefKey types.DocRefKey,
		versionVector time.VersionVector,
	) (time.VersionVector, error)

	// FindDocInfosByPaging returns the documentInfos of the given paging.
	FindDocInfosByPaging(
		ctx context.Context,
		projectID types.ID,
		paging types.Paging[types.ID],
	) ([]*DocInfo, error)

	// FindDocInfosByQuery returns the documentInfos which match the given query.
	FindDocInfosByQuery(
		ctx context.Context,
		projectID types.ID,
		query string,
		pageSize int,
	) (*types.SearchResult[*DocInfo], error)

	// IsDocumentAttached returns true if the document is attached to clients.
	IsDocumentAttached(
		ctx context.Context,
		docRefKey types.DocRefKey,
		excludeClientID types.ID,
	) (bool, error)

<<<<<<< HEAD
	// CreateSchemaInfo creates a new schema.
	CreateSchemaInfo(
		ctx context.Context,
		projectID types.ID,
		name string,
		version int,
		body string,
		rules []types.Rule,
	) (*SchemaInfo, error)

	// GetSchemaInfo retrieves a schema by its ID.
	GetSchemaInfo(
		ctx context.Context,
		projectID types.ID,
		name string,
		version int,
	) (*SchemaInfo, error)

	// GetSchemaInfos retrieves all versions of a schema by its name.
	GetSchemaInfos(
		ctx context.Context,
		projectID types.ID,
		name string,
	) ([]*SchemaInfo, error)

	// ListSchemaInfos lists all schemas in the project.
	ListSchemaInfos(
		ctx context.Context,
		projectID types.ID,
	) ([]*SchemaInfo, error)

	// RemoveSchemaInfo removes a schema by its ID.
	RemoveSchemaInfo(
		ctx context.Context,
		projectID types.ID,
		name string,
		version int,
	) error
=======
	// PurgeDocument purges the given document.
	PurgeDocument(
		ctx context.Context,
		docRefKey types.DocRefKey,
	) (map[string]int64, error)
>>>>>>> 7b48d6ff
}<|MERGE_RESOLUTION|>--- conflicted
+++ resolved
@@ -326,7 +326,6 @@
 		excludeClientID types.ID,
 	) (bool, error)
 
-<<<<<<< HEAD
 	// CreateSchemaInfo creates a new schema.
 	CreateSchemaInfo(
 		ctx context.Context,
@@ -365,11 +364,10 @@
 		name string,
 		version int,
 	) error
-=======
+
 	// PurgeDocument purges the given document.
 	PurgeDocument(
 		ctx context.Context,
 		docRefKey types.DocRefKey,
 	) (map[string]int64, error)
->>>>>>> 7b48d6ff
 }