--- conflicted
+++ resolved
@@ -231,7 +231,6 @@
 		isRemoved bool,
 	) error
 
-<<<<<<< HEAD
 	// CompactChangeInfos stores the given compacted changes then updates the docInfo.
 	CompactChangeInfos(
 		ctx context.Context,
@@ -241,15 +240,6 @@
 		changes []*change.Change,
 	) error
 
-	// PurgeStaleChanges delete changes before the smallest in `syncedseqs` to
-	// save storage.
-	PurgeStaleChanges(
-		ctx context.Context,
-		docRefKey types.DocRefKey,
-	) error
-
-=======
->>>>>>> 4fc8a03b
 	// FindLatestChangeInfoByActor returns the latest change created by given actorID.
 	FindLatestChangeInfoByActor(
 		ctx context.Context,
