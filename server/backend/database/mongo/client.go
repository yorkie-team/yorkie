/*
 * Copyright 2020 The Yorkie Authors. All rights reserved.
 *
 * Licensed under the Apache License, Version 2.0 (the "License");
 * you may not use this file except in compliance with the License.
 * You may obtain a copy of the License at
 *
 *     http://www.apache.org/licenses/LICENSE-2.0
 *
 * Unless required by applicable law or agreed to in writing, software
 * distributed under the License is distributed on an "AS IS" BASIS,
 * WITHOUT WARRANTIES OR CONDITIONS OF ANY KIND, either express or implied.
 * See the License for the specific language governing permissions and
 * limitations under the License.
 */

// Package mongo implements database interfaces using MongoDB.
package mongo

import (
	"bytes"
	"context"
	"fmt"
	"strings"
	gotime "time"

	lru "github.com/hashicorp/golang-lru/v2"
	"go.mongodb.org/mongo-driver/bson"
	"go.mongodb.org/mongo-driver/bson/primitive"
	"go.mongodb.org/mongo-driver/mongo"
	"go.mongodb.org/mongo-driver/mongo/options"
	"go.mongodb.org/mongo-driver/mongo/readpref"

	"github.com/yorkie-team/yorkie/api/converter"
	"github.com/yorkie-team/yorkie/api/types"
	"github.com/yorkie-team/yorkie/pkg/cmap"
	"github.com/yorkie-team/yorkie/pkg/document"
	"github.com/yorkie-team/yorkie/pkg/document/change"
	"github.com/yorkie-team/yorkie/pkg/document/key"
	"github.com/yorkie-team/yorkie/pkg/document/time"
	"github.com/yorkie-team/yorkie/server/backend/database"
	"github.com/yorkie-team/yorkie/server/logging"
)

const (
	// StatusKey is the key of the status field.
	StatusKey = "status"
)

// Client is a client that connects to Mongo DB and reads or saves Yorkie data.
type Client struct {
	config  *Config
	client  *mongo.Client
	vvCache *lru.Cache[types.DocRefKey, *cmap.Map[types.ID, time.VersionVector]]
}

// Dial creates an instance of Client and dials the given MongoDB.
func Dial(conf *Config) (*Client, error) {
	ctx, cancel := context.WithTimeout(context.Background(), conf.ParseConnectionTimeout())
	defer cancel()

	client, err := mongo.Connect(
		ctx,
		options.Client().
			ApplyURI(conf.ConnectionURI).
			SetRegistry(NewRegistryBuilder().Build()),
	)
	if err != nil {
		return nil, fmt.Errorf("connect to mongo: %w", err)
	}

	pingTimeout := conf.ParsePingTimeout()
	ctxPing, cancel := context.WithTimeout(ctx, pingTimeout)
	defer cancel()

	if err := client.Ping(ctxPing, readpref.Primary()); err != nil {
		return nil, fmt.Errorf("ping mongo: %w", err)
	}

	if err := ensureIndexes(ctx, client.Database(conf.YorkieDatabase)); err != nil {
		return nil, err
	}

	cache, err := lru.New[types.DocRefKey, *cmap.Map[types.ID, time.VersionVector]](1000)
	if err != nil {
		return nil, fmt.Errorf("initialize VV cache: %w", err)
	}

	logging.DefaultLogger().Infof("MongoDB connected, URI: %s, DB: %s", conf.ConnectionURI, conf.YorkieDatabase)

	return &Client{
		config:  conf,
		client:  client,
		vvCache: cache,
	}, nil
}

// Close all resources of this client.
func (c *Client) Close() error {
	if err := c.client.Disconnect(context.Background()); err != nil {
		return fmt.Errorf("close mongo client: %w", err)
	}

	c.vvCache.Purge()

	return nil
}

// EnsureDefaultUserAndProject creates the default user and project if they do not exist.
func (c *Client) EnsureDefaultUserAndProject(
	ctx context.Context,
	username,
	password string,
	clientDeactivateThreshold string,
) (*database.UserInfo, *database.ProjectInfo, error) {
	userInfo, err := c.ensureDefaultUserInfo(ctx, username, password)
	if err != nil {
		return nil, nil, err
	}

	projectInfo, err := c.ensureDefaultProjectInfo(ctx, userInfo.ID, clientDeactivateThreshold)
	if err != nil {
		return nil, nil, err
	}

	return userInfo, projectInfo, nil
}

// ensureDefaultUserInfo creates the default user info if it does not exist.
func (c *Client) ensureDefaultUserInfo(
	ctx context.Context,
	username,
	password string,
) (*database.UserInfo, error) {
	hashedPassword, err := database.HashedPassword(password)
	if err != nil {
		return nil, err
	}

	candidate := database.NewUserInfo(
		username,
		hashedPassword,
	)

	_, err = c.collection(ColUsers).UpdateOne(ctx, bson.M{
		"username": candidate.Username,
	}, bson.M{
		"$setOnInsert": bson.M{
			"username":        candidate.Username,
			"hashed_password": candidate.HashedPassword,
			"created_at":      candidate.CreatedAt,
		},
	}, options.Update().SetUpsert(true))
	if err != nil {
		return nil, fmt.Errorf("upsert default user info: %w", err)
	}

	result := c.collection(ColUsers).FindOne(ctx, bson.M{
		"username": candidate.Username,
	})

	info := database.UserInfo{}
	if err := result.Decode(&info); err != nil {
		if err == mongo.ErrNoDocuments {
			return nil, fmt.Errorf("default: %w", database.ErrUserNotFound)
		}
		return nil, fmt.Errorf("decode user info: %w", err)
	}

	return &info, nil
}

// ensureDefaultProjectInfo creates the default project info if it does not exist.
func (c *Client) ensureDefaultProjectInfo(
	ctx context.Context,
	defaultUserID types.ID,
	defaultClientDeactivateThreshold string,
) (*database.ProjectInfo, error) {
	candidate := database.NewProjectInfo(database.DefaultProjectName, defaultUserID, defaultClientDeactivateThreshold)
	candidate.ID = database.DefaultProjectID

	_, err := c.collection(ColProjects).UpdateOne(ctx, bson.M{
		"_id": candidate.ID,
	}, bson.M{
		"$setOnInsert": bson.M{
			"name":                         candidate.Name,
			"owner":                        candidate.Owner,
			"client_deactivate_threshold":  candidate.ClientDeactivateThreshold,
			"max_subscribers_per_document": candidate.MaxSubscribersPerDocument,
			"max_attachments_per_document": candidate.MaxAttachmentsPerDocument,
			"public_key":                   candidate.PublicKey,
			"secret_key":                   candidate.SecretKey,
			"created_at":                   candidate.CreatedAt,
		},
	}, options.Update().SetUpsert(true))
	if err != nil {
		return nil, fmt.Errorf("create default project: %w", err)
	}

	result := c.collection(ColProjects).FindOne(ctx, bson.M{
		"_id": candidate.ID,
	})

	info := database.ProjectInfo{}
	if err := result.Decode(&info); err != nil {
		if err == mongo.ErrNoDocuments {
			return nil, fmt.Errorf("default: %w", database.ErrProjectNotFound)
		}
		return nil, fmt.Errorf("decode project info: %w", err)
	}

	return &info, nil
}

// CreateProjectInfo creates a new project.
func (c *Client) CreateProjectInfo(
	ctx context.Context,
	name string,
	owner types.ID,
	clientDeactivateThreshold string,
) (*database.ProjectInfo, error) {
	info := database.NewProjectInfo(name, owner, clientDeactivateThreshold)
	result, err := c.collection(ColProjects).InsertOne(ctx, bson.M{
		"name":                        info.Name,
		"owner":                       owner,
		"client_deactivate_threshold": info.ClientDeactivateThreshold,
		"public_key":                  info.PublicKey,
		"secret_key":                  info.SecretKey,
		"created_at":                  info.CreatedAt,
	})
	if err != nil {
		if mongo.IsDuplicateKeyError(err) {
			return nil, database.ErrProjectAlreadyExists
		}

		return nil, fmt.Errorf("create project info: %w", err)
	}

	info.ID = types.ID(result.InsertedID.(primitive.ObjectID).Hex())
	return info, nil
}

// FindNextNCyclingProjectInfos finds the next N cycling projects from the given projectID.
func (c *Client) FindNextNCyclingProjectInfos(
	ctx context.Context,
	pageSize int,
	lastProjectID types.ID,
) ([]*database.ProjectInfo, error) {
	opts := options.Find()
	opts.SetLimit(int64(pageSize))

	cursor, err := c.collection(ColProjects).Find(ctx, bson.M{
		"_id": bson.M{
			"$gt": lastProjectID,
		},
	}, opts)
	if err != nil {
		return nil, fmt.Errorf("find project infos: %w", err)
	}

	var infos []*database.ProjectInfo
	if err := cursor.All(ctx, &infos); err != nil {
		return nil, fmt.Errorf("fetch project infos: %w", err)
	}

	if len(infos) < pageSize {
		opts.SetLimit(int64(pageSize - len(infos)))

		cursor, err := c.collection(ColProjects).Find(ctx, bson.M{
			"_id": bson.M{
				"$lte": lastProjectID,
			},
		}, opts)
		if err != nil {
			return nil, fmt.Errorf("find project infos: %w", err)
		}

		var newInfos []*database.ProjectInfo
		if err := cursor.All(ctx, &newInfos); err != nil {
			return nil, fmt.Errorf("fetch project infos: %w", err)
		}
		infos = append(infos, newInfos...)
	}

	return infos, nil
}

// ListProjectInfos returns all project infos owned by owner.
func (c *Client) ListProjectInfos(
	ctx context.Context,
	owner types.ID,
) ([]*database.ProjectInfo, error) {
	cursor, err := c.collection(ColProjects).Find(ctx, bson.M{
		"owner": owner,
	})
	if err != nil {
		return nil, fmt.Errorf("fetch project infos: %w", err)
	}

	var infos []*database.ProjectInfo
	if err := cursor.All(ctx, &infos); err != nil {
		return nil, fmt.Errorf("fetch project infos: %w", err)
	}

	return infos, nil
}

// FindProjectInfoByPublicKey returns a project by public key.
func (c *Client) FindProjectInfoByPublicKey(ctx context.Context, publicKey string) (*database.ProjectInfo, error) {
	result := c.collection(ColProjects).FindOne(ctx, bson.M{
		"public_key": publicKey,
	})

	projectInfo := database.ProjectInfo{}
	if err := result.Decode(&projectInfo); err != nil {
		if err == mongo.ErrNoDocuments {
			return nil, fmt.Errorf("%s: %w", publicKey, database.ErrProjectNotFound)
		}
		return nil, fmt.Errorf("decode project info: %w", err)
	}

	return &projectInfo, nil
}

// FindProjectInfoBySecretKey returns a project by secret key.
func (c *Client) FindProjectInfoBySecretKey(ctx context.Context, secretKey string) (*database.ProjectInfo, error) {
	result := c.collection(ColProjects).FindOne(ctx, bson.M{
		"secret_key": secretKey,
	})

	projectInfo := database.ProjectInfo{}
	if err := result.Decode(&projectInfo); err != nil {
		if err == mongo.ErrNoDocuments {
			return nil, fmt.Errorf("%s: %w", secretKey, database.ErrProjectNotFound)
		}
		return nil, fmt.Errorf("decode project info: %w", err)
	}

	return &projectInfo, nil
}

// FindProjectInfoByName returns a project by name.
func (c *Client) FindProjectInfoByName(
	ctx context.Context,
	owner types.ID,
	name string,
) (*database.ProjectInfo, error) {
	result := c.collection(ColProjects).FindOne(ctx, bson.M{
		"name":  name,
		"owner": owner,
	})

	projectInfo := database.ProjectInfo{}
	if err := result.Decode(&projectInfo); err != nil {
		if err == mongo.ErrNoDocuments {
			return nil, fmt.Errorf("%s: %w", name, database.ErrProjectNotFound)
		}
		return nil, fmt.Errorf("decode project info: %w", err)
	}

	return &projectInfo, nil
}

// FindProjectInfoByID returns a project by the given id.
func (c *Client) FindProjectInfoByID(ctx context.Context, id types.ID) (*database.ProjectInfo, error) {
	result := c.collection(ColProjects).FindOne(ctx, bson.M{
		"_id": id,
	})

	projectInfo := database.ProjectInfo{}
	if err := result.Decode(&projectInfo); err != nil {
		if err == mongo.ErrNoDocuments {
			return nil, fmt.Errorf("%s: %w", id, database.ErrProjectNotFound)
		}
		return nil, fmt.Errorf("decode project info: %w", err)
	}

	return &projectInfo, nil
}

// UpdateProjectInfo updates the project info.
func (c *Client) UpdateProjectInfo(
	ctx context.Context,
	owner types.ID,
	id types.ID,
	fields *types.UpdatableProjectFields,
) (*database.ProjectInfo, error) {
	// Convert UpdatableProjectFields to bson.M
	updatableFields := bson.M{}
	data, err := bson.Marshal(fields)
	if err != nil {
		return nil, fmt.Errorf("marshal fields: %w", err)
	}
	if err = bson.Unmarshal(data, &updatableFields); err != nil {
		return nil, fmt.Errorf("unmarshal updatable fields: %w", err)
	}
	updatableFields["updated_at"] = gotime.Now()

	res := c.collection(ColProjects).FindOneAndUpdate(ctx, bson.M{
		"_id":   id,
		"owner": owner,
	}, bson.M{
		"$set": updatableFields,
	}, options.FindOneAndUpdate().SetReturnDocument(options.After))

	info := database.ProjectInfo{}
	if err := res.Decode(&info); err != nil {
		if err == mongo.ErrNoDocuments {
			return nil, fmt.Errorf("%s: %w", id, database.ErrProjectNotFound)
		}
		if mongo.IsDuplicateKeyError(err) {
			return nil, fmt.Errorf("%s: %w", *fields.Name, database.ErrProjectNameAlreadyExists)
		}
		return nil, fmt.Errorf("decode project info: %w", err)
	}

	return &info, nil
}

// CreateUserInfo creates a new user.
func (c *Client) CreateUserInfo(
	ctx context.Context,
	username string,
	hashedPassword string,
) (*database.UserInfo, error) {
	info := database.NewUserInfo(username, hashedPassword)
	result, err := c.collection(ColUsers).InsertOne(ctx, bson.M{
		"username":        info.Username,
		"hashed_password": info.HashedPassword,
		"created_at":      info.CreatedAt,
	})
	if err != nil {
		if mongo.IsDuplicateKeyError(err) {
			return nil, database.ErrUserAlreadyExists
		}

		return nil, fmt.Errorf("create user info: %w", err)
	}

	info.ID = types.ID(result.InsertedID.(primitive.ObjectID).Hex())
	return info, nil
}

// GetOrCreateUserInfoByGitHubID returns a user by the given GitHub ID.
func (c *Client) GetOrCreateUserInfoByGitHubID(
	ctx context.Context,
	githubID string,
) (*database.UserInfo, error) {
	now := gotime.Now()
	result := c.collection(ColUsers).FindOneAndUpdate(
		ctx,
		bson.M{
			"username": githubID,
		},
		bson.M{
			"$set": bson.M{
				"accessed_at": now,
			},
			"$setOnInsert": bson.M{
				"auth_provider": "github",
				"created_at":    now,
			},
		},
		options.FindOneAndUpdate().
			SetUpsert(true).
			SetReturnDocument(options.After),
	)

	info := database.UserInfo{}
	if err := result.Decode(&info); err != nil {
		if err == mongo.ErrNoDocuments {
			return nil, fmt.Errorf("%s: %w", githubID, database.ErrUserNotFound)
		}
		return nil, fmt.Errorf("decode user info: %w", err)
	}

	return &info, nil
}

// DeleteUserInfoByName deletes a user by name.
func (c *Client) DeleteUserInfoByName(ctx context.Context, username string) error {
	deleteResult, err := c.collection(ColUsers).DeleteOne(ctx, bson.M{
		"username": username,
	})
	if err != nil {
		return err
	}
	if deleteResult.DeletedCount == 0 {
		return fmt.Errorf("no user found with username %s", username)
	}
	return nil
}

// ChangeUserPassword changes to new password for user.
func (c *Client) ChangeUserPassword(ctx context.Context, username, hashedNewPassword string) error {
	updateResult, err := c.collection(ColUsers).UpdateOne(ctx,
		bson.M{"username": username},
		bson.M{"$set": bson.M{"hashed_password": hashedNewPassword}},
	)
	if err != nil {
		return err
	}
	if updateResult.ModifiedCount == 0 {
		return fmt.Errorf("no user found with username %s", username)
	}
	return nil
}

// FindUserInfoByID returns a user by ID.
func (c *Client) FindUserInfoByID(ctx context.Context, clientID types.ID) (*database.UserInfo, error) {
	result := c.collection(ColUsers).FindOne(ctx, bson.M{
		"_id": clientID,
	})

	userInfo := database.UserInfo{}
	if err := result.Decode(&userInfo); err != nil {
		if err == mongo.ErrNoDocuments {
			return nil, fmt.Errorf("%s: %w", clientID, database.ErrUserNotFound)
		}
		return nil, fmt.Errorf("decode user info: %w", err)
	}

	return &userInfo, nil
}

// FindUserInfoByName returns a user by username.
func (c *Client) FindUserInfoByName(ctx context.Context, username string) (*database.UserInfo, error) {
	result := c.collection(ColUsers).FindOne(ctx, bson.M{
		"username": username,
	})

	userInfo := database.UserInfo{}
	if err := result.Decode(&userInfo); err != nil {
		if err == mongo.ErrNoDocuments {
			return nil, fmt.Errorf("%s: %w", username, database.ErrUserNotFound)
		}
		return nil, fmt.Errorf("decode user info: %w", err)
	}

	return &userInfo, nil
}

// ListUserInfos returns all users.
func (c *Client) ListUserInfos(
	ctx context.Context,
) ([]*database.UserInfo, error) {
	cursor, err := c.collection(ColUsers).Find(ctx, bson.M{})
	if err != nil {
		return nil, fmt.Errorf("list user infos: %w", err)
	}

	var infos []*database.UserInfo
	if err := cursor.All(ctx, &infos); err != nil {
		return nil, fmt.Errorf("fetch all user infos: %w", err)
	}

	return infos, nil
}

// ActivateClient activates the client of the given key.
func (c *Client) ActivateClient(
	ctx context.Context,
	projectID types.ID,
	key string,
	metadata map[string]string,
) (*database.ClientInfo, error) {
	now := gotime.Now()
	res, err := c.collection(ColClients).UpdateOne(ctx, bson.M{
		"project_id": projectID,
		"key":        key,
		"metadata":   metadata,
	}, bson.M{
		"$set": bson.M{
			StatusKey:    database.ClientActivated,
			"updated_at": now,
		},
	}, options.Update().SetUpsert(true))
	if err != nil {
		return nil, fmt.Errorf("upsert client: %w", err)
	}

	var result *mongo.SingleResult
	if res.UpsertedCount > 0 {
		result = c.collection(ColClients).FindOneAndUpdate(ctx, bson.M{
			"project_id": projectID,
			"_id":        res.UpsertedID,
		}, bson.M{
			"$set": bson.M{
				"created_at": now,
			},
		})
	} else {
		result = c.collection(ColClients).FindOne(ctx, bson.M{
			"project_id": projectID,
			"key":        key,
		})
	}

	clientInfo := database.ClientInfo{}
	if err = result.Decode(&clientInfo); err != nil {
		return nil, fmt.Errorf("decode client info: %w", err)
	}

	return &clientInfo, nil
}

// DeactivateClient deactivates the client of the given refKey and updates document statuses as detached.
func (c *Client) DeactivateClient(ctx context.Context, refKey types.ClientRefKey) (*database.ClientInfo, error) {
	res := c.collection(ColClients).FindOneAndUpdate(ctx, bson.M{
		"project_id": refKey.ProjectID,
		"_id":        refKey.ClientID,
	}, bson.M{
		"$set": bson.M{
			"status":     database.ClientDeactivated,
			"updated_at": gotime.Now(),
		},
	}, options.FindOneAndUpdate().SetReturnDocument(options.After))

	clientInfo := database.ClientInfo{}
	if err := res.Decode(&clientInfo); err != nil {
		if err == mongo.ErrNoDocuments {
			return nil, fmt.Errorf("%s: %w", refKey, database.ErrClientNotFound)
		}
		return nil, fmt.Errorf("decode client info: %w", err)
	}

	return &clientInfo, nil
}

// FindClientInfoByRefKey finds the client of the given refKey.
func (c *Client) FindClientInfoByRefKey(ctx context.Context, refKey types.ClientRefKey) (*database.ClientInfo, error) {
	result := c.collection(ColClients).FindOneAndUpdate(ctx, bson.M{
		"project_id": refKey.ProjectID,
		"_id":        refKey.ClientID,
	}, bson.M{
		"$set": bson.M{
			"updated_at": gotime.Now(),
		},
	})

	clientInfo := database.ClientInfo{}
	if err := result.Decode(&clientInfo); err != nil {
		if err == mongo.ErrNoDocuments {
			return nil, fmt.Errorf("%s: %w", refKey, database.ErrClientNotFound)
		}
	}

	return &clientInfo, nil
}

// UpdateClientInfoAfterPushPull updates the client from the given clientInfo
// after handling PushPull.
func (c *Client) UpdateClientInfoAfterPushPull(
	ctx context.Context,
	clientInfo *database.ClientInfo,
	docInfo *database.DocInfo,
) error {
	clientDocInfo, ok := clientInfo.Documents[docInfo.ID]
	if !ok {
		return fmt.Errorf("client doc info: %w", database.ErrDocumentNeverAttached)
	}

	updater := bson.M{
		"$max": bson.M{
			clientDocInfoKey(docInfo.ID, "server_seq"): clientDocInfo.ServerSeq,
			clientDocInfoKey(docInfo.ID, "client_seq"): clientDocInfo.ClientSeq,
		},
		"$set": bson.M{
			clientDocInfoKey(docInfo.ID, StatusKey): clientDocInfo.Status,
			"updated_at":                            clientInfo.UpdatedAt,
		},
	}

	attached, err := clientInfo.IsAttached(docInfo.ID)
	if err != nil {
		return err
	}

	if !attached {
		updater = bson.M{
			"$set": bson.M{
				clientDocInfoKey(docInfo.ID, "server_seq"): 0,
				clientDocInfoKey(docInfo.ID, "client_seq"): 0,
				clientDocInfoKey(docInfo.ID, StatusKey):    clientDocInfo.Status,
				"updated_at":                               clientInfo.UpdatedAt,
			},
		}
	}

	result := c.collection(ColClients).FindOneAndUpdate(ctx, bson.M{
		"project_id": clientInfo.ProjectID,
		"_id":        clientInfo.ID,
	}, updater)

	if result.Err() != nil {
		if result.Err() == mongo.ErrNoDocuments {
			return fmt.Errorf("%s: %w", clientInfo.Key, database.ErrClientNotFound)
		}
		return fmt.Errorf("update client info: %w", result.Err())
	}

	return nil
}

// FindDeactivateCandidatesPerProject finds the clients that need housekeeping per project.
func (c *Client) FindDeactivateCandidatesPerProject(
	ctx context.Context,
	project *database.ProjectInfo,
	candidatesLimit int,
) ([]*database.ClientInfo, error) {
	clientDeactivateThreshold, err := project.ClientDeactivateThresholdAsTimeDuration()
	if err != nil {
		return nil, err
	}

	cursor, err := c.collection(ColClients).Find(ctx, bson.M{
		"project_id": project.ID,
		StatusKey:    database.ClientActivated,
		"updated_at": bson.M{
			"$lte": gotime.Now().Add(-clientDeactivateThreshold),
		},
	}, options.Find().SetLimit(int64(candidatesLimit)))

	if err != nil {
		return nil, fmt.Errorf("find deactivate candidates: %w", err)
	}

	var clientInfos []*database.ClientInfo
	if err := cursor.All(ctx, &clientInfos); err != nil {
		return nil, fmt.Errorf("fetch deactivate candidates: %w", err)
	}

	return clientInfos, nil
}

// FindCompactionCandidatesPerProject finds the documents that need compaction per project.
func (c *Client) FindCompactionCandidatesPerProject(
	ctx context.Context,
	project *database.ProjectInfo,
	candidatesLimit int,
	compactionMinChanges int,
) ([]*database.DocInfo, error) {
	cursor, err := c.collection(ColDocuments).Find(ctx, bson.M{
		"project_id": project.ID,
	}, options.Find().SetLimit(int64(candidatesLimit*2)))
	if err != nil {
		return nil, fmt.Errorf("find documents: %w", err)
	}
	defer func() {
		if err := cursor.Close(ctx); err != nil {
			logging.DefaultLogger().Error(err)
		}
	}()

	var infos []*database.DocInfo
	for cursor.Next(ctx) {
		var info database.DocInfo
		if err := cursor.Decode(&info); err != nil {
			return nil, fmt.Errorf("decode document: %w", err)
		}

		if candidatesLimit <= len(infos) {
			break
		}

		// 1. Check if the document is attached to a client.
		// TODO(chacha912): Resolve the N+1 problem.
		isAttached, err := c.IsDocumentAttached(ctx, types.DocRefKey{
			ProjectID: project.ID,
			DocID:     info.ID,
		}, "")
		if err != nil {
			return nil, err
		}
		if isAttached {
			continue
		}

		// 2. Check if the document has enough changes to compact.
		if info.ServerSeq < int64(compactionMinChanges) {
			continue
		}

		infos = append(infos, &info)
	}
	if err := cursor.Err(); err != nil {
		return nil, fmt.Errorf("cursor error: %w", err)
	}

	return infos, nil
}

// FindClientInfosByAttachedDocRefKey returns the client infos of the given document.
func (c *Client) FindClientInfosByAttachedDocRefKey(
	ctx context.Context,
	docRefKey types.DocRefKey,
) ([]*database.ClientInfo, error) {
	filter := bson.M{
		"project_id": docRefKey.ProjectID,
		"status":     database.ClientActivated,
		clientDocInfoKey(docRefKey.DocID, "status"): database.DocumentAttached,
	}

	cursor, err := c.collection(ColClients).Find(ctx, filter)
	if err != nil {
		return nil, fmt.Errorf("find client infos: %w", err)
	}

	var clientInfos []*database.ClientInfo
	if err := cursor.All(ctx, &clientInfos); err != nil {
		return nil, fmt.Errorf("fetch client infos: %w", err)
	}

	return clientInfos, nil
}

// FindDocInfoByKeyAndOwner finds the document of the given key. If the
// createDocIfNotExist condition is true, create the document if it does not
// exist.
func (c *Client) FindDocInfoByKeyAndOwner(
	ctx context.Context,
	clientRefKey types.ClientRefKey,
	docKey key.Key,
	createDocIfNotExist bool,
) (*database.DocInfo, error) {
	filter := bson.M{
		"project_id": clientRefKey.ProjectID,
		"key":        docKey,
		"removed_at": bson.M{
			"$exists": false,
		},
	}
	now := gotime.Now()
	res, err := c.collection(ColDocuments).UpdateOne(ctx, filter, bson.M{
		"$set": bson.M{
			"accessed_at": now,
		},
	}, options.Update().SetUpsert(createDocIfNotExist))
	if err != nil {
		return nil, fmt.Errorf("upsert document: %w", err)
	}

	var result *mongo.SingleResult
	if res.UpsertedCount > 0 {
		result = c.collection(ColDocuments).FindOneAndUpdate(ctx, bson.M{
			"project_id": clientRefKey.ProjectID,
			"_id":        res.UpsertedID,
		}, bson.M{
			"$set": bson.M{
				"owner":      clientRefKey.ClientID,
				"server_seq": 0,
				"created_at": now,
				"updated_at": now,
			},
		}, options.FindOneAndUpdate().SetReturnDocument(options.After))
	} else {
		result = c.collection(ColDocuments).FindOne(ctx, filter)
		if result.Err() == mongo.ErrNoDocuments {
			return nil, fmt.Errorf(
				"%s %s: %w",
				clientRefKey.ProjectID,
				docKey,
				database.ErrDocumentNotFound,
			)
		}
		if result.Err() != nil {
			return nil, fmt.Errorf("find document: %w", result.Err())
		}
	}

	docInfo := database.DocInfo{}
	if err := result.Decode(&docInfo); err != nil {
		return nil, fmt.Errorf("decode document: %w", err)
	}

	return &docInfo, nil
}

// FindDocInfoByKey finds the document of the given key.
func (c *Client) FindDocInfoByKey(
	ctx context.Context,
	projectID types.ID,
	docKey key.Key,
) (*database.DocInfo, error) {
	result := c.collection(ColDocuments).FindOne(ctx, bson.M{
		"project_id": projectID,
		"key":        docKey,
		"removed_at": bson.M{
			"$exists": false,
		},
	})
	if result.Err() == mongo.ErrNoDocuments {
		return nil, fmt.Errorf("%s %s: %w", projectID, docKey, database.ErrDocumentNotFound)
	}
	if result.Err() != nil {
		return nil, fmt.Errorf("find document: %w", result.Err())
	}

	docInfo := database.DocInfo{}
	if err := result.Decode(&docInfo); err != nil {
		return nil, fmt.Errorf("decode document: %w", err)
	}

	return &docInfo, nil
}

// FindDocInfosByKeys finds the documents of the given keys.
func (c *Client) FindDocInfosByKeys(
	ctx context.Context,
	projectID types.ID,
	docKeys []key.Key,
) ([]*database.DocInfo, error) {
	if len(docKeys) == 0 {
		return nil, nil
	}
	filter := bson.M{
		"project_id": projectID,
		"key": bson.M{
			"$in": docKeys,
		},
		"removed_at": bson.M{
			"$exists": false,
		},
	}

	cursor, err := c.collection(ColDocuments).Find(ctx, filter)
	if err != nil {
		return nil, fmt.Errorf("find documents: %w", err)
	}

	var docInfos []*database.DocInfo
	if err := cursor.All(ctx, &docInfos); err != nil {
		return nil, fmt.Errorf("fetch documents: %w", err)
	}

	return docInfos, nil
}

// FindDocInfoByRefKey finds a docInfo of the given refKey.
func (c *Client) FindDocInfoByRefKey(
	ctx context.Context,
	refKey types.DocRefKey,
) (*database.DocInfo, error) {
	result := c.collection(ColDocuments).FindOne(ctx, bson.M{
		"project_id": refKey.ProjectID,
		"_id":        refKey.DocID,
	})
	if result.Err() == mongo.ErrNoDocuments {
		return nil, fmt.Errorf("%s: %w", refKey, database.ErrDocumentNotFound)
	}
	if result.Err() != nil {
		return nil, fmt.Errorf("find document: %w", result.Err())
	}

	docInfo := database.DocInfo{}
	if err := result.Decode(&docInfo); err != nil {
		return nil, fmt.Errorf("decode document: %w", err)
	}

	return &docInfo, nil
}

// UpdateDocInfoStatusToRemoved updates the document status to removed.
func (c *Client) UpdateDocInfoStatusToRemoved(
	ctx context.Context,
	refKey types.DocRefKey,
) error {
	result := c.collection(ColDocuments).FindOneAndUpdate(ctx, bson.M{
		"project_id": refKey.ProjectID,
		"_id":        refKey.DocID,
	}, bson.M{
		"$set": bson.M{
			"removed_at": gotime.Now(),
		},
	}, options.FindOneAndUpdate().SetReturnDocument(options.After))

	if result.Err() == mongo.ErrNoDocuments {
		return fmt.Errorf("%s: %w", refKey, database.ErrDocumentNotFound)
	}
	if result.Err() != nil {
		return fmt.Errorf("update document info status to removed: %w", result.Err())
	}

	return nil
}

// GetDocumentsCount returns the number of documents in the given project.
func (c *Client) GetDocumentsCount(
	ctx context.Context,
	projectID types.ID,
) (int64, error) {
	count, err := c.collection(ColDocuments).CountDocuments(ctx, bson.M{
		"project_id": projectID,
		"removed_at": bson.M{
			"$exists": false,
		},
	})
	if err != nil {
		return 0, fmt.Errorf("count documents: %w", err)
	}

	return count, nil
}

// GetClientsCount returns the number of active clients in the given project.
func (c *Client) GetClientsCount(ctx context.Context, projectID types.ID) (int64, error) {
	count, err := c.collection(ColClients).CountDocuments(ctx, bson.M{
		"project_id": projectID,
		StatusKey:    database.ClientActivated,
	})
	if err != nil {
		return 0, fmt.Errorf("count clients: %w", err)
	}

	return count, nil
}

// CreateChangeInfos stores the given changes and doc info.
func (c *Client) CreateChangeInfos(
	ctx context.Context,
	_ types.ID,
	docInfo *database.DocInfo,
	initialServerSeq int64,
	changes []*change.Change,
	isRemoved bool,
) error {
	docRefKey := docInfo.RefKey()

	var models []mongo.WriteModel
	for _, cn := range changes {
		encodedOperations, err := database.EncodeOperations(cn.Operations())
		if err != nil {
			return err
		}

		models = append(models, mongo.NewUpdateOneModel().SetFilter(bson.M{
			"project_id": docRefKey.ProjectID,
			"doc_id":     docRefKey.DocID,
			"server_seq": cn.ServerSeq(),
		}).SetUpdate(bson.M{"$set": bson.M{
			"actor_id":        cn.ID().ActorID(),
			"client_seq":      cn.ID().ClientSeq(),
			"lamport":         cn.ID().Lamport(),
			"version_vector":  cn.ID().VersionVector(),
			"message":         cn.Message(),
			"operations":      encodedOperations,
			"presence_change": cn.PresenceChange(),
		}}).SetUpsert(true))
	}

	// TODO(hackerwins): We need to handle the updates for the two collections
	// below atomically.
	if len(changes) > 0 {
		if _, err := c.collection(ColChanges).BulkWrite(
			ctx,
			models,
			options.BulkWrite().SetOrdered(true),
		); err != nil {
			return fmt.Errorf("bulk write changes: %w", err)
		}
	}

	now := gotime.Now()
	updateFields := bson.M{
		"server_seq": docInfo.ServerSeq,
	}

	for _, cn := range changes {
		if len(cn.Operations()) > 0 {
			updateFields["updated_at"] = now
			break
		}
	}

	if isRemoved {
		updateFields["removed_at"] = now
	}

	res, err := c.collection(ColDocuments).UpdateOne(ctx, bson.M{
		"project_id": docRefKey.ProjectID,
		"_id":        docRefKey.DocID,
		"server_seq": initialServerSeq,
	}, bson.M{
		"$set": updateFields,
	})
	if err != nil {
		return fmt.Errorf("update document: %w", err)
	}
	if res.MatchedCount == 0 {
		return fmt.Errorf("%s: %w", docRefKey, database.ErrConflictOnUpdate)
	}
	if isRemoved {
		docInfo.RemovedAt = now
	}

	return nil
}

func (c *Client) CompactChangeInfos(
	ctx context.Context,
	projectID types.ID,
	docInfo *database.DocInfo,
	lastServerSeq int64,
	changes []*change.Change,
) error {
	// 1. Delete old changes
	if _, err := c.collection(ColChanges).DeleteMany(ctx, bson.M{
		"project_id": projectID,
		"doc_id":     docInfo.ID,
	}); err != nil {
		return fmt.Errorf("delete old changes: %w", err)
	}

	// 2. Delete all snapshots
	if _, err := c.collection(ColSnapshots).DeleteMany(ctx, bson.M{
		"project_id": projectID,
		"doc_id":     docInfo.ID,
	}); err != nil {
		return fmt.Errorf("delete snapshots: %w", err)
	}

	// 3. Delete all version vectors
	if _, err := c.collection(ColVersionVectors).DeleteMany(ctx, bson.M{
		"project_id": projectID,
		"doc_id":     docInfo.ID,
	}); err != nil {
		return fmt.Errorf("delete version vectors: %w", err)
	}

	// 4. Store compacted change and update document
	newServerSeq := 1
	if len(changes) == 0 {
		newServerSeq = 0
	} else if len(changes) != 1 {
		return fmt.Errorf("invalid number of changes: %d", len(changes))
	}

	for _, cn := range changes {
		encodedOperations, err := database.EncodeOperations(cn.Operations())
		if err != nil {
			return err
		}

		if _, err := c.collection(ColChanges).InsertOne(ctx, bson.M{
			"project_id":      docInfo.ProjectID,
			"doc_id":          docInfo.ID,
			"server_seq":      newServerSeq,
			"client_seq":      cn.ClientSeq(),
			"lamport":         cn.ID().Lamport(),
			"actor_id":        types.ID(cn.ID().ActorID().String()),
			"version_vector":  cn.ID().VersionVector(),
			"message":         cn.Message(),
			"operations":      encodedOperations,
			"presence_change": cn.PresenceChange(),
		}); err != nil {
			return fmt.Errorf("store change: %w", err)
		}
	}

	// 5. Update document
	res, err := c.collection(ColDocuments).UpdateOne(ctx, bson.M{
		"project_id": projectID,
		"_id":        docInfo.ID,
		"server_seq": lastServerSeq,
	}, bson.M{
		"$set": bson.M{
			"server_seq":   newServerSeq,
			"compacted_at": gotime.Now(),
		},
	})
	if err != nil {
		return fmt.Errorf("update document: %w", err)
	}
	if res.MatchedCount == 0 {
		return fmt.Errorf("%s: %s: %w", projectID, docInfo.ID, database.ErrConflictOnUpdate)
	}

	return nil
}

// FindLatestChangeInfoByActor returns the latest change created by given actorID.
func (c *Client) FindLatestChangeInfoByActor(
	ctx context.Context,
	docRefKey types.DocRefKey,
	actorID types.ID,
	serverSeq int64,
) (*database.ChangeInfo, error) {
	option := options.FindOne().SetSort(bson.M{
		"server_seq": -1,
	})

	result := c.collection(ColChanges).FindOne(ctx, bson.M{
		"project_id": docRefKey.ProjectID,
		"doc_id":     docRefKey.DocID,
		"actor_id":   actorID,
		"server_seq": bson.M{
			"$lte": serverSeq,
		},
	}, option)

	changeInfo := &database.ChangeInfo{}
	if result.Err() == mongo.ErrNoDocuments {
		return changeInfo, nil
	}
	if result.Err() != nil {
		return nil, fmt.Errorf("find change: %w", result.Err())
	}

	if err := result.Decode(changeInfo); err != nil {
		return nil, fmt.Errorf("decode change: %w", err)
	}

	return changeInfo, nil
}

// FindChangesBetweenServerSeqs returns the changes between two server sequences.
func (c *Client) FindChangesBetweenServerSeqs(
	ctx context.Context,
	docRefKey types.DocRefKey,
	from int64,
	to int64,
) ([]*change.Change, error) {
	infos, err := c.FindChangeInfosBetweenServerSeqs(ctx, docRefKey, from, to)
	if err != nil {
		return nil, err
	}

	var changes []*change.Change
	for _, info := range infos {
		c, err := info.ToChange()
		if err != nil {
			return nil, err
		}
		changes = append(changes, c)
	}

	return changes, nil
}

// FindChangeInfosBetweenServerSeqs returns the changeInfos between two server sequences.
func (c *Client) FindChangeInfosBetweenServerSeqs(
	ctx context.Context,
	docRefKey types.DocRefKey,
	from int64,
	to int64,
) ([]*database.ChangeInfo, error) {
	if from > to {
		return nil, nil
	}
	cursor, err := c.collection(ColChanges).Find(ctx, bson.M{
		"project_id": docRefKey.ProjectID,
		"doc_id":     docRefKey.DocID,
		"server_seq": bson.M{
			"$gte": from,
			"$lte": to,
		},
	}, options.Find())
	if err != nil {
		return nil, fmt.Errorf("find changes: %w", err)
	}

	var infos []*database.ChangeInfo
	if err := cursor.All(ctx, &infos); err != nil {
		return nil, fmt.Errorf("fetch changes: %w", err)
	}

	return infos, nil
}

// CreateSnapshotInfo stores the snapshot of the given document.
func (c *Client) CreateSnapshotInfo(
	ctx context.Context,
	docRefKey types.DocRefKey,
	doc *document.InternalDocument,
) error {
	snapshot, err := converter.SnapshotToBytes(doc.RootObject(), doc.AllPresences())
	if err != nil {
		return err
	}

	if _, err := c.collection(ColSnapshots).InsertOne(ctx, bson.M{
		"project_id":     docRefKey.ProjectID,
		"doc_id":         docRefKey.DocID,
		"server_seq":     doc.Checkpoint().ServerSeq,
		"lamport":        doc.Lamport(),
		"version_vector": doc.VersionVector(),
		"snapshot":       snapshot,
		"created_at":     gotime.Now(),
	}); err != nil {
		return fmt.Errorf("insert snapshot: %w", err)
	}

	return nil
}

// FindSnapshotInfoByRefKey returns the snapshot by the given refKey.
func (c *Client) FindSnapshotInfoByRefKey(
	ctx context.Context,
	refKey types.SnapshotRefKey,
) (*database.SnapshotInfo, error) {
	result := c.collection(ColSnapshots).FindOne(ctx, bson.M{
		"project_id": refKey.ProjectID,
		"doc_id":     refKey.DocID,
		"server_seq": refKey.ServerSeq,
	})

	snapshotInfo := &database.SnapshotInfo{}
	if result.Err() == mongo.ErrNoDocuments {
		return snapshotInfo, nil
	}
	if result.Err() != nil {
		return nil, fmt.Errorf("find snapshot: %w", result.Err())
	}

	if err := result.Decode(snapshotInfo); err != nil {
		return nil, fmt.Errorf("decode snapshot: %w", err)
	}

	return snapshotInfo, nil
}

// FindClosestSnapshotInfo finds the last snapshot of the given document.
func (c *Client) FindClosestSnapshotInfo(
	ctx context.Context,
	docRefKey types.DocRefKey,
	serverSeq int64,
	includeSnapshot bool,
) (*database.SnapshotInfo, error) {
	option := options.FindOne().SetSort(bson.M{
		"server_seq": -1,
	})

	if !includeSnapshot {
		option.SetProjection(bson.M{"Snapshot": 0})
	}

	result := c.collection(ColSnapshots).FindOne(ctx, bson.M{
		"project_id": docRefKey.ProjectID,
		"doc_id":     docRefKey.DocID,
		"server_seq": bson.M{
			"$lte": serverSeq,
		},
	}, option)

	snapshotInfo := &database.SnapshotInfo{}
	if result.Err() == mongo.ErrNoDocuments {
		snapshotInfo.VersionVector = time.NewVersionVector()
		return snapshotInfo, nil
	}
	if result.Err() != nil {
		return nil, fmt.Errorf("find snapshot: %w", result.Err())
	}

	if err := result.Decode(snapshotInfo); err != nil {
		return nil, fmt.Errorf("decode snapshot: %w", err)
	}

	return snapshotInfo, nil
}

// UpdateAndFindMinVersionVector updates the version vector of the given client
// and returns the minimum version vector of all clients.
func (c *Client) UpdateAndFindMinVersionVector(
	ctx context.Context,
	clientInfo *database.ClientInfo,
	docRefKey types.DocRefKey,
	vector time.VersionVector,
) (time.VersionVector, error) {
	// 01. Update synced version vector of the given client and document.
	if err := c.updateVersionVector(ctx, clientInfo, docRefKey, vector); err != nil {
		return nil, err
	}

	// 02. Update current client's version vector. If the client is detached, remove it.
	// This is only for the current client and does not affect the version vector of other clients.
	if vvMap, ok := c.vvCache.Get(docRefKey); ok {
		attached, err := clientInfo.IsAttached(docRefKey.DocID)
		if err != nil {
			return nil, err
		}

		if attached {
			vvMap.Upsert(clientInfo.ID, func(value time.VersionVector, exists bool) time.VersionVector {
				return vector
			})
		} else {
			// NOTE(hackerwins): Considering removing the detached client's lamport
			// from the other clients' version vectors. For now, we just ignore it.
			vvMap.Delete(clientInfo.ID, func(value time.VersionVector, exists bool) bool {
				return exists
			})
		}
	}

	// 03. Calculate the minimum version vector of the given document.
	if !c.vvCache.Contains(docRefKey) {
		var infos []database.VersionVectorInfo
		cursor, err := c.collection(ColVersionVectors).Find(ctx, bson.M{
			"project_id": docRefKey.ProjectID,
			"doc_id":     docRefKey.DocID,
		})
		if err != nil {
			return nil, fmt.Errorf("find all version vectors: %w", err)
		}
		if err := cursor.All(ctx, &infos); err != nil {
			return nil, fmt.Errorf("decode version vectors: %w", err)
		}

		infoMap := cmap.New[types.ID, time.VersionVector]()
		for i := range infos {
			infoMap.Set(infos[i].ClientID, infos[i].VersionVector)
		}

		c.vvCache.Add(docRefKey, infoMap)
	}

	vvMap, ok := c.vvCache.Get(docRefKey)
	if !ok {
		return nil, fmt.Errorf("version vectors from cache: %w", database.ErrVersionVectorNotFound)
	}

	vectors := append(vvMap.Values(), vector)
	return time.MinVersionVector(vectors...), nil
}

// updateVersionVector updates the given version vector of the given client
func (c *Client) updateVersionVector(
	ctx context.Context,
	clientInfo *database.ClientInfo,
	docRefKey types.DocRefKey,
	vector time.VersionVector,
) error {
	isAttached, err := clientInfo.IsAttached(docRefKey.DocID)
	if err != nil {
		return err
	}

	if !isAttached {
		if _, err = c.collection(ColVersionVectors).DeleteOne(ctx, bson.M{
			"project_id": docRefKey.ProjectID,
			"doc_id":     docRefKey.DocID,
			"client_id":  clientInfo.ID,
		}, options.Delete()); err != nil {
			return fmt.Errorf("delete version vector: %w", err)
		}
		return nil
	}

	_, err = c.collection(ColVersionVectors).UpdateOne(ctx, bson.M{
		"project_id": docRefKey.ProjectID,
		"doc_id":     docRefKey.DocID,
		"client_id":  clientInfo.ID,
	}, bson.M{
		"$set": bson.M{
			"version_vector": vector,
		},
	}, options.Update().SetUpsert(true))
	if err != nil {
		return fmt.Errorf("update version vector: %w", err)
	}

	return nil
}

// FindDocInfosByPaging returns the docInfos of the given paging.
func (c *Client) FindDocInfosByPaging(
	ctx context.Context,
	projectID types.ID,
	paging types.Paging[types.ID],
) ([]*database.DocInfo, error) {
	filter := bson.M{
		"project_id": bson.M{
			"$eq": projectID,
		},
		"removed_at": bson.M{
			"$exists": false,
		},
	}
	if paging.Offset != "" {
		k := "$lt"
		if paging.IsForward {
			k = "$gt"
		}
		filter["_id"] = bson.M{
			k: paging.Offset,
		}
	}

	opts := options.Find().SetLimit(int64(paging.PageSize))
	if paging.IsForward {
		opts = opts.SetSort(map[string]int{"_id": 1})
	} else {
		opts = opts.SetSort(map[string]int{"_id": -1})
	}

	cursor, err := c.collection(ColDocuments).Find(ctx, filter, opts)
	if err != nil {
		return nil, fmt.Errorf("find documents: %w", err)
	}

	var infos []*database.DocInfo
	if err := cursor.All(ctx, &infos); err != nil {
		return nil, fmt.Errorf("fetch document infos: %w", err)
	}

	return infos, nil
}

// FindDocInfosByQuery returns the docInfos which match the given query.
func (c *Client) FindDocInfosByQuery(
	ctx context.Context,
	projectID types.ID,
	query string,
	pageSize int,
) (*types.SearchResult[*database.DocInfo], error) {
	cursor, err := c.collection(ColDocuments).Find(ctx, bson.M{
		"project_id": projectID,
		"key": bson.M{"$regex": primitive.Regex{
			Pattern: "^" + escapeRegex(query),
		}},
		"removed_at": bson.M{
			"$exists": false,
		},
	})
	if err != nil {
		return nil, fmt.Errorf("find document infos: %w", err)
	}

	var infos []*database.DocInfo
	if err := cursor.All(ctx, &infos); err != nil {
		return nil, fmt.Errorf("fetch documents: %w", err)
	}

	limit := pageSize
	if limit > len(infos) {
		limit = len(infos)
	}
	return &types.SearchResult[*database.DocInfo]{
		TotalCount: len(infos),
		Elements:   infos[:limit],
	}, nil
}

// IsDocumentAttached returns whether the given document is attached to clients.
func (c *Client) IsDocumentAttached(
	ctx context.Context,
	docRefKey types.DocRefKey,
	excludeClientID types.ID,
) (bool, error) {
	filter := bson.M{
		"project_id": docRefKey.ProjectID,
		clientDocInfoKey(docRefKey.DocID, StatusKey): database.DocumentAttached,
	}

	if excludeClientID != "" {
		filter["_id"] = bson.M{"$ne": excludeClientID}
	}

	result := c.collection(ColClients).FindOne(ctx, filter)
	if result.Err() == mongo.ErrNoDocuments {
		return false, nil
	}

	return true, nil
}

<<<<<<< HEAD
// CreateSchemaInfo stores the schema of the given document.
func (c *Client) CreateSchemaInfo(
	ctx context.Context,
	projectID types.ID,
	name string,
	version int,
	body string,
	rules []types.Rule,
) (*database.SchemaInfo, error) {
	rst, err := c.collection(ColSchemas).InsertOne(ctx, bson.M{
		"project_id": projectID,
		"name":       name,
		"version":    version,
		"body":       body,
		"rules":      rules,
		"created_at": gotime.Now(),
	})
	if err != nil {
		return nil, fmt.Errorf("insert schema: %w", err)
	}

	return &database.SchemaInfo{
		ID:        types.ID(rst.InsertedID.(primitive.ObjectID).Hex()),
		ProjectID: projectID,
		Name:      name,
		Version:   version,
		Body:      body,
	}, nil
}

// GetSchemaInfo returns the schema of the given document.
func (c *Client) GetSchemaInfo(
	ctx context.Context,
	projectID types.ID,
	name string,
	version int,
) (*database.SchemaInfo, error) {
	result := c.collection(ColSchemas).FindOne(ctx, bson.M{
		"project_id": projectID,
		"name":       name,
		"version":    version,
	})

	info := &database.SchemaInfo{}
	if result.Err() == mongo.ErrNoDocuments {
		return nil, fmt.Errorf("%s %d: %w", name, version, database.ErrSchemaNotFound)
	}
	if result.Err() != nil {
		return nil, fmt.Errorf("find schema: %w", result.Err())
	}

	if err := result.Decode(info); err != nil {
		return nil, fmt.Errorf("decode schema: %w", err)
	}

	return info, nil
}

func (c *Client) ListSchemaInfos(
	ctx context.Context,
	projectID types.ID,
) ([]*database.SchemaInfo, error) {
	result, err := c.collection(ColSchemas).Find(ctx, bson.M{
		"project_id": projectID,
	}, options.Find().SetSort(bson.M{
		"name":    1,
		"version": 1,
	}))
	if err != nil {
		return nil, fmt.Errorf("find schema: %w", result.Err())
	}

	var infos []*database.SchemaInfo
	if err := result.All(ctx, &infos); err != nil {
		return nil, fmt.Errorf("decode schema: %w", err)
	}

	return infos, nil
}

func (c *Client) RemoveSchemaInfo(
	ctx context.Context,
	projectID types.ID,
	name string,
	version int,
) error {
	rst, err := c.collection(ColSchemas).DeleteOne(ctx, bson.M{
		"project_id": projectID,
		"name":       name,
		"version":    version,
	})
	if err != nil {
		return fmt.Errorf("delete schema: %w", err)
	}

	if rst.DeletedCount == 0 {
		return fmt.Errorf("%s %d: %w", name, version, database.ErrSchemaNotFound)
	}

	return nil
}

func (c *Client) findTicketByServerSeq(
	ctx context.Context,
	docRefKey types.DocRefKey,
	serverSeq int64,
) (*time.Ticket, error) {
	if serverSeq == change.InitialServerSeq {
		return time.InitialTicket, nil
	}

	result := c.collection(ColChanges).FindOne(ctx, bson.M{
		"project_id": docRefKey.ProjectID,
		"doc_id":     docRefKey.DocID,
		"server_seq": serverSeq,
	})
	if result.Err() == mongo.ErrNoDocuments {
		return nil, fmt.Errorf(
			"change %s serverSeq=%d: %w",
			docRefKey,
			serverSeq,
			database.ErrDocumentNotFound,
		)
	}
	if result.Err() != nil {
		return nil, fmt.Errorf("find change: %w", result.Err())
	}

	changeInfo := database.ChangeInfo{}
	if err := result.Decode(&changeInfo); err != nil {
		return nil, fmt.Errorf("decode change: %w", err)
	}

	actorID, err := time.ActorIDFromHex(changeInfo.ActorID.String())
	if err != nil {
		return nil, err
	}

	return time.NewTicket(
		changeInfo.Lamport,
		time.MaxDelimiter,
		actorID,
	), nil
}

=======
>>>>>>> a6d34712
func (c *Client) collection(
	name string,
	opts ...*options.CollectionOptions,
) *mongo.Collection {
	return c.client.
		Database(c.config.YorkieDatabase).
		Collection(name, opts...)
}

// escapeRegex escapes special characters by putting a backslash in front of it.
// NOTE(chacha912): (https://github.com/cxr29/scrud/blob/1039f8edaf5eef522275a5a848a0fca0f53224eb/query/util.go#L31-L47)
func escapeRegex(str string) string {
	regex := `\.+*?()|[]{}^$`
	if !strings.ContainsAny(str, regex) {
		return str
	}

	var buf bytes.Buffer
	for _, r := range str {
		if strings.ContainsRune(regex, r) {
			buf.WriteByte('\\')
		}
		buf.WriteByte(byte(r))
	}
	return buf.String()
}

// clientDocInfoKey returns the key for the client document info.
func clientDocInfoKey(docID types.ID, prefix string) string {
	return fmt.Sprintf("documents.%s.%s", docID, prefix)
}<|MERGE_RESOLUTION|>--- conflicted
+++ resolved
@@ -1564,7 +1564,6 @@
 	return true, nil
 }
 
-<<<<<<< HEAD
 // CreateSchemaInfo stores the schema of the given document.
 func (c *Client) CreateSchemaInfo(
 	ctx context.Context,
@@ -1710,8 +1709,6 @@
 	), nil
 }
 
-=======
->>>>>>> a6d34712
 func (c *Client) collection(
 	name string,
 	opts ...*options.CollectionOptions,
