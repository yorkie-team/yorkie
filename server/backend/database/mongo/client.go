--- conflicted
+++ resolved
@@ -207,13 +207,8 @@
 		return nil, fmt.Errorf("find leadership: %w", result.Err())
 	}
 
-<<<<<<< HEAD
 	var info database.ClusterNodeInfo
 	if err := result.Decode(&info); err != nil {
-=======
-	info := &database.LeadershipInfo{}
-	if err := result.Decode(info); err != nil {
->>>>>>> 9ed272bf
 		return nil, fmt.Errorf("decode leadership: %w", err)
 	}
 
@@ -276,18 +271,9 @@
 				SetReturnDocument(options.After),
 		)
 
-<<<<<<< HEAD
 		var out database.ClusterNodeInfo
 		if err = res.Decode(&out); err != nil {
 			return nil, fmt.Errorf("decode new leadership: %w", err)
-=======
-	info := &database.LeadershipInfo{}
-	if err := result.Decode(info); err != nil {
-		// If the error is due to a duplicate key, it means another node has
-		// already acquired leadership.
-		if mongo.IsDuplicateKeyError(err) {
-			return c.FindLeadership(ctx)
->>>>>>> 9ed272bf
 		}
 		return &out, nil
 	}
@@ -299,7 +285,6 @@
 		return nil, fmt.Errorf("promote self: %w", err)
 	}
 
-<<<<<<< HEAD
 	// 2) dup key exists: someone is leader
 	_, _ = c.collection(ColClusterNodes).UpdateMany(
 		ctx,
@@ -315,10 +300,6 @@
 		return c.FindLeadership(ctx)
 	}
 	return nil, fmt.Errorf("promote after demote-expired: %w", err)
-=======
-	// Successfully acquired leadership
-	return info, nil
->>>>>>> 9ed272bf
 }
 
 // tryRenewLeadership attempts to renew existing leadership
@@ -360,13 +341,8 @@
 		return nil, fmt.Errorf("renew leadership: %w", result.Err())
 	}
 
-<<<<<<< HEAD
 	var info database.ClusterNodeInfo
 	if err := result.Decode(&info); err != nil {
-=======
-	info := &database.LeadershipInfo{}
-	if err := result.Decode(info); err != nil {
->>>>>>> 9ed272bf
 		return nil, fmt.Errorf("decode leadership: %w", err)
 	}
 
