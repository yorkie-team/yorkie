--- conflicted
+++ resolved
@@ -51,18 +51,12 @@
 	config *Config
 	client *mongo.Client
 
-<<<<<<< HEAD
-	docCache        *lru.Cache[types.DocRefKey, *database.DocInfo]
-	changeCache     *lru.Cache[types.DocRefKey, *ChangeStore]
-	vectorCache     *lru.Cache[types.DocRefKey, *cmap.Map[types.ID, time.VersionVector]]
-	presenceStorage *database.PresenceStorage
-=======
 	clientCache  *cache.LRUWithStats[types.ClientRefKey, *database.ClientInfo]
 	docCache     *cache.LRUWithStats[types.DocRefKey, *database.DocInfo]
 	changeCache  *cache.LRUWithStats[types.DocRefKey, *ChangeStore]
 	vectorCache  *cache.LRUWithStats[types.DocRefKey, *cmap.Map[types.ID, time.VersionVector]]
 	cacheManager *cache.Manager
->>>>>>> 8458791d
+	presenceStorage *database.PresenceStorage
 }
 
 // Dial creates an instance of Client and dials the given MongoDB.
@@ -136,16 +130,6 @@
 
 	logging.DefaultLogger().Infof("MongoDB connected, URI: %s, DB: %s", conf.ConnectionURI, conf.YorkieDatabase)
 
-<<<<<<< HEAD
-	return &Client{
-		config:          conf,
-		client:          client,
-		docCache:        docCache,
-		changeCache:     changeCache,
-		vectorCache:     vectorCache,
-		presenceStorage: database.NewPresenceStorage(),
-	}, nil
-=======
 	yorkieClient := &Client{
 		config: conf,
 		client: client,
@@ -156,6 +140,7 @@
 		docCache:    docCache,
 		changeCache: changeCache,
 		vectorCache: vectorCache,
+		presenceStorage: database.NewPresenceStorage(),
 	}
 
 	// Start cache statistics logging if enabled
@@ -164,7 +149,6 @@
 	}
 
 	return yorkieClient, nil
->>>>>>> 8458791d
 }
 
 // Close all resources of this client.
@@ -1130,41 +1114,8 @@
 	}
 
 	var infos []*database.DocInfo
-<<<<<<< HEAD
-	for cursor.Next(ctx) {
-		var info database.DocInfo
-		if err := cursor.Decode(&info); err != nil {
-			return nil, fmt.Errorf("decode document: %w", err)
-		}
-
-		if candidatesLimit <= len(infos) {
-			break
-		}
-
-		// 1. Check if the document is attached to a client.
-		// TODO(chacha912): Resolve the N+1 problem.
-		isAttached, err := c.IsDocumentAttached(ctx, types.DocRefKey{
-			ProjectID: project.ID,
-			DocID:     info.ID,
-		}, "")
-		if err != nil {
-			return nil, err
-		}
-		if isAttached {
-			continue
-		}
-
-		// 2. Check if the document has enough changes to compact.
-		totalChanges := info.GetServerSeq().OpSeq + info.GetServerSeq().PrSeq
-		if totalChanges < int64(compactionMinChanges) { 
-			continue
-		}
-
-		infos = append(infos, &info)
-=======
 	if err := cursor.All(ctx, &infos); err != nil {
 		return nil, database.ZeroID, fmt.Errorf("fetch compaction candidates direct: %w", err)
->>>>>>> 8458791d
 	}
 
 	var lastID types.ID = database.ZeroID
