--- conflicted
+++ resolved
@@ -120,7 +120,6 @@
 	t.Run("IsDocumentAttached test", func(t *testing.T) {
 		testcases.RunIsDocumentAttachedTest(t, cli, dummyProjectID)
 	})
-<<<<<<< HEAD
 
 	t.Run("FindDeactivateCandidates test", func(t *testing.T) {
 		testcases.RunFindDeactivateCandidates(t, cli)
@@ -133,6 +132,4 @@
 	t.Run("HardDeletion test", func(t *testing.T) {
 		testcases.RunHardDeletion(t, cli)
 	})
-=======
->>>>>>> 0cdb329a
 }