--- conflicted
+++ resolved
@@ -138,11 +138,10 @@
 	t.Run("FindClientInfosByAttachedDocRefKey test", func(t *testing.T) {
 		testcases.RunFindClientInfosByAttachedDocRefKeyTest(t, cli, dummyProjectID)
 	})
-<<<<<<< HEAD
 
 	t.Run("ClientDeactivationDetachesDocuments test", func(t *testing.T) {
 		testcases.RunClientDeactivationDetachesDocumentsTest(t, cli, dummyProjectID)
-=======
+	})
 }
 
 func TestClient_RotateProjectKeys(t *testing.T) {
@@ -224,6 +223,5 @@
 		// Then
 		assert.Error(t, err)
 		assert.ErrorIs(t, err, database.ErrProjectNotFound)
->>>>>>> a1655fe3
 	})
 }