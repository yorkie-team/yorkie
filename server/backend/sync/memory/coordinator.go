/*
 * Copyright 2021 The Yorkie Authors. All rights reserved.
 *
 * Licensed under the Apache License, Version 2.0 (the "License");
 * you may not use this file except in compliance with the License.
 * You may obtain a copy of the License at
 *
 *     http://www.apache.org/licenses/LICENSE-2.0
 *
 * Unless required by applicable law or agreed to in writing, software
 * distributed under the License is distributed on an "AS IS" BASIS,
 * WITHOUT WARRANTIES OR CONDITIONS OF ANY KIND, either express or implied.
 * See the License for the specific language governing permissions and
 * limitations under the License.
 */

// Package memory provides the memory implementation of the sync package.
package memory

import (
	"context"

	"github.com/yorkie-team/yorkie/api/types"
	"github.com/yorkie-team/yorkie/pkg/document/time"
	"github.com/yorkie-team/yorkie/pkg/locker"
	"github.com/yorkie-team/yorkie/server/backend/sync"
)

// Coordinator is a memory-based implementation of sync.Coordinator.
type Coordinator struct {
	serverInfo *sync.ServerInfo

	locks  *locker.Locker
	pubSub *PubSub
}

// NewCoordinator creates an instance of Coordinator.
func NewCoordinator(serverInfo *sync.ServerInfo) *Coordinator {
	return &Coordinator{
		serverInfo: serverInfo,
		locks:      locker.New(),
		pubSub:     NewPubSub(),
	}
}

// NewLocker creates locker of the given key.
func (c *Coordinator) NewLocker(
	ctx context.Context,
	key sync.Key,
) (sync.Locker, error) {
	return &internalLocker{
		key.String(),
		c.locks,
	}, nil
}

// Subscribe subscribes to the given documents.
func (c *Coordinator) Subscribe(
	ctx context.Context,
	subscriber types.Client,
	documentID types.ID,
) (*sync.Subscription, []types.Client, error) {
	sub, err := c.pubSub.Subscribe(ctx, subscriber, documentID)
	if err != nil {
		return nil, nil, err
	}

<<<<<<< HEAD
	var peers []types.Client
	for _, sub := range c.pubSub.subscriptionsMapByDocID[documentID].Map() {

		peers = append(peers, sub.Subscriber())
	}
=======
	peers := c.pubSub.GetPeers(documentID)
>>>>>>> 77d14f06
	return sub, peers, nil
}

// Unsubscribe unsubscribes the given documents.
func (c *Coordinator) Unsubscribe(
	ctx context.Context,
	documentID types.ID,
	sub *sync.Subscription,
) error {
	c.pubSub.Unsubscribe(ctx, documentID, sub)
	return nil
}

// Publish publishes the given event.
func (c *Coordinator) Publish(
	ctx context.Context,
	publisherID *time.ActorID,
	event sync.DocEvent,
) {
	c.pubSub.Publish(ctx, publisherID, event)
}

// PublishToLocal publishes the given event.
func (c *Coordinator) PublishToLocal(
	ctx context.Context,
	publisherID *time.ActorID,
	event sync.DocEvent,
) {
	c.pubSub.Publish(ctx, publisherID, event)
}

// UpdatePresence updates the presence of the given client.
func (c *Coordinator) UpdatePresence(
	_ context.Context,
	publisher *types.Client,
	documentID types.ID,
) {
	c.pubSub.UpdatePresence(publisher, documentID)
}

// Members returns the members of this cluster.
func (c *Coordinator) Members() map[string]*sync.ServerInfo {
	members := make(map[string]*sync.ServerInfo)
	members[c.serverInfo.ID] = c.serverInfo
	return members
}

// Close closes all resources of this Coordinator.
func (c *Coordinator) Close() error {
	return nil
}<|MERGE_RESOLUTION|>--- conflicted
+++ resolved
@@ -65,15 +65,7 @@
 		return nil, nil, err
 	}
 
-<<<<<<< HEAD
-	var peers []types.Client
-	for _, sub := range c.pubSub.subscriptionsMapByDocID[documentID].Map() {
-
-		peers = append(peers, sub.Subscriber())
-	}
-=======
 	peers := c.pubSub.GetPeers(documentID)
->>>>>>> 77d14f06
 	return sub, peers, nil
 }
 
