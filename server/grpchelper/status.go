/*
 * Copyright 2022 The Yorkie Authors. All rights reserved.
 *
 * Licensed under the Apache License, Version 2.0 (the "License");
 * you may not use this file except in compliance with the License.
 * You may obtain a copy of the License at
 *
 *     http://www.apache.org/licenses/LICENSE-2.0
 *
 * Unless required by applicable law or agreed to in writing, software
 * distributed under the License is distributed on an "AS IS" BASIS,
 * WITHOUT WARRANTIES OR CONDITIONS OF ANY KIND, either express or implied.
 * See the License for the specific language governing permissions and
 * limitations under the License.
 */

package grpchelper

import (
	"errors"
	"fmt"

	"google.golang.org/genproto/googleapis/rpc/errdetails"
	"google.golang.org/grpc/codes"
	"google.golang.org/grpc/status"
	"google.golang.org/protobuf/runtime/protoiface"

	"github.com/yorkie-team/yorkie/api/converter"
	"github.com/yorkie-team/yorkie/api/types"
	"github.com/yorkie-team/yorkie/internal/validation"
	"github.com/yorkie-team/yorkie/pkg/document/key"
	"github.com/yorkie-team/yorkie/pkg/document/time"
	"github.com/yorkie-team/yorkie/server/backend/database"
	"github.com/yorkie-team/yorkie/server/clients"
	"github.com/yorkie-team/yorkie/server/packs"
	"github.com/yorkie-team/yorkie/server/rpc/auth"
)

// errorToCode maps an error to gRPC status code.
var errorToCode = map[error]codes.Code{
	// InvalidArgument means the request is malformed.
	converter.ErrPackRequired:       codes.InvalidArgument,
	converter.ErrCheckpointRequired: codes.InvalidArgument,
	time.ErrInvalidHexString:        codes.InvalidArgument,
	time.ErrInvalidActorID:          codes.InvalidArgument,
	types.ErrInvalidID:              codes.InvalidArgument,
	clients.ErrInvalidClientID:      codes.InvalidArgument,
	clients.ErrInvalidClientKey:     codes.InvalidArgument,
<<<<<<< HEAD
	key.ErrInvalidKey:               codes.InvalidArgument, // DocumentKey validation error
=======
	key.ErrInvalidKey:               codes.InvalidArgument,
>>>>>>> ebd12f36
	types.ErrEmptyProjectFields:     codes.InvalidArgument,

	// NotFound means the requested resource does not exist.
	database.ErrProjectNotFound:  codes.NotFound,
	database.ErrClientNotFound:   codes.NotFound,
	database.ErrDocumentNotFound: codes.NotFound,
	database.ErrUserNotFound:     codes.NotFound,

	// AlreadyExists means the requested resource already exists.
	database.ErrProjectAlreadyExists:     codes.AlreadyExists,
	database.ErrProjectNameAlreadyExists: codes.AlreadyExists,

	// FailedPrecondition means the request is rejected because the state of the
	// system is not the desired state.
	database.ErrClientNotActivated:      codes.FailedPrecondition,
	database.ErrDocumentNotAttached:     codes.FailedPrecondition,
	database.ErrDocumentAlreadyAttached: codes.FailedPrecondition,
	packs.ErrInvalidServerSeq:           codes.FailedPrecondition,
	database.ErrConflictOnUpdate:        codes.FailedPrecondition,

	// Unimplemented means the server does not implement the functionality.
	converter.ErrUnsupportedOperation:   codes.Unimplemented,
	converter.ErrUnsupportedElement:     codes.Unimplemented,
	converter.ErrUnsupportedEventType:   codes.Unimplemented,
	converter.ErrUnsupportedValueType:   codes.Unimplemented,
	converter.ErrUnsupportedCounterType: codes.Unimplemented,

	// Unauthenticated means the request does not have valid authentication
	auth.ErrNotAllowed:             codes.Unauthenticated,
	auth.ErrUnexpectedStatusCode:   codes.Unauthenticated,
	auth.ErrWebhookTimeout:         codes.Unauthenticated,
	database.ErrMismatchedPassword: codes.Unauthenticated,
}

func detailsFromError(err error) (protoiface.MessageV1, bool) {
	invalidFieldsError, ok := err.(*validation.StructError)
	if !ok {
		return nil, false
	}

	violations := invalidFieldsError.Violations
	br := &errdetails.BadRequest{}
	for _, violation := range violations {
		v := &errdetails.BadRequest_FieldViolation{
			Field:       violation.Field,
			Description: violation.Trans,
		}
		br.FieldViolations = append(br.FieldViolations, v)
	}
	return br, true
}

// ToStatusError returns a status.Error from the given logic error. If an error
// occurs while executing logic in API handler, gRPC status.error should be
// returned so that the client can know more about the status of the request.
func ToStatusError(err error) error {
	cause := err
	for errors.Unwrap(cause) != nil {
		cause = errors.Unwrap(cause)
	}
	if code, ok := errorToCode[cause]; ok {
		return status.Error(code, err.Error())
	}

	// NOTE(hackerwins): InvalidFieldsError has details of invalid fields in
	// the error message.
	var invalidFieldsError *validation.StructError
	if errors.As(err, &invalidFieldsError) {
		st := status.New(codes.InvalidArgument, err.Error())
		if details, ok := detailsFromError(err); ok {
			st, _ = st.WithDetails(details)
		}
		return st.Err()
	}

	if err := status.Error(codes.Internal, err.Error()); err != nil {
		return fmt.Errorf("create status error: %w", err)
	}

	return nil
}<|MERGE_RESOLUTION|>--- conflicted
+++ resolved
@@ -46,11 +46,7 @@
 	types.ErrInvalidID:              codes.InvalidArgument,
 	clients.ErrInvalidClientID:      codes.InvalidArgument,
 	clients.ErrInvalidClientKey:     codes.InvalidArgument,
-<<<<<<< HEAD
-	key.ErrInvalidKey:               codes.InvalidArgument, // DocumentKey validation error
-=======
 	key.ErrInvalidKey:               codes.InvalidArgument,
->>>>>>> ebd12f36
 	types.ErrEmptyProjectFields:     codes.InvalidArgument,
 
 	// NotFound means the requested resource does not exist.
