/*
 * Copyright 2025 The Yorkie Authors. All rights reserved.
 *
 * Licensed under the Apache License, Version 2.0 (the "License");
 * you may not use this file except in compliance with the License.
 * You may obtain a copy of the License at
 *
 *     http://www.apache.org/licenses/LICENSE-2.0
 *
 * Unless required by applicable law or agreed to in writing, software
 * distributed under the License is distributed on an "AS IS" BASIS,
 * WITHOUT WARRANTIES OR CONDITIONS OF ANY KIND, either express or implied.
 * See the License for the specific language governing permissions and
 * limitations under the License.
 */

package auth

import (
	"context"
	"encoding/json"
	"net/http"
	"time"

	"github.com/lithammer/shortuuid/v4"
	"golang.org/x/oauth2"

	"github.com/yorkie-team/yorkie/api/types"
	"github.com/yorkie-team/yorkie/pkg/cmap"
	"github.com/yorkie-team/yorkie/server/backend"
	"github.com/yorkie-team/yorkie/server/backend/database"
	"github.com/yorkie-team/yorkie/server/logging"
	"github.com/yorkie-team/yorkie/server/users"
)

// Config is the configuration for GitHub OAuth.
type Config struct {
<<<<<<< HEAD
=======
	GitHubClientID     string `yaml:"GitHubClientID"`
	GitHubClientSecret string `yaml:"GitHubClientSecret"`
	GitHubRedirectURL  string `yaml:"GitHubRedirectURL"`

>>>>>>> c4c21baf
	GitHubAuthURL       string `yaml:"GitHubAuthURL"`
	GitHubTokenURL      string `yaml:"GitHubTokenURL"`
	GitHubDeviceAuthURL string `yaml:"GitHubDeviceAuthURL"`
	GitHubUserURL       string `yaml:"GitHubUserURL"`
<<<<<<< HEAD

	ClientID     string `yaml:"ClientID"`
	ClientSecret string `yaml:"ClientSecret"`
	RedirectURL  string `yaml:"RedirectURL"`
=======
>>>>>>> c4c21baf
}

// NewAuthHandler creates handlers for cookie-based session.
func NewAuthHandler(be *backend.Backend, tokenManager *TokenManager, conf Config) (string, http.Handler) {
	oauthConf := &oauth2.Config{
		ClientID:     conf.GitHubClientID,
		ClientSecret: conf.GitHubClientSecret,
		RedirectURL:  conf.GitHubRedirectURL,
		Scopes:       []string{"user:email"},
		Endpoint: oauth2.Endpoint{
			AuthURL:       conf.GitHubAuthURL,
			TokenURL:      conf.GitHubTokenURL,
			DeviceAuthURL: conf.GitHubDeviceAuthURL,
		},
	}

	manager := &AuthManager{
		githubUserAPIURL: conf.GitHubUserURL,
		oauth2Conf:       oauthConf,
		be:               be,
		tokenManager:     tokenManager,
		stateStore:       cmap.New[string, time.Time](),
	}

	// TODO(hackerwins): Consider to use prefix `yorkie.v1.AuthService` for consistency with other handlers.
	return "/auth/", http.HandlerFunc(func(w http.ResponseWriter, r *http.Request) {
		switch r.URL.Path {
		case "/auth/me":
			manager.handleMe(r.Context(), w, r)
		case "/auth/logout":
			manager.handleLogout(r.Context(), w, r)
		case "/auth/login":
			manager.handleLogin(r.Context(), w, r)
		case "/auth/github/login":
			manager.handleGitHubLogin(r.Context(), w, r)
		case "/auth/github/callback":
			manager.handleGitHubCallback(r.Context(), w, r)
		default:
			http.NotFound(w, r)
		}
	})
}

// AuthManager provides handlers for login, logout, and me in cookie-based session.
type AuthManager struct {
	oauth2Conf       *oauth2.Config
	githubUserAPIURL string
	be               *backend.Backend
	tokenManager     *TokenManager
	stateStore       *cmap.Map[string, time.Time]
}

func (h *AuthManager) handleMe(ctx context.Context, w http.ResponseWriter, r *http.Request) {
	cookie, err := r.Cookie(types.SessionKey)
	if err != nil || cookie.Value == "" {
		http.Error(w, "Unauthorized", http.StatusUnauthorized)
		return
	}

	claims, err := h.tokenManager.Verify(cookie.Value)
	if err != nil {
		http.Error(w, "Unauthorized", http.StatusUnauthorized)
		return
	}

	user, err := users.GetUserByName(ctx, h.be, claims.Username)
	if err != nil {
		http.Error(w, "Unauthorized", http.StatusUnauthorized)
		return
	}

	var body struct {
		AuthProvider string `json:"authProvider"`
		Username     string `json:"username"`
	}

	body.AuthProvider = user.AuthProvider
	body.Username = user.Username

	w.Header().Set("Content-Type", "application/json")
	if err := json.NewEncoder(w).Encode(body); err != nil {
		http.Error(w, "Internal server error", http.StatusInternalServerError)
	}
}

func (h *AuthManager) handleLogout(_ context.Context, w http.ResponseWriter, _ *http.Request) {
	http.SetCookie(w, &http.Cookie{
		Name:   types.SessionKey,
		Value:  "",
		Path:   "/",
		MaxAge: 0,
	})
}

func (h *AuthManager) handleLogin(ctx context.Context, w http.ResponseWriter, r *http.Request) {
	if r.Method != http.MethodPost {
		http.Error(w, "Method not allowed", http.StatusMethodNotAllowed)
		return
	}

	var body struct {
		Username string `json:"username"`
		Password string `json:"password"`
	}
	if err := json.NewDecoder(r.Body).Decode(&body); err != nil {
		http.Error(w, "Invalid request body", http.StatusBadRequest)
		return
	}
	defer func() {
		if err := r.Body.Close(); err != nil {
			logging.DefaultLogger().Error(err)
		}
	}()

	if body.Username == "" || body.Password == "" {
		http.Error(w, "Username and Password are required", http.StatusBadRequest)
		return
	}

	user, err := users.IsCorrectPassword(ctx, h.be, body.Username, body.Password)
	if err == database.ErrUserNotFound || err == database.ErrMismatchedPassword {
		http.Error(w, err.Error(), http.StatusUnauthorized)
		return
	}
	if err != nil {
		http.Error(w, err.Error(), http.StatusInternalServerError)
		return
	}

	token, err := h.tokenManager.Generate(user.Username)
	if err != nil {
		http.Error(w, err.Error(), http.StatusInternalServerError)
		return
	}

	h.setCookie(w, token)
}

func (h *AuthManager) handleGitHubLogin(_ context.Context, w http.ResponseWriter, r *http.Request) {
	state := shortuuid.New()
	h.stateStore.Set(state, time.Now())
	h.cleanupOldStates()

	url := h.oauth2Conf.AuthCodeURL(state)
	http.Redirect(w, r, url, http.StatusTemporaryRedirect)
}

func (h *AuthManager) handleGitHubCallback(ctx context.Context, w http.ResponseWriter, r *http.Request) {
	state := r.URL.Query().Get("state")
	if ok := h.stateStore.Delete(state, func(value time.Time, exists bool) bool {
		return exists
	}); !ok {
		http.Error(w, "Invalid state", http.StatusBadRequest)
		return
	}

	code := r.URL.Query().Get("code")
	oauthToken, err := h.oauth2Conf.Exchange(ctx, code)
	if err != nil {
		http.Error(w, "Token exchange failed", http.StatusInternalServerError)
		return
	}

	cli := h.oauth2Conf.Client(ctx, oauthToken)
	resp, err := cli.Get(h.githubUserAPIURL)
	if err != nil {
		http.Error(w, "Failed to get user info", http.StatusInternalServerError)
		return
	}
	defer func() {
		if err := resp.Body.Close(); err != nil {
			logging.DefaultLogger().Error(err)
		}
	}()

	var body struct {
		Login string `json:"login"`
		Email string `json:"email"`
	}
	if err := json.NewDecoder(resp.Body).Decode(&body); err != nil {
		http.Error(w, "Failed to parse user info", http.StatusInternalServerError)
		return
	}
	if body.Login == "" {
		http.Error(w, "Invalid user info from GitHub", http.StatusInternalServerError)
		return
	}

	user, err := users.GetOrCreateUserByGitHubID(ctx, h.be, body.Login)
	if err != nil {
		http.Error(w, "Failed to get or create user by GitHub ID", http.StatusInternalServerError)
		return
	}

	token, err := h.tokenManager.Generate(user.Username)
	if err != nil {
		http.Error(w, "Failed to create token", http.StatusInternalServerError)
		return
	}

	h.setCookie(w, token)
	http.Redirect(w, r, "/dashboard", http.StatusTemporaryRedirect)
}

func (h *AuthManager) setCookie(w http.ResponseWriter, token string) {
	http.SetCookie(w, &http.Cookie{
		Name:     types.SessionKey,
		Value:    token,
		Path:     "/",
		HttpOnly: true,
		Secure:   true,
		SameSite: http.SameSiteStrictMode,
		MaxAge:   3600 * 24,
	})
}

func (h *AuthManager) cleanupOldStates() {
	threshold := time.Now().Add(-10 * time.Minute)

	for _, state := range h.stateStore.Keys() {
		h.stateStore.Delete(state, func(value time.Time, exists bool) bool {
			return exists && value.Before(threshold)
		})
	}
}<|MERGE_RESOLUTION|>--- conflicted
+++ resolved
@@ -35,24 +35,14 @@
 
 // Config is the configuration for GitHub OAuth.
 type Config struct {
-<<<<<<< HEAD
-=======
 	GitHubClientID     string `yaml:"GitHubClientID"`
 	GitHubClientSecret string `yaml:"GitHubClientSecret"`
 	GitHubRedirectURL  string `yaml:"GitHubRedirectURL"`
 
->>>>>>> c4c21baf
 	GitHubAuthURL       string `yaml:"GitHubAuthURL"`
 	GitHubTokenURL      string `yaml:"GitHubTokenURL"`
 	GitHubDeviceAuthURL string `yaml:"GitHubDeviceAuthURL"`
 	GitHubUserURL       string `yaml:"GitHubUserURL"`
-<<<<<<< HEAD
-
-	ClientID     string `yaml:"ClientID"`
-	ClientSecret string `yaml:"ClientSecret"`
-	RedirectURL  string `yaml:"RedirectURL"`
-=======
->>>>>>> c4c21baf
 }
 
 // NewAuthHandler creates handlers for cookie-based session.
