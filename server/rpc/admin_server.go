/*
 * Copyright 2022 The Yorkie Authors. All rights reserved.
 *
 * Licensed under the Apache License, Version 2.0 (the "License");
 * you may not use this file except in compliance with the License.
 * You may obtain a copy of the License at
 *
 *     http://www.apache.org/licenses/LICENSE-2.0
 *
 * Unless required by applicable law or agreed to in writing, software
 * distributed under the License is distributed on an "AS IS" BASIS,
 * WITHOUT WARRANTIES OR CONDITIONS OF ANY KIND, either express or implied.
 * See the License for the specific language governing permissions and
 * limitations under the License.
 */

package rpc

import (
	"context"
	"fmt"
	"runtime"

	"connectrpc.com/connect"

	"github.com/yorkie-team/yorkie/api/converter"
	"github.com/yorkie-team/yorkie/api/types"
	"github.com/yorkie-team/yorkie/api/types/events"
	api "github.com/yorkie-team/yorkie/api/yorkie/v1"
	"github.com/yorkie-team/yorkie/internal/version"
	"github.com/yorkie-team/yorkie/pkg/document/key"
	"github.com/yorkie-team/yorkie/pkg/document/time"
	"github.com/yorkie-team/yorkie/pkg/document/yson"
	"github.com/yorkie-team/yorkie/server/backend"
	"github.com/yorkie-team/yorkie/server/documents"
	"github.com/yorkie-team/yorkie/server/logging"
	"github.com/yorkie-team/yorkie/server/packs"
	"github.com/yorkie-team/yorkie/server/projects"
	"github.com/yorkie-team/yorkie/server/rpc/auth"
	"github.com/yorkie-team/yorkie/server/rpc/interceptors"
	"github.com/yorkie-team/yorkie/server/schemas"
	"github.com/yorkie-team/yorkie/server/users"
)

type adminServer struct {
	backend           *backend.Backend
	tokenManager      *auth.TokenManager
	yorkieInterceptor *interceptors.YorkieServiceInterceptor
}

// newAdminServer creates a new instance of adminServer.
func newAdminServer(
	be *backend.Backend,
	tokenManager *auth.TokenManager,
	yorkieInterceptor *interceptors.YorkieServiceInterceptor,
) *adminServer {
	return &adminServer{
		backend:           be,
		tokenManager:      tokenManager,
		yorkieInterceptor: yorkieInterceptor,
	}
}

// SignUp signs up a user.
func (s *adminServer) SignUp(
	ctx context.Context,
	req *connect.Request[api.SignUpRequest],
) (*connect.Response[api.SignUpResponse], error) {
	fields := &types.UserFields{Username: &req.Msg.Username, Password: &req.Msg.Password}
	if err := fields.Validate(); err != nil {
		return nil, err
	}

	user, err := users.SignUp(ctx, s.backend, req.Msg.Username, req.Msg.Password)
	if err != nil {
		return nil, err
	}

	return connect.NewResponse(&api.SignUpResponse{
		User: converter.ToUser(user),
	}), nil
}

// LogIn logs in a user.
func (s *adminServer) LogIn(
	ctx context.Context,
	req *connect.Request[api.LogInRequest],
) (*connect.Response[api.LogInResponse], error) {
	user, err := users.IsCorrectPassword(
		ctx,
		s.backend,
		req.Msg.Username,
		req.Msg.Password,
	)
	if err != nil {
		return nil, err
	}

	token, err := s.tokenManager.Generate(user.Username)
	if err != nil {
		return nil, err
	}

	return connect.NewResponse(&api.LogInResponse{
		Token: token,
	}), nil
}

// DeleteAccount deletes a user.
func (s *adminServer) DeleteAccount(
	ctx context.Context,
	req *connect.Request[api.DeleteAccountRequest],
) (*connect.Response[api.DeleteAccountResponse], error) {
	user, err := users.IsCorrectPassword(
		ctx,
		s.backend,
		req.Msg.Username,
		req.Msg.Password,
	)
	if err != nil {
		return nil, err
	}

	err = users.DeleteAccountByName(ctx, s.backend, user.Username)
	if err != nil {
		return nil, err
	}

	return connect.NewResponse(&api.DeleteAccountResponse{}), nil
}

// ChangePassword changes to new password.
func (s *adminServer) ChangePassword(
	ctx context.Context,
	req *connect.Request[api.ChangePasswordRequest],
) (*connect.Response[api.ChangePasswordResponse], error) {
	fields := &types.UserFields{Username: &req.Msg.Username, Password: &req.Msg.NewPassword}
	if err := fields.Validate(); err != nil {
		return nil, err
	}

	user, err := users.IsCorrectPassword(
		ctx,
		s.backend,
		req.Msg.Username,
		req.Msg.CurrentPassword,
	)
	if err != nil {
		return nil, err
	}

	err = users.ChangePassword(ctx, s.backend, user.Username, req.Msg.NewPassword)
	if err != nil {
		return nil, err
	}

	return connect.NewResponse(&api.ChangePasswordResponse{}), nil
}

// CreateProject creates a new project.
func (s *adminServer) CreateProject(
	ctx context.Context,
	req *connect.Request[api.CreateProjectRequest],
) (*connect.Response[api.CreateProjectResponse], error) {
	fields := &types.CreateProjectFields{Name: &req.Msg.Name}
	if err := fields.Validate(); err != nil {
		return nil, err
	}

	user := users.From(ctx)
	project, err := projects.CreateProject(ctx, s.backend, user.ID, req.Msg.Name)
	if err != nil {
		return nil, err
	}

	return connect.NewResponse(&api.CreateProjectResponse{
		Project: converter.ToProject(project),
	}), nil
}

// ListProjects lists all projects.
func (s *adminServer) ListProjects(
	ctx context.Context,
	_ *connect.Request[api.ListProjectsRequest],
) (*connect.Response[api.ListProjectsResponse], error) {
	user := users.From(ctx)
	projectList, err := projects.ListProjects(ctx, s.backend, user.ID)
	if err != nil {
		return nil, err
	}

	return connect.NewResponse(&api.ListProjectsResponse{
		Projects: converter.ToProjects(projectList),
	}), nil
}

// GetProject gets a project.
func (s *adminServer) GetProject(
	ctx context.Context,
	req *connect.Request[api.GetProjectRequest],
) (*connect.Response[api.GetProjectResponse], error) {
	project, err := s.GetProjectWithAuth(ctx, req.Msg.Name)
	if err != nil {
		return nil, err
	}

	return connect.NewResponse(&api.GetProjectResponse{
		Project: converter.ToProject(project),
	}), nil
}

// UpdateProject updates the project.
func (s *adminServer) UpdateProject(
	ctx context.Context,
	req *connect.Request[api.UpdateProjectRequest],
) (*connect.Response[api.UpdateProjectResponse], error) {
	fields, err := converter.FromUpdatableProjectFields(req.Msg.Fields)
	if err != nil {
		return nil, err
	}
	if err = fields.Validate(); err != nil {
		return nil, err
	}

	user := users.From(ctx)
	project, err := projects.UpdateProject(
		ctx,
		s.backend,
		user.ID,
		types.ID(req.Msg.Id),
		fields,
	)
	if err != nil {
		return nil, err
	}

	return connect.NewResponse(&api.UpdateProjectResponse{
		Project: converter.ToProject(project),
	}), nil
}

// GetProjectStats gets the project stats.
func (s *adminServer) GetProjectStats(
	ctx context.Context,
	req *connect.Request[api.GetProjectStatsRequest],
) (*connect.Response[api.GetProjectStatsResponse], error) {
	from, to, err := converter.FromDateRange(req.Msg.DateRange)
	if err != nil {
		return nil, err
	}

	project, err := s.GetProjectWithAuth(ctx, req.Msg.ProjectName)
	if err != nil {
		return nil, err
	}

	stats, err := projects.GetProjectStats(ctx, s.backend, project.ID, from, to)
	if err != nil {
		return nil, err
	}

	return connect.NewResponse(&api.GetProjectStatsResponse{
		ActiveUsers:      converter.ToMetricPoints(stats.ActiveUsers),
		ActiveUsersCount: int32(stats.ActiveUsersCount),
		DocumentsCount:   stats.DocumentsCount,
		ClientsCount:     stats.ClientsCount,
	}), nil
}

// CreateDocument creates a new document.
func (s *adminServer) CreateDocument(
	ctx context.Context,
	req *connect.Request[api.CreateDocumentRequest],
) (*connect.Response[api.CreateDocumentResponse], error) {
	project, err := s.GetProjectWithAuth(ctx, req.Msg.ProjectName)
	if err != nil {
		return nil, err
	}

	var initialRoot yson.Object
	if req.Msg.InitialRoot != "" {
		if err := yson.Unmarshal(req.Msg.InitialRoot, &initialRoot); err != nil {
			return nil, err
		}
	}

	locker := s.backend.Lockers.LockerWithRLock(packs.DocKey(project.ID, key.Key(req.Msg.DocumentKey)))
	defer locker.RUnlock()

	doc, err := documents.CreateDocument(
		ctx,
		s.backend,
		project,
		project.Owner,
		key.Key(req.Msg.DocumentKey),
		initialRoot,
	)
	if err != nil {
		return nil, err
	}

	return connect.NewResponse(&api.CreateDocumentResponse{
		Document: converter.ToDocumentSummary(doc),
	}), nil
}

// GetDocument gets the document.
func (s *adminServer) GetDocument(
	ctx context.Context,
	req *connect.Request[api.GetDocumentRequest],
) (*connect.Response[api.GetDocumentResponse], error) {
	project, err := s.GetProjectWithAuth(ctx, req.Msg.ProjectName)
	if err != nil {
		return nil, err
	}

	document, err := documents.GetDocumentSummary(
		ctx,
		s.backend,
		project,
		key.Key(req.Msg.DocumentKey),
	)
	if err != nil {
		return nil, err
	}

	return connect.NewResponse(&api.GetDocumentResponse{
		Document: converter.ToDocumentSummary(document),
	}), nil
}

// GetDocuments gets the documents.
func (s *adminServer) GetDocuments(
	ctx context.Context,
	req *connect.Request[api.GetDocumentsRequest],
) (*connect.Response[api.GetDocumentsResponse], error) {
	project, err := s.GetProjectWithAuth(ctx, req.Msg.ProjectName)
	if err != nil {
		return nil, err
	}

	var keys []key.Key
	for _, k := range req.Msg.DocumentKeys {
		keys = append(keys, key.Key(k))
	}

	docs, err := documents.GetDocumentSummaries(
		ctx,
		s.backend,
		project,
		keys,
		req.Msg.IncludeRoot,
		req.Msg.IncludePresences,
	)
	if err != nil {
		return nil, err
	}

	return connect.NewResponse(&api.GetDocumentsResponse{
		Documents: converter.ToDocumentSummaries(docs),
	}), nil
}

// GetSnapshotMeta gets the snapshot metadata that corresponds to the server sequence.
func (s *adminServer) GetSnapshotMeta(
	ctx context.Context,
	req *connect.Request[api.GetSnapshotMetaRequest],
) (*connect.Response[api.GetSnapshotMetaResponse], error) {
	project, err := s.GetProjectWithAuth(ctx, req.Msg.ProjectName)
	if err != nil {
		return nil, err
	}

	doc, err := documents.GetDocumentByServerSeq(
		ctx,
		s.backend,
		project,
		key.Key(req.Msg.DocumentKey),
		req.Msg.ServerSeq,
	)
	if err != nil {
		return nil, err
	}

	snapshot, err := converter.SnapshotToBytes(doc.RootObject(), doc.AllPresences())
	if err != nil {
		return nil, err
	}

	pbVersionVector, err := converter.ToVersionVector(doc.VersionVector())
	if err != nil {
		return nil, err
	}

	return connect.NewResponse(&api.GetSnapshotMetaResponse{
		Lamport:       doc.Lamport(),
		Snapshot:      snapshot,
		VersionVector: pbVersionVector,
	}), nil
}

// ListDocuments lists documents.
func (s *adminServer) ListDocuments(
	ctx context.Context,
	req *connect.Request[api.ListDocumentsRequest],
) (*connect.Response[api.ListDocumentsResponse], error) {
	project, err := s.GetProjectWithAuth(ctx, req.Msg.ProjectName)
	if err != nil {
		return nil, err
	}

	docs, err := documents.ListDocumentSummaries(
		ctx,
		s.backend,
		project,
		types.Paging[types.ID]{
			Offset:    types.ID(req.Msg.PreviousId),
			PageSize:  int(req.Msg.PageSize),
			IsForward: req.Msg.IsForward,
		},
		req.Msg.IncludeRoot,
	)
	if err != nil {
		return nil, err
	}

	return connect.NewResponse(&api.ListDocumentsResponse{
		Documents: converter.ToDocumentSummaries(docs),
	}), nil
}

// SearchDocuments searches documents for a specified string.
func (s *adminServer) SearchDocuments(
	ctx context.Context,
	req *connect.Request[api.SearchDocumentsRequest],
) (*connect.Response[api.SearchDocumentsResponse], error) {
	project, err := s.GetProjectWithAuth(ctx, req.Msg.ProjectName)
	if err != nil {
		return nil, err
	}

	result, err := documents.SearchDocumentSummaries(
		ctx,
		s.backend,
		project,
		req.Msg.Query,
		int(req.Msg.PageSize),
	)
	if err != nil {
		return nil, err
	}

	return connect.NewResponse(&api.SearchDocumentsResponse{
		TotalCount: int32(result.TotalCount),
		Documents:  converter.ToDocumentSummaries(result.Elements),
	}), nil
}

// UpdateDocument updates the document.
func (s *adminServer) UpdateDocument(
	ctx context.Context,
	req *connect.Request[api.UpdateDocumentRequest],
) (*connect.Response[api.UpdateDocumentResponse], error) {
	project, err := s.GetProjectWithAuth(ctx, req.Msg.ProjectName)
	if err != nil {
		return nil, err
	}

	hasRoot := req.Msg.Root != ""
	hasSchemaKey := req.Msg.SchemaKey != ""

	// Determine update mode based on provided parameters
	var updateMode string
	switch {
	case !hasRoot && !hasSchemaKey:
		updateMode = documents.UpdateModeDetachSchema
	case hasRoot && !hasSchemaKey:
		updateMode = documents.UpdateModeRootOnly
	case !hasRoot && hasSchemaKey:
		updateMode = documents.UpdateModeSchemaOnly
	case hasRoot && hasSchemaKey:
		updateMode = documents.UpdateModeBoth
	}

	var root yson.Object
	if hasRoot {
		if err := yson.Unmarshal(req.Msg.Root, &root); err != nil {
			return nil, err
		}
	}

	locker := s.backend.Lockers.LockerWithRLock(packs.DocKey(project.ID, key.Key(req.Msg.DocumentKey)))
	defer locker.RUnlock()

	docInfo, err := documents.FindDocInfoByKey(
		ctx,
		s.backend,
		project,
		key.Key(req.Msg.DocumentKey),
	)
	if err != nil {
		return nil, err
	}
	docKey := types.DocRefKey{ProjectID: project.ID, DocID: docInfo.ID}

	// Check document attachment status for schema updates
	if updateMode != documents.UpdateModeRootOnly {
		attachLocker := s.backend.Lockers.Locker(documents.DocAttachmentKey(docKey))
		defer attachLocker.Unlock()

		count, err := documents.FindAttachedClientCount(ctx, s.backend, docKey)
		if err != nil {
			return nil, err
		}
		if count > 0 {
			return nil, documents.ErrDocumentAttached
		}
	}

	schemaKey := docInfo.Schema
	if hasSchemaKey {
		schemaKey = req.Msg.SchemaKey
	}
	schemaName, schemaVersion, err := converter.FromSchemaKey(schemaKey)
	if err != nil {
		return nil, err
	}
	schema, err := schemas.GetSchema(ctx, s.backend, project.ID, schemaName, schemaVersion)
	if err != nil {
		return nil, err
	}

	doc, err := documents.UpdateDocument(
		ctx,
		s.backend,
		project,
		docInfo,
		root,
		schema,
		updateMode,
	)
	if err != nil {
		return nil, err
	}

	return connect.NewResponse(&api.UpdateDocumentResponse{
		Document: converter.ToDocumentSummary(doc),
	}), nil
}

// RemoveDocumentByAdmin removes the document of the given key.
func (s *adminServer) RemoveDocumentByAdmin(
	ctx context.Context,
	req *connect.Request[api.RemoveDocumentByAdminRequest],
) (*connect.Response[api.RemoveDocumentByAdminResponse], error) {
	project, err := s.GetProjectWithAuth(ctx, req.Msg.ProjectName)
	if err != nil {
		return nil, err
	}

	locker := s.backend.Lockers.LockerWithRLock(packs.DocKey(project.ID, key.Key(req.Msg.DocumentKey)))
	defer locker.RUnlock()

	docInfo, err := documents.FindDocInfoByKey(ctx, s.backend, project, key.Key(req.Msg.DocumentKey))
	if err != nil {
		return nil, err
	}

	if err := documents.RemoveDocument(
		ctx, s.backend,
		docInfo.RefKey(),
		req.Msg.Force,
	); err != nil {
		return nil, err
	}

	// TODO(emplam27): Change the publisherID to the actual user ID. This is a temporary solution.
	publisherID := time.InitialActorID
	s.backend.PubSub.Publish(
		ctx,
		publisherID,
		events.DocEvent{
			Type:      events.DocChanged,
			Publisher: publisherID,
			DocRefKey: docInfo.RefKey(),
		},
	)

	logging.DefaultLogger().Info(
		fmt.Sprintf("document remove success(projectID: %s, docKey: %s)", project.ID, req.Msg.DocumentKey),
	)

	return connect.NewResponse(&api.RemoveDocumentByAdminResponse{}), nil
}

// ListChanges lists of changes for the given document.
func (s *adminServer) ListChanges(
	ctx context.Context,
	req *connect.Request[api.ListChangesRequest],
) (*connect.Response[api.ListChangesResponse], error) {
	project, err := s.GetProjectWithAuth(ctx, req.Msg.ProjectName)
	if err != nil {
		return nil, err
	}

	docInfo, err := documents.FindDocInfoByKey(
		ctx,
		s.backend,
		project,
		key.Key(req.Msg.DocumentKey),
	)
	if err != nil {
		return nil, err
	}
	lastSeq := docInfo.ServerSeq

	from, to := types.GetChangesRange(types.Paging[int64]{
		Offset:    req.Msg.PreviousSeq,
		PageSize:  int(req.Msg.PageSize),
		IsForward: req.Msg.IsForward,
	}, lastSeq)

	changes, err := packs.FindChanges(
		ctx,
		s.backend,
		docInfo,
		from,
		to,
	)
	if err != nil {
		return nil, err
	}

	pbChanges, err := converter.ToChanges(changes)
	if err != nil {
		return nil, err
	}

	return connect.NewResponse(&api.ListChangesResponse{
		Changes: pbChanges,
	}), nil
}

// CreateSchema creates a new schema.
func (s *adminServer) CreateSchema(
	ctx context.Context,
	req *connect.Request[api.CreateSchemaRequest],
) (*connect.Response[api.CreateSchemaResponse], error) {
	fields := &types.CreateSchemaFields{Name: &req.Msg.SchemaName, Version: &req.Msg.SchemaVersion}
	if err := fields.Validate(); err != nil {
		return nil, err
	}

	project, err := s.GetProjectWithAuth(ctx, req.Msg.ProjectName)
	if err != nil {
		return nil, err
	}

	schema, err := schemas.CreateSchema(
		ctx,
		s.backend,
		project.ID,
		req.Msg.SchemaName,
		int(req.Msg.SchemaVersion),
		req.Msg.SchemaBody,
		converter.FromRules(req.Msg.Rules),
	)
	if err != nil {
		return nil, err
	}

	return connect.NewResponse(&api.CreateSchemaResponse{
		Schema: converter.ToSchema(schema),
	}), nil
}

// GetSchema gets the schema.
func (s *adminServer) GetSchema(
	ctx context.Context,
	req *connect.Request[api.GetSchemaRequest],
) (*connect.Response[api.GetSchemaResponse], error) {
	project, err := s.GetProjectWithAuth(ctx, req.Msg.ProjectName)
	if err != nil {
		return nil, err
	}

	schema, err := schemas.GetSchema(
		ctx,
		s.backend,
		project.ID,
		req.Msg.SchemaName,
		int(req.Msg.Version),
	)
	if err != nil {
		return nil, err
	}

	return connect.NewResponse(&api.GetSchemaResponse{
		Schema: converter.ToSchema(schema),
	}), nil
}

// GetSchemas gets the schemas.
func (s *adminServer) GetSchemas(
	ctx context.Context,
	req *connect.Request[api.GetSchemasRequest],
) (*connect.Response[api.GetSchemasResponse], error) {
	project, err := s.GetProjectWithAuth(ctx, req.Msg.ProjectName)
	if err != nil {
		return nil, err
	}

	schemas, err := schemas.GetSchemas(
		ctx,
		s.backend,
		project.ID,
		req.Msg.SchemaName,
	)
	if err != nil {
		return nil, err
	}

	return connect.NewResponse(&api.GetSchemasResponse{
		Schemas: converter.ToSchemas(schemas),
	}), nil
}

// ListSchemas lists the schemas.
func (s *adminServer) ListSchemas(
	ctx context.Context,
	req *connect.Request[api.ListSchemasRequest],
) (*connect.Response[api.ListSchemasResponse], error) {
	project, err := s.GetProjectWithAuth(ctx, req.Msg.ProjectName)
	if err != nil {
		return nil, err
	}

	schemas, err := schemas.ListSchemas(
		ctx,
		s.backend,
		project.ID,
	)
	if err != nil {
		return nil, err
	}

	return connect.NewResponse(&api.ListSchemasResponse{
		Schemas: converter.ToSchemas(schemas),
	}), nil
}

// RemoveSchema removes the schema.
func (s *adminServer) RemoveSchema(
	ctx context.Context,
	req *connect.Request[api.RemoveSchemaRequest],
) (*connect.Response[api.RemoveSchemaResponse], error) {
	project, err := s.GetProjectWithAuth(ctx, req.Msg.ProjectName)
	if err != nil {
		return nil, err
	}

	// Check if the schema is being used by any documents
	schema := fmt.Sprintf("%s@%d", req.Msg.SchemaName, req.Msg.Version)
	isAttached, err := s.backend.DB.IsSchemaAttached(ctx, project.ID, schema)
	if err != nil {
		return nil, err
	}
	if isAttached {
		return nil, fmt.Errorf("schema %s is being used", schema)
	}

	if err = schemas.RemoveSchema(
		ctx,
		s.backend,
		project.ID,
		req.Msg.SchemaName,
		int(req.Msg.Version),
	); err != nil {
		return nil, err
	}

	return connect.NewResponse(&api.RemoveSchemaResponse{}), nil
}

// GetServerVersion get the version of yorkie server.
func (s *adminServer) GetServerVersion(
	_ context.Context,
	_ *connect.Request[api.GetServerVersionRequest],
) (*connect.Response[api.GetServerVersionResponse], error) {
	return connect.NewResponse(&api.GetServerVersionResponse{
		YorkieVersion: version.Version,
		GoVersion:     runtime.Version(),
		BuildDate:     version.BuildDate,
	}), nil
}

// RotateProjectKeys rotates the API keys of the project.
func (s *adminServer) RotateProjectKeys(
	ctx context.Context,
	req *connect.Request[api.RotateProjectKeysRequest],
) (*connect.Response[api.RotateProjectKeysResponse], error) {
	user := users.From(ctx)

	oldProject, newProject, err := projects.RotateProjectKeys(
		ctx,
		s.backend,
		user.ID,
		types.ID(req.Msg.Id),
	)
	if err != nil {
		return nil, err
	}

	// NOTE(hackerwins): Each node maintains its own in-memory project cache.
	// So invalidating the cache on a single node may not be sufficient to
	// ensure consistency across the entire cluster.
	// After introducing broadcasting across the cluster, we need to broadcast
	// the project cache invalidation event to all nodes.
	s.backend.Cache.Project.Remove(oldProject.PublicKey)

	// Return updated project
	return connect.NewResponse(&api.RotateProjectKeysResponse{
		Project: converter.ToProject(newProject),
	}), nil
}

<<<<<<< HEAD
// BroadcastByAdmin sends the given payload to all clients watching the document.
func (s *adminServer) BroadcastByAdmin(
	ctx context.Context,
	req *connect.Request[api.BroadcastRequestByAdmin],
) (*connect.Response[api.BroadcastResponseByAdmin], error) {
	user := users.From(ctx)
	project, err := projects.GetProject(ctx, s.backend, user.ID, req.Msg.ProjectName)
	if err != nil {
		return nil, err
	}

	locker := s.backend.Lockers.LockerWithRLock(packs.DocKey(project.ID, key.Key(req.Msg.DocumentKey)))
	defer locker.RUnlock()

	docInfo, err := documents.FindDocInfoByKey(ctx, s.backend, project, key.Key(req.Msg.DocumentKey))
	if err != nil {
		return nil, err
	}

	// TODO(emplam27): Change the publisherID to the actual user ID. This is a temporary solution.
	publisherID := time.InitialActorID
	s.backend.PubSub.Publish(
		ctx,
		publisherID,
		events.DocEvent{
			Type:      events.DocBroadcast,
			Publisher: publisherID,
			DocRefKey: docInfo.RefKey(),
		},
	)

	logging.DefaultLogger().Info(
		fmt.Sprintf("document broadcast success(projectID: %s, docKey: %s)", project.ID, req.Msg.DocumentKey),
	)

	return connect.NewResponse(&api.BroadcastResponseByAdmin{}), nil
=======
// GetProjectWithAuth fetches the project based on the user's access scope.
func (s *adminServer) GetProjectWithAuth(
	ctx context.Context,
	projectName string,
) (*types.Project, error) {
	user := users.From(ctx)

	switch user.AccessScope {
	case types.AccessScopeProject:
		// Verify project from context for project scope
		ctxProject := projects.From(ctx)
		if ctxProject.Name != projectName {
			return nil, fmt.Errorf(
				"project mismatch: key is for %s, got %s: %w",
				ctxProject.Name,
				projectName,
				auth.ErrUnauthenticated,
			)
		}
		return ctxProject, nil
	case types.AccessScopeAdmin:
		// Fetch project for admin scope
		project, err := projects.GetProject(ctx, s.backend, user.ID, projectName)
		if err != nil {
			return nil, err
		}
		return project, nil
	default:
		return nil, fmt.Errorf("invalid access scope: %s", user.AccessScope)
	}
>>>>>>> 81307140
}<|MERGE_RESOLUTION|>--- conflicted
+++ resolved
@@ -824,44 +824,6 @@
 	}), nil
 }
 
-<<<<<<< HEAD
-// BroadcastByAdmin sends the given payload to all clients watching the document.
-func (s *adminServer) BroadcastByAdmin(
-	ctx context.Context,
-	req *connect.Request[api.BroadcastRequestByAdmin],
-) (*connect.Response[api.BroadcastResponseByAdmin], error) {
-	user := users.From(ctx)
-	project, err := projects.GetProject(ctx, s.backend, user.ID, req.Msg.ProjectName)
-	if err != nil {
-		return nil, err
-	}
-
-	locker := s.backend.Lockers.LockerWithRLock(packs.DocKey(project.ID, key.Key(req.Msg.DocumentKey)))
-	defer locker.RUnlock()
-
-	docInfo, err := documents.FindDocInfoByKey(ctx, s.backend, project, key.Key(req.Msg.DocumentKey))
-	if err != nil {
-		return nil, err
-	}
-
-	// TODO(emplam27): Change the publisherID to the actual user ID. This is a temporary solution.
-	publisherID := time.InitialActorID
-	s.backend.PubSub.Publish(
-		ctx,
-		publisherID,
-		events.DocEvent{
-			Type:      events.DocBroadcast,
-			Publisher: publisherID,
-			DocRefKey: docInfo.RefKey(),
-		},
-	)
-
-	logging.DefaultLogger().Info(
-		fmt.Sprintf("document broadcast success(projectID: %s, docKey: %s)", project.ID, req.Msg.DocumentKey),
-	)
-
-	return connect.NewResponse(&api.BroadcastResponseByAdmin{}), nil
-=======
 // GetProjectWithAuth fetches the project based on the user's access scope.
 func (s *adminServer) GetProjectWithAuth(
 	ctx context.Context,
@@ -892,5 +854,42 @@
 	default:
 		return nil, fmt.Errorf("invalid access scope: %s", user.AccessScope)
 	}
->>>>>>> 81307140
+}
+
+// BroadcastByAdmin sends the given payload to all clients watching the document.
+func (s *adminServer) BroadcastByAdmin(
+	ctx context.Context,
+	req *connect.Request[api.BroadcastRequestByAdmin],
+) (*connect.Response[api.BroadcastResponseByAdmin], error) {
+	user := users.From(ctx)
+	project, err := projects.GetProject(ctx, s.backend, user.ID, req.Msg.ProjectName)
+	if err != nil {
+		return nil, err
+	}
+
+	locker := s.backend.Lockers.LockerWithRLock(packs.DocKey(project.ID, key.Key(req.Msg.DocumentKey)))
+	defer locker.RUnlock()
+
+	docInfo, err := documents.FindDocInfoByKey(ctx, s.backend, project, key.Key(req.Msg.DocumentKey))
+	if err != nil {
+		return nil, err
+	}
+
+	// TODO(emplam27): Change the publisherID to the actual user ID. This is a temporary solution.
+	publisherID := time.InitialActorID
+	s.backend.PubSub.Publish(
+		ctx,
+		publisherID,
+		events.DocEvent{
+			Type:      events.DocBroadcast,
+			Publisher: publisherID,
+			DocRefKey: docInfo.RefKey(),
+		},
+	)
+
+	logging.DefaultLogger().Info(
+		fmt.Sprintf("document broadcast success(projectID: %s, docKey: %s)", project.ID, req.Msg.DocumentKey),
+	)
+
+	return connect.NewResponse(&api.BroadcastResponseByAdmin{}), nil
 }