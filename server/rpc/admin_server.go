--- conflicted
+++ resolved
@@ -614,11 +614,7 @@
 	user := users.From(ctx)
 
 	// Call projects package to rotate keys
-<<<<<<< HEAD
 	oldProject, newProject, err := projects.RotateProjectKeys(
-=======
-	project, err := projects.RotateProjectKeys(
->>>>>>> 8f189178
 		ctx,
 		s.backend,
 		user.ID,
@@ -628,17 +624,11 @@
 		return nil, err
 	}
 
-<<<<<<< HEAD
 	// Invalidate project cache for the old API key only
 	s.yorkieInterceptor.InvalidateProjectCache(oldProject.PublicKey)
 
 	// Return updated project
 	return connect.NewResponse(&api.RotateProjectKeysResponse{
 		Project: converter.ToProject(newProject),
-=======
-	// Return updated project
-	return connect.NewResponse(&api.RotateProjectKeysResponse{
-		Project: converter.ToProject(project),
->>>>>>> 8f189178
 	}), nil
 }