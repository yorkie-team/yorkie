/*
 * Copyright 2022 The Yorkie Authors. All rights reserved.
 *
 * Licensed under the Apache License, Version 2.0 (the "License");
 * you may not use this file except in compliance with the License.
 * You may obtain a copy of the License at
 *
 *     http://www.apache.org/licenses/LICENSE-2.0
 *
 * Unless required by applicable law or agreed to in writing, software
 * distributed under the License is distributed on an "AS IS" BASIS,
 * WITHOUT WARRANTIES OR CONDITIONS OF ANY KIND, either express or implied.
 * See the License for the specific language governing permissions and
 * limitations under the License.
 */

package rpc

import (
	"context"
	"fmt"

	"github.com/yorkie-team/yorkie/api/converter"
	"github.com/yorkie-team/yorkie/api/types"
	api "github.com/yorkie-team/yorkie/api/yorkie/v1"
	"github.com/yorkie-team/yorkie/pkg/document/key"
	"github.com/yorkie-team/yorkie/pkg/document/time"
	"github.com/yorkie-team/yorkie/server/backend"
	"github.com/yorkie-team/yorkie/server/backend/sync"
	"github.com/yorkie-team/yorkie/server/documents"
	"github.com/yorkie-team/yorkie/server/logging"
	"github.com/yorkie-team/yorkie/server/packs"
	"github.com/yorkie-team/yorkie/server/projects"
	"github.com/yorkie-team/yorkie/server/rpc/auth"
	"github.com/yorkie-team/yorkie/server/users"
)

type adminServer struct {
	backend      *backend.Backend
	tokenManager *auth.TokenManager
}

// newAdminServer creates a new instance of adminServer.
func newAdminServer(be *backend.Backend, tokenManager *auth.TokenManager) *adminServer {
	return &adminServer{
		backend:      be,
		tokenManager: tokenManager,
	}
}

// SignUp signs up a user.
func (s *adminServer) SignUp(
	ctx context.Context,
	req *api.SignUpRequest,
) (*api.SignUpResponse, error) {
	fields := &types.SignupFields{Username: &req.Username, Password: &req.Password}
	if err := fields.Validate(); err != nil {
		return nil, err
	}

	user, err := users.SignUp(ctx, s.backend, req.Username, req.Password)
	if err != nil {
		return nil, err
	}

	pbUser, err := converter.ToUser(user)
	if err != nil {
		return nil, err
	}

	return &api.SignUpResponse{
		User: pbUser,
	}, nil
}

// LogIn logs in a user.
func (s *adminServer) LogIn(
	ctx context.Context,
	req *api.LogInRequest,
) (*api.LogInResponse, error) {
	user, err := users.IsCorrectPassword(
		ctx,
		s.backend,
		req.Username,
		req.Password,
	)
	if err != nil {
		return nil, err
	}

	token, err := s.tokenManager.Generate(user.Username)
	if err != nil {
		return nil, err
	}

	return &api.LogInResponse{
		Token: token,
	}, nil
}

// CreateProject creates a new project.
func (s *adminServer) CreateProject(
	ctx context.Context,
	req *api.CreateProjectRequest,
) (*api.CreateProjectResponse, error) {
	fields := &types.CreateProjectFields{Name: &req.Name}
	if err := fields.Validate(); err != nil {
		return nil, err
	}

	user := users.From(ctx)
	project, err := projects.CreateProject(ctx, s.backend, user.ID, req.Name)
	if err != nil {
		return nil, err
	}

	pbProject, err := converter.ToProject(project)
	if err != nil {
		return nil, err
	}

	return &api.CreateProjectResponse{
		Project: pbProject,
	}, nil
}

// ListProjects lists all projects.
func (s *adminServer) ListProjects(
	ctx context.Context,
	_ *api.ListProjectsRequest,
) (*api.ListProjectsResponse, error) {
	user := users.From(ctx)
	projectList, err := projects.ListProjects(ctx, s.backend, user.ID)
	if err != nil {
		return nil, err
	}

	pbProjects, err := converter.ToProjects(projectList)
	if err != nil {
		return nil, err
	}

	return &api.ListProjectsResponse{
		Projects: pbProjects,
	}, nil
}

// GetProject gets a project.
func (s *adminServer) GetProject(
	ctx context.Context,
	req *api.GetProjectRequest,
) (*api.GetProjectResponse, error) {
	user := users.From(ctx)
	project, err := projects.GetProject(ctx, s.backend, user.ID, req.Name)
	if err != nil {
		return nil, err
	}

	pbProject, err := converter.ToProject(project)
	if err != nil {
		return nil, err
	}

	return &api.GetProjectResponse{
		Project: pbProject,
	}, nil
}

// UpdateProject updates the project.
func (s *adminServer) UpdateProject(
	ctx context.Context,
	req *api.UpdateProjectRequest,
) (*api.UpdateProjectResponse, error) {
	fields, err := converter.FromUpdatableProjectFields(req.Fields)
	if err != nil {
		return nil, err
	}
	if err = fields.Validate(); err != nil {
		return nil, err
	}

	user := users.From(ctx)
	project, err := projects.UpdateProject(
		ctx,
		s.backend,
		user.ID,
		types.ID(req.Id),
		fields,
	)
	if err != nil {
		return nil, err
	}

	pbProject, err := converter.ToProject(project)
	if err != nil {
		return nil, err
	}

	return &api.UpdateProjectResponse{
		Project: pbProject,
	}, nil
}

// GetDocument gets the document.
func (s *adminServer) GetDocument(
	ctx context.Context,
	req *api.GetDocumentRequest,
) (*api.GetDocumentResponse, error) {
	user := users.From(ctx)
	project, err := projects.GetProject(ctx, s.backend, user.ID, req.ProjectName)
	if err != nil {
		return nil, err
	}

	document, err := documents.GetDocumentSummary(
		ctx,
		s.backend,
		project,
		key.Key(req.DocumentKey),
	)
	if err != nil {
		return nil, err
	}

	pbDocument, err := converter.ToDocumentSummary(document)
	if err != nil {
		return nil, err
	}

	return &api.GetDocumentResponse{
		Document: pbDocument,
	}, nil
}

// GetSnapshotMeta gets the snapshot metadata that corresponds to the server sequence.
func (s *adminServer) GetSnapshotMeta(
	ctx context.Context,
	req *api.GetSnapshotMetaRequest,
) (*api.GetSnapshotMetaResponse, error) {
	user := users.From(ctx)
	project, err := projects.GetProject(ctx, s.backend, user.ID, req.ProjectName)
	if err != nil {
		return nil, err
	}

	doc, err := documents.GetDocumentByServerSeq(
		ctx,
		s.backend,
		project,
		key.Key(req.DocumentKey),
		req.ServerSeq,
	)
	if err != nil {
		return nil, err
	}

	snapshot, err := converter.ObjectToBytes(doc.RootObject())
	if err != nil {
		return nil, err
	}

	return &api.GetSnapshotMetaResponse{
		Lamport:  doc.Lamport(),
		Snapshot: snapshot,
	}, nil
}

// ListDocuments lists documents.
func (s *adminServer) ListDocuments(
	ctx context.Context,
	req *api.ListDocumentsRequest,
) (*api.ListDocumentsResponse, error) {
	user := users.From(ctx)
	project, err := projects.GetProject(ctx, s.backend, user.ID, req.ProjectName)
	if err != nil {
		return nil, err
	}

	docs, err := documents.ListDocumentSummaries(
		ctx,
		s.backend,
		project,
		types.Paging[types.ID]{
			Offset:    types.ID(req.PreviousId),
			PageSize:  int(req.PageSize),
			IsForward: req.IsForward,
		},
	)
	if err != nil {
		return nil, err
	}

	pbDocuments, err := converter.ToDocumentSummaries(docs)
	if err != nil {
		return nil, err
	}

	return &api.ListDocumentsResponse{
		Documents: pbDocuments,
	}, nil
}

// SearchDocuments searches documents for a specified string.
func (s *adminServer) SearchDocuments(
	ctx context.Context,
	req *api.SearchDocumentsRequest,
) (*api.SearchDocumentsResponse, error) {
	user := users.From(ctx)
	project, err := projects.GetProject(ctx, s.backend, user.ID, req.ProjectName)
	if err != nil {
		return nil, err
	}

	result, err := documents.SearchDocumentSummaries(
		ctx,
		s.backend,
		project,
		req.Query,
		int(req.PageSize),
	)
	if err != nil {
		return nil, err
	}

	pbDocuments, err := converter.ToDocumentSummaries(result.Elements)
	if err != nil {
		return nil, err
	}

	return &api.SearchDocumentsResponse{
		TotalCount: int32(result.TotalCount),
		Documents:  pbDocuments,
	}, nil
}

<<<<<<< HEAD
// RemoveDocumentAdmin removes the given document key.
func (s *Server) RemoveDocumentAdmin(
	ctx context.Context,
	req *api.RemoveDocumentAdminRequest,
) (*api.RemoveDocumentAdminResponse, error) {
=======
// RemoveDocumentByAdmin removes the document of the given key.
func (s *adminServer) RemoveDocumentByAdmin(
	ctx context.Context,
	req *api.RemoveDocumentByAdminRequest,
) (*api.RemoveDocumentByAdminResponse, error) {
>>>>>>> 8287e051
	user := users.From(ctx)
	project, err := projects.GetProject(ctx, s.backend, user.ID, req.ProjectName)
	if err != nil {
		return nil, err
	}

	docInfo, err := documents.FindDocInfoByKey(ctx, s.backend, project, key.Key(req.DocumentKey))
	if err != nil {
		return nil, err
	}

	locker, err := s.backend.Coordinator.NewLocker(ctx, packs.PushPullKey(project.ID, docInfo.Key))
	if err != nil {
		return nil, err
	}

	if err := locker.Lock(ctx); err != nil {
		return nil, err
	}
	defer func() {
		if err := locker.Unlock(ctx); err != nil {
			logging.DefaultLogger().Error(err)
		}
	}()

<<<<<<< HEAD
	// TODO: Add check if document is attached option using IsAttachedDocument()
=======
	// TODO(emplam27): Add an option to remove the document if there are no clients attached to it.
>>>>>>> 8287e051
	if err := documents.RemoveDocument(ctx, s.backend, project, docInfo.ID); err != nil {
		return nil, err
	}

<<<<<<< HEAD
	// TODO: Publish event to all clients that are subscribed to this document.
=======
	// TODO(emplam27): Change the publisherID to the actual user ID. This is a temporary solution.
	publisherID := time.InitialActorID
	s.backend.Coordinator.Publish(
		ctx,
		publisherID,
		sync.DocEvent{
			Type:       types.DocumentsChangedEvent,
			Publisher:  types.Client{ID: publisherID},
			DocumentID: docInfo.ID,
		},
	)
>>>>>>> 8287e051

	logging.DefaultLogger().Info(
		fmt.Sprintf("document remove success(projectID: %s, docKey: %s)", project.ID, req.DocumentKey),
	)

<<<<<<< HEAD
	return &api.RemoveDocumentAdminResponse{
		Success: true,
	}, nil
=======
	return &api.RemoveDocumentByAdminResponse{}, nil
>>>>>>> 8287e051
}

// ListChanges lists of changes for the given document.
func (s *adminServer) ListChanges(
	ctx context.Context,
	req *api.ListChangesRequest,
) (*api.ListChangesResponse, error) {
	user := users.From(ctx)
	project, err := projects.GetProject(ctx, s.backend, user.ID, req.ProjectName)
	if err != nil {
		return nil, err
	}

	docInfo, err := documents.FindDocInfoByKey(
		ctx,
		s.backend,
		project,
		key.Key(req.DocumentKey),
	)
	if err != nil {
		return nil, err
	}
	lastSeq := docInfo.ServerSeq

	from, to := types.GetChangesRange(types.Paging[int64]{
		Offset:    req.PreviousSeq,
		PageSize:  int(req.PageSize),
		IsForward: req.IsForward,
	}, lastSeq)

	changes, err := packs.FindChanges(
		ctx,
		s.backend,
		docInfo,
		from,
		to,
	)
	if err != nil {
		return nil, err
	}

	pbChanges, err := converter.ToChanges(changes)
	if err != nil {
		return nil, err
	}

	return &api.ListChangesResponse{
		Changes: pbChanges,
	}, nil
}<|MERGE_RESOLUTION|>--- conflicted
+++ resolved
@@ -333,19 +333,11 @@
 	}, nil
 }
 
-<<<<<<< HEAD
-// RemoveDocumentAdmin removes the given document key.
-func (s *Server) RemoveDocumentAdmin(
-	ctx context.Context,
-	req *api.RemoveDocumentAdminRequest,
-) (*api.RemoveDocumentAdminResponse, error) {
-=======
 // RemoveDocumentByAdmin removes the document of the given key.
 func (s *adminServer) RemoveDocumentByAdmin(
 	ctx context.Context,
 	req *api.RemoveDocumentByAdminRequest,
 ) (*api.RemoveDocumentByAdminResponse, error) {
->>>>>>> 8287e051
 	user := users.From(ctx)
 	project, err := projects.GetProject(ctx, s.backend, user.ID, req.ProjectName)
 	if err != nil {
@@ -371,18 +363,11 @@
 		}
 	}()
 
-<<<<<<< HEAD
-	// TODO: Add check if document is attached option using IsAttachedDocument()
-=======
 	// TODO(emplam27): Add an option to remove the document if there are no clients attached to it.
->>>>>>> 8287e051
 	if err := documents.RemoveDocument(ctx, s.backend, project, docInfo.ID); err != nil {
 		return nil, err
 	}
 
-<<<<<<< HEAD
-	// TODO: Publish event to all clients that are subscribed to this document.
-=======
 	// TODO(emplam27): Change the publisherID to the actual user ID. This is a temporary solution.
 	publisherID := time.InitialActorID
 	s.backend.Coordinator.Publish(
@@ -394,19 +379,12 @@
 			DocumentID: docInfo.ID,
 		},
 	)
->>>>>>> 8287e051
 
 	logging.DefaultLogger().Info(
 		fmt.Sprintf("document remove success(projectID: %s, docKey: %s)", project.ID, req.DocumentKey),
 	)
 
-<<<<<<< HEAD
-	return &api.RemoveDocumentAdminResponse{
-		Success: true,
-	}, nil
-=======
 	return &api.RemoveDocumentByAdminResponse{}, nil
->>>>>>> 8287e051
 }
 
 // ListChanges lists of changes for the given document.
