--- conflicted
+++ resolved
@@ -356,13 +356,9 @@
 	if err != nil {
 		return err
 	}
-<<<<<<< HEAD
-
-	docKey := key.Key(req.DocumentKey)
-	docID, err := converter.FromDocumentID(req.DocumentId)
-=======
+
+	docKey := key.Key(req.Msg.DocumentKey)
 	docID, err := converter.FromDocumentID(req.Msg.DocumentId)
->>>>>>> d932b59a
 	if err != nil {
 		return err
 	}
@@ -371,19 +367,11 @@
 		ID:  docID,
 	}
 
-<<<<<<< HEAD
 	docInfo, err := documents.FindDocInfoByRefKey(
-		stream.Context(),
-		s.backend,
-		projects.From(stream.Context()),
-		docRefKey,
-=======
-	docInfo, err := documents.FindDocInfo(
 		ctx,
 		s.backend,
 		projects.From(ctx),
-		docID,
->>>>>>> d932b59a
+		docRefKey,
 	)
 	if err != nil {
 		return nil
@@ -417,11 +405,7 @@
 		}
 	}()
 
-<<<<<<< HEAD
-	subscription, clientIDs, err := s.watchDoc(stream.Context(), clientID, docRefKey)
-=======
-	subscription, clientIDs, err := s.watchDoc(ctx, clientID, docID)
->>>>>>> d932b59a
+	subscription, clientIDs, err := s.watchDoc(ctx, clientID, docRefKey)
 	if err != nil {
 		logging.From(ctx).Error(err)
 		return err
@@ -600,12 +584,8 @@
 		return nil, err
 	}
 
-<<<<<<< HEAD
-	docKey := key.Key(req.DocumentKey)
-	docID, err := converter.FromDocumentID(req.DocumentId)
-=======
+	docKey := key.Key(req.Msg.DocumentKey)
 	docID, err := converter.FromDocumentID(req.Msg.DocumentId)
->>>>>>> d932b59a
 	if err != nil {
 		return nil, err
 	}
