--- conflicted
+++ resolved
@@ -163,7 +163,6 @@
 	}
 
 	claims, err := i.tokenManager.Verify(authorization)
-<<<<<<< HEAD
 	if err == nil {
 		user, err := users.GetUser(ctx, i.backend, claims.Username)
 		if err == nil {
@@ -177,15 +176,6 @@
 		if err == nil {
 			return user, nil
 		}
-=======
-	if err != nil {
-		return nil, connect.NewError(connect.CodeUnauthenticated, ErrUnauthenticated)
-	}
-
-	user, err := users.GetUser(ctx, i.backend, claims.Username)
-	if err != nil {
-		return nil, connect.NewError(connect.CodeUnauthenticated, ErrUnauthenticated)
->>>>>>> 6936d2bc
 	}
 
 	return nil, grpcstatus.Errorf(codes.Unauthenticated, "authorization is invalid")
