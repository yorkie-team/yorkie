/*
 * Copyright 2021 The Yorkie Authors. All rights reserved.
 *
 * Licensed under the Apache License, Version 2.0 (the "License");
 * you may not use this file except in compliance with the License.
 * You may obtain a copy of the License at
 *
 *     http://www.apache.org/licenses/LICENSE-2.0
 *
 * Unless required by applicable law or agreed to in writing, software
 * distributed under the License is distributed on an "AS IS" BASIS,
 * WITHOUT WARRANTIES OR CONDITIONS OF ANY KIND, either express or implied.
 * See the License for the specific language governing permissions and
 * limitations under the License.
 */

package rpc_test

import (
	"context"
	"fmt"
	"log"
	"net/http"
	"os"
	"testing"

	"connectrpc.com/connect"
	"github.com/stretchr/testify/assert"

	"github.com/yorkie-team/yorkie/admin"
	api "github.com/yorkie-team/yorkie/api/yorkie/v1"
	"github.com/yorkie-team/yorkie/api/yorkie/v1/v1connect"
	"github.com/yorkie-team/yorkie/client"
	"github.com/yorkie-team/yorkie/server/backend"
	"github.com/yorkie-team/yorkie/server/backend/database"
	"github.com/yorkie-team/yorkie/server/backend/database/mongo"
	"github.com/yorkie-team/yorkie/server/backend/housekeeping"
	"github.com/yorkie-team/yorkie/server/profiling/prometheus"
	"github.com/yorkie-team/yorkie/server/rpc"
	"github.com/yorkie-team/yorkie/server/rpc/testcases"
	"github.com/yorkie-team/yorkie/test/helper"
)

var (
	defaultProjectName = "default"
	invalidSlugName    = "@#$%^&*()_+"

	nilClientID     = "000000000000000000000000"
	emptyClientID   = ""
	invalidClientID = "invalid"

	testRPCServer            *rpc.Server
	testRPCAddr              = fmt.Sprintf("localhost:%d", helper.RPCPort)
	testClient               v1connect.YorkieServiceClient
	testAdminAuthInterceptor *admin.AuthInterceptor
	testAdminClient          v1connect.AdminServiceClient
	testBackend              *backend.Backend

	invalidChangePack = &api.ChangePack{
		DocumentKey: "invalid",
		Checkpoint:  nil,
	}
)

func TestMain(m *testing.M) {
	met, err := prometheus.NewMetrics()
	if err != nil {
		log.Fatal(err)
	}

	be, err := backend.New(&backend.Config{
<<<<<<< HEAD
		AdminUser:                   helper.AdminUser,
		AdminPassword:               helper.AdminPassword,
		UseDefaultProject:           helper.UseDefaultProject,
		ClientDeactivateThreshold:   helper.ClientDeactivateThreshold,
		SnapshotThreshold:           helper.SnapshotThreshold,
		SnapshotCacheSize:           helper.SnapshotCacheSize,
		AuthWebhookCacheSize:        helper.AuthWebhookSize,
		AuthWebhookCacheTTL:         helper.AuthWebhookCacheTTL.String(),
		AuthWebhookMaxWaitInterval:  helper.AuthWebhookMaxWaitInterval.String(),
		AuthWebhookMinWaitInterval:  helper.AuthWebhookMinWaitInterval.String(),
		AuthWebhookRequestTimeout:   helper.AuthWebhookRequestTimeout.String(),
		EventWebhookMaxWaitInterval: helper.EventWebhookMaxWaitInterval.String(),
		EventWebhookMinWaitInterval: helper.EventWebhookMinWaitInterval.String(),
		EventWebhookRequestTimeout:  helper.EventWebhookRequestTimeout.String(),
		ProjectCacheSize:            helper.ProjectCacheSize,
		ProjectCacheTTL:             helper.ProjectCacheTTL.String(),
		AdminTokenDuration:          helper.AdminTokenDuration,
		GatewayAddr:                 helper.GatewayAddr,
		RPCAddr:                     helper.RPCAddr,
=======
		AdminUser:            helper.AdminUser,
		AdminPassword:        helper.AdminPassword,
		UseDefaultProject:    helper.UseDefaultProject,
		SnapshotThreshold:    helper.SnapshotThreshold,
		SnapshotCacheSize:    helper.SnapshotCacheSize,
		AuthWebhookCacheSize: helper.AuthWebhookSize,
		AuthWebhookCacheTTL:  helper.AuthWebhookCacheTTL.String(),
		ProjectCacheSize:     helper.ProjectCacheSize,
		ProjectCacheTTL:      helper.ProjectCacheTTL.String(),
		AdminTokenDuration:   helper.AdminTokenDuration,
		GatewayAddr:          helper.GatewayAddr,
>>>>>>> 788b7eb2
	}, &mongo.Config{
		ConnectionURI:     helper.MongoConnectionURI,
		YorkieDatabase:    helper.TestDBName(),
		ConnectionTimeout: helper.MongoConnectionTimeout,
		PingTimeout:       helper.MongoPingTimeout,
	}, &housekeeping.Config{
		Interval:        helper.HousekeepingInterval.String(),
		CandidatesLimit: helper.HousekeepingCandidatesLimit,
	}, met, nil, nil)
	if err != nil {
		log.Fatal(err)
	}

	testBackend = be

	project, err := be.DB.FindProjectInfoByID(
		context.Background(),
		database.DefaultProjectID,
	)
	if err != nil {
		log.Fatal(err)
	}

	testRPCServer, err = rpc.NewServer(&rpc.Config{
		Port: helper.RPCPort,
	}, be)
	if err != nil {
		log.Fatal(err)
	}

	if err = testRPCServer.Start(); err != nil {
		log.Fatalf("failed rpc listen: %s\n", err)
	}
	if err = helper.WaitForServerToStart(testRPCAddr); err != nil {
		log.Fatal(err)
	}

	authInterceptor := client.NewAuthInterceptor(project.PublicKey, "")

	conn := http.DefaultClient
	testClient = v1connect.NewYorkieServiceClient(
		conn,
		"http://"+testRPCAddr,
		connect.WithInterceptors(authInterceptor),
	)

	testAdminAuthInterceptor = admin.NewAuthInterceptor("")

	adminConn := http.DefaultClient
	testAdminClient = v1connect.NewAdminServiceClient(
		adminConn,
		"http://"+testRPCAddr,
		connect.WithInterceptors(testAdminAuthInterceptor),
	)

	code := m.Run()

	if err := be.Shutdown(); err != nil {
		log.Fatal(err)
	}
	testRPCServer.Shutdown(true)
	os.Exit(code)
}

func TestSDKRPCServerBackend(t *testing.T) {
	t.Run("activate/deactivate client test", func(t *testing.T) {
		testcases.RunActivateAndDeactivateClientTest(t, testClient)
	})

	t.Run("deactivate with attaching document test", func(t *testing.T) {
		testcases.RunDeactivateClientWithAttachingDocumentTest(t, testClient, testBackend)
	})

	t.Run("attach/detach document test", func(t *testing.T) {
		testcases.RunAttachAndDetachDocumentTest(t, testClient)
	})

	t.Run("attach/detach on removed document test", func(t *testing.T) {
		testcases.RunAttachAndDetachRemovedDocumentTest(t, testClient)
	})

	t.Run("push/pull changes test", func(t *testing.T) {
		testcases.RunPushPullChangeTest(t, testClient)
	})

	t.Run("push/pull on removed document test", func(t *testing.T) {
		testcases.RunPushPullChangeOnRemovedDocumentTest(t, testClient)
	})

	t.Run("remove document test", func(t *testing.T) {
		testcases.RunRemoveDocumentTest(t, testClient)
	})

	t.Run("remove document with invalid client state test", func(t *testing.T) {
		testcases.RunRemoveDocumentWithInvalidClientStateTest(t, testClient)
	})

	t.Run("watch document test", func(t *testing.T) {
		testcases.RunWatchDocumentTest(t, testClient)
	})

	t.Run("max subscribers per document test", func(t *testing.T) {
		testcases.RunMaxSubscribersPerDocumentConcurrencyTest(t, testClient, testAdminClient, testAdminAuthInterceptor)
	})

	t.Run("max attachments per document test", func(t *testing.T) {
		testcases.RunMaxAttachmentsPerDocumentConcurrencyTest(t, testClient, testAdminClient, testAdminAuthInterceptor)
	})
}

func TestAdminRPCServerBackend(t *testing.T) {
	t.Run("admin signup test", func(t *testing.T) {
		testcases.RunAdminSignUpTest(t, testAdminClient)
	})

	t.Run("admin login test", func(t *testing.T) {
		testcases.RunAdminLoginTest(t, testAdminClient)
	})

	t.Run("admin delete account test", func(t *testing.T) {
		testcases.RunAdminDeleteAccountTest(t, testAdminClient)
	})

	t.Run("admin change password test", func(t *testing.T) {
		testcases.RunAdminChangePasswordTest(t, testAdminClient)
	})

	t.Run("admin create project test", func(t *testing.T) {
		testcases.RunAdminCreateProjectTest(t, testAdminClient, testAdminAuthInterceptor)
	})

	t.Run("admin list projects test", func(t *testing.T) {
		testcases.RunAdminListProjectsTest(t, testAdminClient, testAdminAuthInterceptor)
	})

	t.Run("admin get project test", func(t *testing.T) {
		testcases.RunAdminGetProjectTest(t, testAdminClient, testAdminAuthInterceptor)
	})

	t.Run("admin update project test", func(t *testing.T) {
		testcases.RunAdminUpdateProjectTest(t, testAdminClient, testAdminAuthInterceptor)
	})

	t.Run("admin list documents test", func(t *testing.T) {
		testcases.RunAdminListDocumentsTest(t, testAdminClient, testAdminAuthInterceptor)
	})

	t.Run("admin get document test", func(t *testing.T) {
		testcases.RunAdminGetDocumentTest(t, testClient, testAdminClient, testAdminAuthInterceptor)
	})

	t.Run("admin get documents test", func(t *testing.T) {
		testcases.RunAdminGetDocumentsTest(t, testClient, testAdminClient, testAdminAuthInterceptor)
	})

	t.Run("admin list changes test", func(t *testing.T) {
		testcases.RunAdminListChangesTest(t, testClient, testAdminClient, testAdminAuthInterceptor)
	})

	t.Run("admin get server version test", func(t *testing.T) {
		testcases.RunAdminGetServerVersionTest(t, testAdminClient)
	})

	t.Run("admin rotate project keys test", func(t *testing.T) {
		testcases.RunAdminRotateProjectKeysTest(t, testClient, testAdminClient, testAdminAuthInterceptor)
	})
}

func TestConfig_Validate(t *testing.T) {
	scenarios := []*struct {
		config   *rpc.Config
		expected error
	}{
		{config: &rpc.Config{Port: -1}, expected: rpc.ErrInvalidRPCPort},
		{config: &rpc.Config{Port: 8080, CertFile: "noSuchCertFile"}, expected: rpc.ErrInvalidCertFile},
		{config: &rpc.Config{Port: 8080, KeyFile: "noSuchKeyFile"}, expected: rpc.ErrInvalidKeyFile},
		// not to use tls
		{config: &rpc.Config{
			Port:     8080,
			CertFile: "",
			KeyFile:  "",
		},
			expected: nil},
		// pass any file existing
		{config: &rpc.Config{
			Port:     8080,
			CertFile: "server_test.go",
			KeyFile:  "server_test.go",
		},
			expected: nil},
	}
	for _, scenario := range scenarios {
		assert.ErrorIs(t, scenario.config.Validate(), scenario.expected, "provided config: %#v", scenario.config)
	}
}<|MERGE_RESOLUTION|>--- conflicted
+++ resolved
@@ -69,27 +69,6 @@
 	}
 
 	be, err := backend.New(&backend.Config{
-<<<<<<< HEAD
-		AdminUser:                   helper.AdminUser,
-		AdminPassword:               helper.AdminPassword,
-		UseDefaultProject:           helper.UseDefaultProject,
-		ClientDeactivateThreshold:   helper.ClientDeactivateThreshold,
-		SnapshotThreshold:           helper.SnapshotThreshold,
-		SnapshotCacheSize:           helper.SnapshotCacheSize,
-		AuthWebhookCacheSize:        helper.AuthWebhookSize,
-		AuthWebhookCacheTTL:         helper.AuthWebhookCacheTTL.String(),
-		AuthWebhookMaxWaitInterval:  helper.AuthWebhookMaxWaitInterval.String(),
-		AuthWebhookMinWaitInterval:  helper.AuthWebhookMinWaitInterval.String(),
-		AuthWebhookRequestTimeout:   helper.AuthWebhookRequestTimeout.String(),
-		EventWebhookMaxWaitInterval: helper.EventWebhookMaxWaitInterval.String(),
-		EventWebhookMinWaitInterval: helper.EventWebhookMinWaitInterval.String(),
-		EventWebhookRequestTimeout:  helper.EventWebhookRequestTimeout.String(),
-		ProjectCacheSize:            helper.ProjectCacheSize,
-		ProjectCacheTTL:             helper.ProjectCacheTTL.String(),
-		AdminTokenDuration:          helper.AdminTokenDuration,
-		GatewayAddr:                 helper.GatewayAddr,
-		RPCAddr:                     helper.RPCAddr,
-=======
 		AdminUser:            helper.AdminUser,
 		AdminPassword:        helper.AdminPassword,
 		UseDefaultProject:    helper.UseDefaultProject,
@@ -101,7 +80,7 @@
 		ProjectCacheTTL:      helper.ProjectCacheTTL.String(),
 		AdminTokenDuration:   helper.AdminTokenDuration,
 		GatewayAddr:          helper.GatewayAddr,
->>>>>>> 788b7eb2
+		RPCAddr:                     helper.RPCAddr,
 	}, &mongo.Config{
 		ConnectionURI:     helper.MongoConnectionURI,
 		YorkieDatabase:    helper.TestDBName(),
