/*
 * Copyright 2021 The Yorkie Authors. All rights reserved.
 *
 * Licensed under the Apache License, Version 2.0 (the "License");
 * you may not use this file except in compliance with the License.
 * You may obtain a copy of the License at
 *
 *     http://www.apache.org/licenses/LICENSE-2.0
 *
 * Unless required by applicable law or agreed to in writing, software
 * distributed under the License is distributed on an "AS IS" BASIS,
 * WITHOUT WARRANTIES OR CONDITIONS OF ANY KIND, either express or implied.
 * See the License for the specific language governing permissions and
 * limitations under the License.
 */

package rpc_test

import (
	"context"
	"encoding/hex"
	"fmt"
	"log"
	"os"
	"testing"

	"github.com/stretchr/testify/assert"
	"google.golang.org/grpc"
	"google.golang.org/grpc/codes"
	"google.golang.org/grpc/credentials/insecure"
	"google.golang.org/grpc/status"

	api "github.com/yorkie-team/yorkie/api/yorkie/v1"
	"github.com/yorkie-team/yorkie/client"
	"github.com/yorkie-team/yorkie/server/backend"
	"github.com/yorkie-team/yorkie/server/backend/database"
	"github.com/yorkie-team/yorkie/server/backend/database/mongo"
	"github.com/yorkie-team/yorkie/server/backend/housekeeping"
	"github.com/yorkie-team/yorkie/server/backend/sync/etcd"
	"github.com/yorkie-team/yorkie/server/profiling/prometheus"
	"github.com/yorkie-team/yorkie/server/rpc"
	"github.com/yorkie-team/yorkie/test/helper"
)

var (
	nilClientID, _     = hex.DecodeString("000000000000000000000000")
	emptyClientID, _   = hex.DecodeString("")
	invalidClientID, _ = hex.DecodeString("invalid")

	testRPCServer *rpc.Server
	testRPCAddr   = fmt.Sprintf("localhost:%d", helper.RPCPort)
	testAdminAddr = fmt.Sprintf("localhost:%d", helper.AdminPort)
	testClient    api.YorkieServiceClient

	invalidChangePack = &api.ChangePack{
		DocumentKey: "invalid",
		Checkpoint:  nil,
	}
)

func TestMain(m *testing.M) {
	met, err := prometheus.NewMetrics()
	if err != nil {
		log.Fatal(err)
	}

	be, err := backend.New(&backend.Config{
		AdminUser:                 helper.AdminUser,
		AdminPassword:             helper.AdminPassword,
		ClientDeactivateThreshold: helper.ClientDeactivateThreshold,
		SnapshotThreshold:         helper.SnapshotThreshold,
		AuthWebhookCacheSize:      helper.AuthWebhookSize,
	}, &mongo.Config{
		ConnectionURI:     helper.MongoConnectionURI,
		YorkieDatabase:    helper.TestDBName(),
		ConnectionTimeout: helper.MongoConnectionTimeout,
		PingTimeout:       helper.MongoPingTimeout,
	}, &etcd.Config{
		Endpoints:     helper.ETCDEndpoints,
		DialTimeout:   helper.ETCDDialTimeout.String(),
		LockLeaseTime: helper.ETCDLockLeaseTime.String(),
	}, &housekeeping.Config{
		Interval:                  helper.HousekeepingInterval.String(),
		CandidatesLimitPerProject: helper.HousekeepingCandidatesLimitPerProject,
	}, testAdminAddr, met)
	if err != nil {
		log.Fatal(err)
	}

	project, err := be.DB.FindProjectInfoByID(
		context.Background(),
		database.DefaultProjectID,
	)
	if err != nil {
		log.Fatal(err)
	}

	testRPCServer, err = rpc.NewServer(&rpc.Config{
		Port:            helper.RPCPort,
		MaxRequestBytes: helper.RPCMaxRequestBytes,
	}, be)
	if err != nil {
		log.Fatal(err)
	}

	if err := testRPCServer.Start(); err != nil {
		log.Fatalf("failed rpc listen: %s\n", err)
	}

	var dialOptions []grpc.DialOption
	authInterceptor := client.NewAuthInterceptor(project.PublicKey, "")
	dialOptions = append(dialOptions, grpc.WithUnaryInterceptor(authInterceptor.Unary()))
	dialOptions = append(dialOptions, grpc.WithStreamInterceptor(authInterceptor.Stream()))
	dialOptions = append(dialOptions, grpc.WithTransportCredentials(insecure.NewCredentials()))

	conn, err := grpc.Dial(testRPCAddr, dialOptions...)
	if err != nil {
		log.Fatal(err)
	}
	testClient = api.NewYorkieServiceClient(conn)

	code := m.Run()

	if err := be.Shutdown(); err != nil {
		log.Fatal(err)
	}
	testRPCServer.Shutdown(true)
	os.Exit(code)
}

func TestRPCServerBackend(t *testing.T) {
	t.Run("activate/deactivate client test", func(t *testing.T) {
		activateResp, err := testClient.ActivateClient(
			context.Background(),
			&api.ActivateClientRequest{ClientKey: t.Name()},
		)
		assert.NoError(t, err)

		_, err = testClient.DeactivateClient(
			context.Background(),
			&api.DeactivateClientRequest{ClientId: activateResp.ClientId},
		)
		assert.NoError(t, err)

		// invalid argument
		_, err = testClient.ActivateClient(
			context.Background(),
			&api.ActivateClientRequest{ClientKey: ""},
		)
		assert.Equal(t, codes.InvalidArgument, status.Convert(err).Code())

		_, err = testClient.DeactivateClient(
			context.Background(),
			&api.DeactivateClientRequest{ClientId: emptyClientID},
		)
		assert.Equal(t, codes.InvalidArgument, status.Convert(err).Code())

		// client not found
		_, err = testClient.DeactivateClient(
			context.Background(),
			&api.DeactivateClientRequest{ClientId: nilClientID},
		)
		assert.Equal(t, codes.NotFound, status.Convert(err).Code())
	})

	t.Run("attach/detach document test", func(t *testing.T) {
		activateResp, err := testClient.ActivateClient(
			context.Background(),
			&api.ActivateClientRequest{ClientKey: t.Name()},
		)
		assert.NoError(t, err)

		packWithNoChanges := &api.ChangePack{
<<<<<<< HEAD
			DocumentKey: "attach-detach-document-test",
=======
			DocumentKey: helper.TestDocKey(t),
>>>>>>> ebd12f36
			Checkpoint:  &api.Checkpoint{ServerSeq: 0, ClientSeq: 0},
		}

		_, err = testClient.AttachDocument(
			context.Background(),
			&api.AttachDocumentRequest{
				ClientId:   activateResp.ClientId,
				ChangePack: packWithNoChanges,
			},
		)
		assert.NoError(t, err)

		// try to attach with invalid client ID
		_, err = testClient.AttachDocument(
			context.Background(),
			&api.AttachDocumentRequest{
				ClientId:   invalidClientID,
				ChangePack: packWithNoChanges,
			},
		)
		assert.Equal(t, codes.InvalidArgument, status.Convert(err).Code())

		// try to attach with invalid client
		_, err = testClient.AttachDocument(
			context.Background(),
			&api.AttachDocumentRequest{
				ClientId:   nilClientID,
				ChangePack: packWithNoChanges,
			},
		)
		assert.Equal(t, codes.NotFound, status.Convert(err).Code())

		// try to attach already attached document
		_, err = testClient.AttachDocument(
			context.Background(),
			&api.AttachDocumentRequest{
				ClientId:   activateResp.ClientId,
				ChangePack: packWithNoChanges,
			},
		)
		assert.Equal(t, codes.FailedPrecondition, status.Convert(err).Code())

		// try to attach invalid change pack
		_, err = testClient.AttachDocument(
			context.Background(),
			&api.AttachDocumentRequest{
				ClientId:   activateResp.ClientId,
				ChangePack: invalidChangePack,
			},
		)
		assert.Equal(t, codes.InvalidArgument, status.Convert(err).Code())

		_, err = testClient.DetachDocument(
			context.Background(),
			&api.DetachDocumentRequest{
				ClientId:   activateResp.ClientId,
				ChangePack: packWithNoChanges,
			},
		)
		assert.NoError(t, err)

		// try to detach already detached document
		_, err = testClient.DetachDocument(
			context.Background(),
			&api.DetachDocumentRequest{
				ClientId:   activateResp.ClientId,
				ChangePack: packWithNoChanges,
			},
		)
		assert.Equal(t, codes.FailedPrecondition, status.Convert(err).Code())

		_, err = testClient.DetachDocument(
			context.Background(),
			&api.DetachDocumentRequest{
				ClientId:   activateResp.ClientId,
				ChangePack: invalidChangePack,
			},
		)
		assert.Equal(t, codes.InvalidArgument, status.Convert(err).Code())

		// document not found
		_, err = testClient.DetachDocument(
			context.Background(),
			&api.DetachDocumentRequest{
				ClientId: activateResp.ClientId,
				ChangePack: &api.ChangePack{
					DocumentKey: "invalid",
					Checkpoint:  &api.Checkpoint{ServerSeq: 0, ClientSeq: 0},
				},
			},
		)
		// TODO: set error code of types.ErrDocumentNotFound
		assert.Equal(t, codes.Unknown, status.Convert(err).Code())

		_, err = testClient.DeactivateClient(
			context.Background(),
			&api.DeactivateClientRequest{ClientId: activateResp.ClientId},
		)
		assert.NoError(t, err)

		// try to attach the document with a deactivated client
		_, err = testClient.AttachDocument(
			context.Background(),
			&api.AttachDocumentRequest{
				ClientId:   activateResp.ClientId,
				ChangePack: packWithNoChanges,
			},
		)
		assert.Equal(t, codes.FailedPrecondition, status.Convert(err).Code())
	})

	t.Run("push/pull changes test", func(t *testing.T) {
		testDocumentKey := helper.TestDocumentKey(t)
		packWithNoChanges := &api.ChangePack{
<<<<<<< HEAD
			DocumentKey: testDocumentKey,
=======
			DocumentKey: helper.TestDocKey(t),
>>>>>>> ebd12f36
			Checkpoint:  &api.Checkpoint{ServerSeq: 0, ClientSeq: 0},
		}

		activateResp, err := testClient.ActivateClient(
			context.Background(),
<<<<<<< HEAD
			&api.ActivateClientRequest{ClientKey: testDocumentKey},
=======
			&api.ActivateClientRequest{ClientKey: helper.TestDocKey(t)},
>>>>>>> ebd12f36
		)
		assert.NoError(t, err)

		_, err = testClient.AttachDocument(
			context.Background(),
			&api.AttachDocumentRequest{
				ClientId: activateResp.ClientId,
				ChangePack: &api.ChangePack{
<<<<<<< HEAD
					DocumentKey: testDocumentKey,
=======
					DocumentKey: helper.TestDocKey(t),
>>>>>>> ebd12f36
					Checkpoint:  &api.Checkpoint{ServerSeq: 0, ClientSeq: 1},
					Changes: []*api.Change{{
						Id: &api.ChangeID{
							ClientSeq: 1,
							Lamport:   1,
							ActorId:   activateResp.ClientId,
						},
					}},
				},
			},
		)
		assert.NoError(t, err)

		_, err = testClient.PushPull(
			context.Background(),
			&api.PushPullRequest{
				ClientId: activateResp.ClientId,
				ChangePack: &api.ChangePack{
<<<<<<< HEAD
					DocumentKey: testDocumentKey,
=======
					DocumentKey: helper.TestDocKey(t),
>>>>>>> ebd12f36
					Checkpoint:  &api.Checkpoint{ServerSeq: 0, ClientSeq: 2},
					Changes: []*api.Change{{
						Id: &api.ChangeID{
							ClientSeq: 2,
							Lamport:   2,
							ActorId:   activateResp.ClientId,
						},
					}},
				},
			},
		)
		assert.NoError(t, err)

		_, err = testClient.DetachDocument(
			context.Background(),
			&api.DetachDocumentRequest{
				ClientId: activateResp.ClientId,
				ChangePack: &api.ChangePack{
<<<<<<< HEAD
					DocumentKey: testDocumentKey,
=======
					DocumentKey: helper.TestDocKey(t),
>>>>>>> ebd12f36
					Checkpoint:  &api.Checkpoint{ServerSeq: 0, ClientSeq: 3},
					Changes: []*api.Change{{
						Id: &api.ChangeID{
							ClientSeq: 3,
							Lamport:   3,
							ActorId:   activateResp.ClientId,
						},
					}},
				},
			},
		)
		assert.NoError(t, err)

		// try to push/pull with detached document
		_, err = testClient.PushPull(
			context.Background(),
			&api.PushPullRequest{
				ClientId:   activateResp.ClientId,
				ChangePack: packWithNoChanges,
			},
		)
		assert.Equal(t, codes.FailedPrecondition, status.Convert(err).Code())

		// try to push/pull with invalid pack
		_, err = testClient.PushPull(
			context.Background(),
			&api.PushPullRequest{
				ClientId:   activateResp.ClientId,
				ChangePack: invalidChangePack,
			},
		)
		assert.Equal(t, codes.InvalidArgument, status.Convert(err).Code())

		_, err = testClient.DeactivateClient(
			context.Background(),
			&api.DeactivateClientRequest{ClientId: activateResp.ClientId},
		)
		assert.NoError(t, err)

		// try to push/pull with deactivated client
		_, err = testClient.PushPull(
			context.Background(),
			&api.PushPullRequest{
				ClientId:   activateResp.ClientId,
				ChangePack: packWithNoChanges,
			},
		)
		assert.Equal(t, codes.FailedPrecondition, status.Convert(err).Code())
	})
}

func TestConfig_Validate(t *testing.T) {
	scenarios := []*struct {
		config   *rpc.Config
		expected error
	}{
		{config: &rpc.Config{Port: -1}, expected: rpc.ErrInvalidRPCPort},
		{config: &rpc.Config{Port: 11101, CertFile: "noSuchCertFile"}, expected: rpc.ErrInvalidCertFile},
		{config: &rpc.Config{Port: 11101, KeyFile: "noSuchKeyFile"}, expected: rpc.ErrInvalidKeyFile},
		// not to use tls
		{config: &rpc.Config{Port: 11101, CertFile: "", KeyFile: ""}, expected: nil},
		// pass any file existing
		{config: &rpc.Config{Port: 11101, CertFile: "server_test.go", KeyFile: "server_test.go"}, expected: nil},
	}
	for _, scenario := range scenarios {
		assert.ErrorIs(t, scenario.config.Validate(), scenario.expected, "provided config: %#v", scenario.config)
	}
}<|MERGE_RESOLUTION|>--- conflicted
+++ resolved
@@ -171,11 +171,7 @@
 		assert.NoError(t, err)
 
 		packWithNoChanges := &api.ChangePack{
-<<<<<<< HEAD
-			DocumentKey: "attach-detach-document-test",
-=======
 			DocumentKey: helper.TestDocKey(t),
->>>>>>> ebd12f36
 			Checkpoint:  &api.Checkpoint{ServerSeq: 0, ClientSeq: 0},
 		}
 
@@ -290,21 +286,13 @@
 	t.Run("push/pull changes test", func(t *testing.T) {
 		testDocumentKey := helper.TestDocumentKey(t)
 		packWithNoChanges := &api.ChangePack{
-<<<<<<< HEAD
-			DocumentKey: testDocumentKey,
-=======
 			DocumentKey: helper.TestDocKey(t),
->>>>>>> ebd12f36
 			Checkpoint:  &api.Checkpoint{ServerSeq: 0, ClientSeq: 0},
 		}
 
 		activateResp, err := testClient.ActivateClient(
 			context.Background(),
-<<<<<<< HEAD
-			&api.ActivateClientRequest{ClientKey: testDocumentKey},
-=======
 			&api.ActivateClientRequest{ClientKey: helper.TestDocKey(t)},
->>>>>>> ebd12f36
 		)
 		assert.NoError(t, err)
 
@@ -313,11 +301,7 @@
 			&api.AttachDocumentRequest{
 				ClientId: activateResp.ClientId,
 				ChangePack: &api.ChangePack{
-<<<<<<< HEAD
-					DocumentKey: testDocumentKey,
-=======
 					DocumentKey: helper.TestDocKey(t),
->>>>>>> ebd12f36
 					Checkpoint:  &api.Checkpoint{ServerSeq: 0, ClientSeq: 1},
 					Changes: []*api.Change{{
 						Id: &api.ChangeID{
@@ -336,11 +320,7 @@
 			&api.PushPullRequest{
 				ClientId: activateResp.ClientId,
 				ChangePack: &api.ChangePack{
-<<<<<<< HEAD
-					DocumentKey: testDocumentKey,
-=======
 					DocumentKey: helper.TestDocKey(t),
->>>>>>> ebd12f36
 					Checkpoint:  &api.Checkpoint{ServerSeq: 0, ClientSeq: 2},
 					Changes: []*api.Change{{
 						Id: &api.ChangeID{
@@ -359,11 +339,7 @@
 			&api.DetachDocumentRequest{
 				ClientId: activateResp.ClientId,
 				ChangePack: &api.ChangePack{
-<<<<<<< HEAD
-					DocumentKey: testDocumentKey,
-=======
 					DocumentKey: helper.TestDocKey(t),
->>>>>>> ebd12f36
 					Checkpoint:  &api.Checkpoint{ServerSeq: 0, ClientSeq: 3},
 					Changes: []*api.Change{{
 						Id: &api.ChangeID{
