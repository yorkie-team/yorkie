/*
 * Copyright 2024 The Yorkie Authors. All rights reserved.
 *
 * Licensed under the Apache License, Version 2.0 (the "License");
 * you may not use this file except in compliance with the License.
 * You may obtain a copy of the License at
 *
 *     http://www.apache.org/licenses/LICENSE-2.0
 *
 * Unless required by applicable law or agreed to in writing, software
 * distributed under the License is distributed on an "AS IS" BASIS,
 * WITHOUT WARRANTIES OR CONDITIONS OF ANY KIND, either express or implied.
 * See the License for the specific language governing permissions and
 * limitations under the License.
 */

package packs_test

import (
	"context"
	"encoding/hex"
	"errors"
	"fmt"
	"log"
	"net/http"
	"os"
	"testing"

	"connectrpc.com/connect"
	"github.com/stretchr/testify/assert"

	"github.com/yorkie-team/yorkie/api/converter"
	"github.com/yorkie-team/yorkie/api/types"
	api "github.com/yorkie-team/yorkie/api/yorkie/v1"
	"github.com/yorkie-team/yorkie/api/yorkie/v1/v1connect"
	"github.com/yorkie-team/yorkie/client"
	"github.com/yorkie-team/yorkie/pkg/document"
	"github.com/yorkie-team/yorkie/pkg/document/time"
	"github.com/yorkie-team/yorkie/server/backend"
	"github.com/yorkie-team/yorkie/server/backend/database"
	"github.com/yorkie-team/yorkie/server/backend/database/mongo"
	"github.com/yorkie-team/yorkie/server/backend/housekeeping"
	"github.com/yorkie-team/yorkie/server/clients"
	"github.com/yorkie-team/yorkie/server/documents"
	"github.com/yorkie-team/yorkie/server/packs"
	"github.com/yorkie-team/yorkie/server/profiling/prometheus"
	"github.com/yorkie-team/yorkie/server/rpc"
	"github.com/yorkie-team/yorkie/test/helper"
)

var (
	// ErrUpdateClientInfoFailed occurs when updating ClientInfo failed
	// for testing purposes.
	ErrUpdateClientInfoFailed = errors.New("updating clientinfo failed")
)

var (
	testRPCServer *rpc.Server
	testRPCAddr   = fmt.Sprintf("localhost:%d", helper.RPCPort)
	testClient    v1connect.YorkieServiceClient
	testBackend   *backend.Backend
	testMockDB    *MockDB
)

// MockDB represents a mock database for testing purposes
type MockDB struct {
	database.Database
	mockUpdateClientInfoAfterPushPull func(context.Context, *database.ClientInfo, *database.DocInfo) error
}

// NewMockDB returns a mock database with a real database
func NewMockDB(database database.Database) *MockDB {
	return &MockDB{
		Database: database,
	}
}

func (m *MockDB) UpdateClientInfoAfterPushPull(
	ctx context.Context,
	clientInfo *database.ClientInfo,
	docInfo *database.DocInfo,
) error {
	if m.mockUpdateClientInfoAfterPushPull != nil {
		return m.mockUpdateClientInfoAfterPushPull(ctx, clientInfo, docInfo)
	}
	return m.Database.UpdateClientInfoAfterPushPull(ctx, clientInfo, docInfo)
}

func TestMain(m *testing.M) {
	met, err := prometheus.NewMetrics()
	if err != nil {
		log.Fatal(err)
	}

	testBackend, err = backend.New(
		&backend.Config{
<<<<<<< HEAD
			AdminUser:                   helper.AdminUser,
			AdminPassword:               helper.AdminPassword,
			UseDefaultProject:           helper.UseDefaultProject,
			ClientDeactivateThreshold:   helper.ClientDeactivateThreshold,
			SnapshotThreshold:           helper.SnapshotThreshold,
			SnapshotCacheSize:           helper.SnapshotCacheSize,
			AuthWebhookCacheSize:        helper.AuthWebhookSize,
			AuthWebhookCacheTTL:         helper.AuthWebhookCacheTTL.String(),
			AuthWebhookMaxWaitInterval:  helper.AuthWebhookMaxWaitInterval.String(),
			AuthWebhookMinWaitInterval:  helper.AuthWebhookMinWaitInterval.String(),
			AuthWebhookRequestTimeout:   helper.AuthWebhookRequestTimeout.String(),
			EventWebhookMaxWaitInterval: helper.EventWebhookMaxWaitInterval.String(),
			EventWebhookMinWaitInterval: helper.EventWebhookMinWaitInterval.String(),
			EventWebhookRequestTimeout:  helper.EventWebhookRequestTimeout.String(),
			ProjectCacheSize:            helper.ProjectCacheSize,
			ProjectCacheTTL:             helper.ProjectCacheTTL.String(),
			AdminTokenDuration:          helper.AdminTokenDuration,
			RPCAddr:                     helper.RPCAddr,
=======
			AdminUser:            helper.AdminUser,
			AdminPassword:        helper.AdminPassword,
			UseDefaultProject:    helper.UseDefaultProject,
			SnapshotThreshold:    helper.SnapshotThreshold,
			SnapshotCacheSize:    helper.SnapshotCacheSize,
			AuthWebhookCacheSize: helper.AuthWebhookSize,
			AuthWebhookCacheTTL:  helper.AuthWebhookCacheTTL.String(),
			ProjectCacheSize:     helper.ProjectCacheSize,
			ProjectCacheTTL:      helper.ProjectCacheTTL.String(),
			AdminTokenDuration:   helper.AdminTokenDuration,
>>>>>>> 788b7eb2
		}, &mongo.Config{
			ConnectionURI:     helper.MongoConnectionURI,
			YorkieDatabase:    helper.TestDBName(),
			ConnectionTimeout: helper.MongoConnectionTimeout,
			PingTimeout:       helper.MongoPingTimeout,
		}, &housekeeping.Config{
			Interval:        helper.HousekeepingInterval.String(),
			CandidatesLimit: helper.HousekeepingCandidatesLimit,
		}, met, nil, nil)
	if err != nil {
		log.Fatal(err)
	}
	testMockDB = NewMockDB(testBackend.DB)
	testBackend.DB = testMockDB

	project, err := testBackend.DB.FindProjectInfoByID(
		context.Background(),
		database.DefaultProjectID,
	)
	if err != nil {
		log.Fatal(err)
	}

	testRPCServer, err = rpc.NewServer(
		&rpc.Config{
			Port: helper.RPCPort,
		}, testBackend,
	)
	if err != nil {
		log.Fatal(err)
	}

	if err = testRPCServer.Start(); err != nil {
		log.Fatalf("failed rpc listen: %s\n", err)
	}
	if err = helper.WaitForServerToStart(testRPCAddr); err != nil {
		log.Fatal(err)
	}

	authInterceptor := client.NewAuthInterceptor(project.PublicKey, "")

	conn := http.DefaultClient
	testClient = v1connect.NewYorkieServiceClient(
		conn,
		"http://"+testRPCAddr,
		connect.WithInterceptors(authInterceptor),
	)

	code := m.Run()

	if err := testBackend.Shutdown(); err != nil {
		log.Fatal(err)
	}
	testRPCServer.Shutdown(true)
	os.Exit(code)
}

func triggerErrUpdateClientInfo(on bool) {
	if on {
		testMockDB.mockUpdateClientInfoAfterPushPull = func(
			context.Context,
			*database.ClientInfo,
			*database.DocInfo,
		) error {
			return ErrUpdateClientInfoFailed
		}
	} else {
		testMockDB.mockUpdateClientInfoAfterPushPull = nil
	}
}

func TestPacks(t *testing.T) {
	t.Run("cannot detect change duplication due to clientInfo update failure", func(t *testing.T) {
		t.Skip("remove this after resolving pushpull consistency problem")
		ctx := context.Background()

		projectInfo, err := testBackend.DB.FindProjectInfoByID(
			ctx,
			database.DefaultProjectID,
		)
		assert.NoError(t, err)
		project := projectInfo.ToProject()

		triggerErrUpdateClientInfo(false)

		activateResp, err := testClient.ActivateClient(
			context.Background(),
			connect.NewRequest(&api.ActivateClientRequest{ClientKey: helper.TestDocKey(t).String()}))
		assert.NoError(t, err)

		clientID, _ := hex.DecodeString(activateResp.Msg.ClientId)
		resPack, err := testClient.AttachDocument(
			context.Background(),
			connect.NewRequest(&api.AttachDocumentRequest{
				ClientId: activateResp.Msg.ClientId,
				ChangePack: &api.ChangePack{
					DocumentKey: helper.TestDocKey(t).String(),
					Checkpoint:  &api.Checkpoint{ServerSeq: 0, ClientSeq: 1},
					Changes:     []*api.Change{{Id: &api.ChangeID{ClientSeq: 1, Lamport: 1, ActorId: clientID}}},
				},
			}),
		)
		assert.NoError(t, err)

		actorID, err := time.ActorIDFromBytes(clientID)
		assert.NoError(t, err)

		docID := types.ID(resPack.Msg.DocumentId)
		docRefKey := types.DocRefKey{
			ProjectID: project.ID,
			DocID:     docID,
		}

		// 0. Check docInfo.ServerSeq and clientInfo.Checkpoint
		docInfo, err := documents.FindDocInfoByRefKey(ctx, testBackend, docRefKey)
		assert.NoError(t, err)
		assert.Equal(t, int64(1), docInfo.ServerSeq)

		clientInfo, err := clients.FindActiveClientInfo(ctx, testBackend, types.ClientRefKey{
			ProjectID: project.ID,
			ClientID:  types.IDFromActorID(actorID),
		})
		assert.NoError(t, err)
		assert.Equal(t, int64(1), clientInfo.Checkpoint(docID).ServerSeq)
		assert.Equal(t, uint32(1), clientInfo.Checkpoint(docID).ClientSeq)

		// 1. Create a ChangePack with a single Change
		pack, err := converter.FromChangePack(&api.ChangePack{
			DocumentKey: helper.TestDocKey(t).String(),
			Checkpoint:  &api.Checkpoint{ServerSeq: 0, ClientSeq: 2},
			Changes: []*api.Change{
				{Id: &api.ChangeID{ClientSeq: 2, Lamport: 2, ActorId: clientID}},
			},
		})
		assert.NoError(t, err)

		// 2-1. An arbitrary failure occurs while updating clientInfo
		triggerErrUpdateClientInfo(true)

		_, err = packs.PushPull(ctx, testBackend, project, clientInfo, docInfo.RefKey(), pack, packs.PushPullOptions{
			Mode:   types.SyncModePushPull,
			Status: document.StatusAttached,
		})
		assert.ErrorIs(t, err, ErrUpdateClientInfoFailed)

		triggerErrUpdateClientInfo(false)

		// 2-2. pushed change is stored in the database
		changes, err := packs.FindChanges(ctx, testBackend, docInfo, 2, 2)
		assert.NoError(t, err)
		assert.Len(t, changes, 1)

		// 2-3. docInfo.ServerSeq increases from 1 to 2
		docInfo, err = documents.FindDocInfoByRefKey(ctx, testBackend, docRefKey)
		assert.NoError(t, err)
		assert.Equal(t, int64(2), docInfo.ServerSeq)

		// 2-4. clientInfo.Checkpoint has not been updated
		clientInfo, err = clients.FindActiveClientInfo(ctx, testBackend, types.ClientRefKey{
			ProjectID: project.ID,
			ClientID:  types.IDFromActorID(actorID),
		})
		assert.NoError(t, err)
		assert.Equal(t, int64(1), clientInfo.Checkpoint(docID).ServerSeq)
		assert.Equal(t, uint32(1), clientInfo.Checkpoint(docID).ClientSeq)

		// 3-1. A duplicate request is sent
		_, err = packs.PushPull(ctx, testBackend, project, clientInfo, docInfo.RefKey(), pack, packs.PushPullOptions{
			Mode:   types.SyncModePushPull,
			Status: document.StatusAttached,
		})
		assert.NoError(t, err)

		// 3-2. duplicated change is not stored in the database
		changes, err = packs.FindChanges(ctx, testBackend, docInfo, 3, 3)
		assert.NoError(t, err)
		assert.Len(t, changes, 0)

		// 3-3. The server should detect the duplication and not update docInfo.ServerSeq
		docInfo, err = documents.FindDocInfoByRefKey(ctx, testBackend, docRefKey)
		assert.NoError(t, err)
		assert.Equal(t, int64(2), docInfo.ServerSeq)

		// 3-4. clientInfo.Checkpoint has been updated properly
		clientInfo, err = clients.FindActiveClientInfo(ctx, testBackend, types.ClientRefKey{
			ProjectID: project.ID,
			ClientID:  types.IDFromActorID(actorID),
		})
		assert.NoError(t, err)
		assert.Equal(t, int64(2), clientInfo.Checkpoint(docID).ServerSeq)
		assert.Equal(t, uint32(2), clientInfo.Checkpoint(docID).ClientSeq)
	})
}<|MERGE_RESOLUTION|>--- conflicted
+++ resolved
@@ -94,26 +94,6 @@
 
 	testBackend, err = backend.New(
 		&backend.Config{
-<<<<<<< HEAD
-			AdminUser:                   helper.AdminUser,
-			AdminPassword:               helper.AdminPassword,
-			UseDefaultProject:           helper.UseDefaultProject,
-			ClientDeactivateThreshold:   helper.ClientDeactivateThreshold,
-			SnapshotThreshold:           helper.SnapshotThreshold,
-			SnapshotCacheSize:           helper.SnapshotCacheSize,
-			AuthWebhookCacheSize:        helper.AuthWebhookSize,
-			AuthWebhookCacheTTL:         helper.AuthWebhookCacheTTL.String(),
-			AuthWebhookMaxWaitInterval:  helper.AuthWebhookMaxWaitInterval.String(),
-			AuthWebhookMinWaitInterval:  helper.AuthWebhookMinWaitInterval.String(),
-			AuthWebhookRequestTimeout:   helper.AuthWebhookRequestTimeout.String(),
-			EventWebhookMaxWaitInterval: helper.EventWebhookMaxWaitInterval.String(),
-			EventWebhookMinWaitInterval: helper.EventWebhookMinWaitInterval.String(),
-			EventWebhookRequestTimeout:  helper.EventWebhookRequestTimeout.String(),
-			ProjectCacheSize:            helper.ProjectCacheSize,
-			ProjectCacheTTL:             helper.ProjectCacheTTL.String(),
-			AdminTokenDuration:          helper.AdminTokenDuration,
-			RPCAddr:                     helper.RPCAddr,
-=======
 			AdminUser:            helper.AdminUser,
 			AdminPassword:        helper.AdminPassword,
 			UseDefaultProject:    helper.UseDefaultProject,
@@ -124,7 +104,7 @@
 			ProjectCacheSize:     helper.ProjectCacheSize,
 			ProjectCacheTTL:      helper.ProjectCacheTTL.String(),
 			AdminTokenDuration:   helper.AdminTokenDuration,
->>>>>>> 788b7eb2
+			RPCAddr:                     helper.RPCAddr,
 		}, &mongo.Config{
 			ConnectionURI:     helper.MongoConnectionURI,
 			YorkieDatabase:    helper.TestDBName(),
