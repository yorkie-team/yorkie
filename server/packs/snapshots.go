--- conflicted
+++ resolved
@@ -112,19 +112,6 @@
 		return err
 	}
 
-<<<<<<< HEAD
-	// 06. delete changes before the smallest in `versionvectors` to save storage.
-	if be.Config.SnapshotWithPurgingChanges {
-		if err := be.DB.PurgeStaleChanges(
-			ctx,
-			docRefKey,
-		); err != nil {
-			logging.From(ctx).Error(err)
-		}
-	}
-
-=======
->>>>>>> b29f30b2
 	logging.From(ctx).Infof(
 		"SNAP: '%s', serverSeq: %d",
 		docInfo.Key,
