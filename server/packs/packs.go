--- conflicted
+++ resolved
@@ -138,7 +138,6 @@
 		clientInfo,
 		docRefKey,
 		reqPack.VersionVector,
-		reqPack.Checkpoint.ServerSeq,
 	)
 	if err != nil {
 		return nil, err
@@ -147,15 +146,6 @@
 		respPack.VersionVector = minSyncedVersionVector
 	}
 
-<<<<<<< HEAD
-=======
-	// TODO(hackerwins): This is a previous implementation before the version
-	// vector was introduced. But it is necessary to support the previous
-	// SDKs that do not support the version vector. This code should be removed
-	// after all SDKs are updated.
-	respPack.MinSyncedTicket = time.InitialTicket
-
->>>>>>> b29f30b2
 	respPack.ApplyDocInfo(docInfo)
 
 	pullLog := strconv.Itoa(respPack.ChangesLen())
