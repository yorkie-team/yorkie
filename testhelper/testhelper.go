--- conflicted
+++ resolved
@@ -39,9 +39,7 @@
 // TestDBName returns the name of test database with timestamp.
 // timestamp is set only once on first call.
 func TestDBName() string {
-<<<<<<< HEAD
-	now := time.Now()
-	return fmt.Sprintf("test-%s-%d", yorkie.DefaultYorkieDatabase, now.Unix())
+	return fmt.Sprintf("test-%s-%d", yorkie.DefaultYorkieDatabase, testStartedAt)
 }
 
 // TestYorkie is return Yorkie instance for testing.
@@ -52,7 +50,4 @@
 		log.Fatal(err)
 	}
 	return y
-=======
-	return fmt.Sprintf("test-%s-%d", yorkie.DefaultYorkieDatabase, testStartedAt)
->>>>>>> 5cada396
 }