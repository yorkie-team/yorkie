--- conflicted
+++ resolved
@@ -49,15 +49,9 @@
 		assert.Equal(t, "[0,2]", array.Marshal())
 		assert.Equal(t, 1, root.GarbageLen())
 
-<<<<<<< HEAD
-		garbageLen, err := root.GarbageCollect(time.MaxTicket)
-		assert.NoError(t, err)
-		assert.Equal(t, 1, garbageLen)
-=======
 		n, err := root.GarbageCollect(time.MaxTicket)
 		assert.NoError(t, err)
 		assert.Equal(t, 1, n)
->>>>>>> 0788fa59
 		assert.Equal(t, 0, root.GarbageLen())
 	})
 
@@ -99,15 +93,9 @@
 		nodeLen := len(text.Nodes())
 		assert.Equal(t, 4, nodeLen)
 
-<<<<<<< HEAD
-		garbageLen, err := root.GarbageCollect(time.MaxTicket)
-		assert.NoError(t, err)
-		assert.Equal(t, 3, garbageLen)
-=======
 		n, err := root.GarbageCollect(time.MaxTicket)
 		assert.NoError(t, err)
 		assert.Equal(t, 3, n)
->>>>>>> 0788fa59
 		assert.Equal(t, 0, root.GarbageLen())
 		nodeLen = len(text.Nodes())
 		assert.Equal(t, 1, nodeLen)
@@ -142,15 +130,9 @@
 			assert.Equal(t, tc.garbage, root.GarbageLen())
 		}
 
-<<<<<<< HEAD
-		garbageLen, err := root.GarbageCollect(time.MaxTicket)
-		assert.NoError(t, err)
-		assert.Equal(t, 3, garbageLen)
-=======
 		n, err := root.GarbageCollect(time.MaxTicket)
 		assert.NoError(t, err)
 		assert.Equal(t, 3, n)
->>>>>>> 0788fa59
 		assert.Equal(t, 0, root.GarbageLen())
 	})
 
@@ -185,15 +167,9 @@
 		nodeLen := len(text.Nodes())
 		assert.Equal(t, 3, nodeLen)
 
-<<<<<<< HEAD
 		garbageLen, err := root.GarbageCollect(time.MaxTicket)
 		assert.NoError(t, err)
 		assert.Equal(t, 2, garbageLen)
-=======
-		n, err := root.GarbageCollect(time.MaxTicket)
-		assert.NoError(t, err)
-		assert.Equal(t, 2, n)
->>>>>>> 0788fa59
 		assert.Equal(t, 0, root.GarbageLen())
 
 		nodeLen = len(text.Nodes())
@@ -219,15 +195,9 @@
 		assert.Equal(t, `{"1":1,"3":3}`, obj.Marshal())
 		assert.Equal(t, 4, root.GarbageLen())
 
-<<<<<<< HEAD
-		garbageLen, err := root.GarbageCollect(time.MaxTicket)
-		assert.NoError(t, err)
-		assert.Equal(t, 4, garbageLen)
-=======
 		n, err := root.GarbageCollect(time.MaxTicket)
 		assert.NoError(t, err)
 		assert.Equal(t, 4, n)
->>>>>>> 0788fa59
 		assert.Equal(t, 0, root.GarbageLen())
 
 		deleted = obj.Delete("3", ctx.IssueTimeTicket())
@@ -235,15 +205,9 @@
 		assert.Equal(t, `{"1":1}`, obj.Marshal())
 		assert.Equal(t, 1, root.GarbageLen())
 
-<<<<<<< HEAD
-		garbageLen, err = root.GarbageCollect(time.MaxTicket)
-		assert.NoError(t, err)
-		assert.Equal(t, 1, garbageLen)
-=======
 		n, err = root.GarbageCollect(time.MaxTicket)
 		assert.NoError(t, err)
 		assert.Equal(t, 1, n)
->>>>>>> 0788fa59
 		assert.Equal(t, 0, root.GarbageLen())
 	})
 }