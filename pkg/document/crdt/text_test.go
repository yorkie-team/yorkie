--- conflicted
+++ resolved
@@ -31,23 +31,14 @@
 		ctx := helper.TextChangeContext(root)
 		text := crdt.NewText(crdt.NewRGATreeSplit(crdt.InitialTextNode()), ctx.IssueTimeTicket())
 
-<<<<<<< HEAD
 		fromPos, toPos, _ := text.CreateRange(0, 0)
-		text.Edit(fromPos, toPos, nil, "Hello World", nil, ctx.IssueTimeTicket())
-		assert.Equal(t, `[{"val":"Hello World"}]`, text.Marshal())
-
-		fromPos, toPos, _ = text.CreateRange(6, 11)
-		text.Edit(fromPos, toPos, nil, "Yorkie", nil, ctx.IssueTimeTicket())
-=======
-		fromPos, toPos := text.CreateRange(0, 0)
 		_, _, err := text.Edit(fromPos, toPos, nil, "Hello World", nil, ctx.IssueTimeTicket())
 		assert.NoError(t, err)
 		assert.Equal(t, `[{"val":"Hello World"}]`, text.Marshal())
 
-		fromPos, toPos = text.CreateRange(6, 11)
+		fromPos, toPos, _ = text.CreateRange(6, 11)
 		_, _, err = text.Edit(fromPos, toPos, nil, "Yorkie", nil, ctx.IssueTimeTicket())
 		assert.NoError(t, err)
->>>>>>> 8287e051
 		assert.Equal(t, `[{"val":"Hello "},{"val":"Yorkie"}]`, text.Marshal())
 	})
 
@@ -78,32 +69,19 @@
 		ctx := helper.TextChangeContext(root)
 		text := crdt.NewText(crdt.NewRGATreeSplit(crdt.InitialTextNode()), ctx.IssueTimeTicket())
 
-<<<<<<< HEAD
 		fromPos, toPos, _ := text.CreateRange(0, 0)
-		text.Edit(fromPos, toPos, nil, "Hello World", nil, ctx.IssueTimeTicket())
-		assert.Equal(t, `[{"val":"Hello World"}]`, text.Marshal())
-
-		fromPos, toPos, _ = text.CreateRange(6, 11)
-		text.Edit(fromPos, toPos, nil, "Yorkie", nil, ctx.IssueTimeTicket())
-		assert.Equal(t, `[{"val":"Hello "},{"val":"Yorkie"}]`, text.Marshal())
-
-		fromPos, toPos, _ = text.CreateRange(0, 1)
-		text.Style(fromPos, toPos, map[string]string{"b": "1"}, ctx.IssueTimeTicket())
-=======
-		fromPos, toPos := text.CreateRange(0, 0)
 		_, _, err := text.Edit(fromPos, toPos, nil, "Hello World", nil, ctx.IssueTimeTicket())
 		assert.NoError(t, err)
 		assert.Equal(t, `[{"val":"Hello World"}]`, text.Marshal())
 
-		fromPos, toPos = text.CreateRange(6, 11)
+		fromPos, toPos, _ = text.CreateRange(6, 11)
 		_, _, err = text.Edit(fromPos, toPos, nil, "Yorkie", nil, ctx.IssueTimeTicket())
 		assert.NoError(t, err)
 		assert.Equal(t, `[{"val":"Hello "},{"val":"Yorkie"}]`, text.Marshal())
 
-		fromPos, toPos = text.CreateRange(0, 1)
+		fromPos, toPos, _ = text.CreateRange(0, 1)
 		err = text.Style(fromPos, toPos, map[string]string{"b": "1"}, ctx.IssueTimeTicket())
 		assert.NoError(t, err)
->>>>>>> 8287e051
 		assert.Equal(
 			t,
 			`[{"attrs":{"b":"1"},"val":"H"},{"val":"ello "},{"val":"Yorkie"}]`,
