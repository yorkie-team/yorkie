--- conflicted
+++ resolved
@@ -122,16 +122,10 @@
 	return NewCheckpoint(maxServerSeq, maxClientSeq)
 }
 
-<<<<<<< HEAD
-// Equals returns whether the given checkpoint is equal to this checkpoint or not.
-func (cp Checkpoint) Equals(other Checkpoint) bool {
+// Equal returns whether the given checkpoint is equal to this checkpoint or not.
+func (cp Checkpoint) Equal(other Checkpoint) bool {
 	return cp.ServerSeq.OpSeq == other.ServerSeq.OpSeq &&
 		cp.ServerSeq.PrSeq == other.ServerSeq.PrSeq &&
-=======
-// Equal returns whether the given checkpoint is equal to this checkpoint or not.
-func (cp Checkpoint) Equal(other Checkpoint) bool {
-	return cp.ServerSeq == other.ServerSeq &&
->>>>>>> 8458791d
 		cp.ClientSeq == other.ClientSeq
 }
 
