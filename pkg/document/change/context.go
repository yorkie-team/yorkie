/*
 * Copyright 2020 The Yorkie Authors. All rights reserved.
 *
 * Licensed under the Apache License, Version 2.0 (the "License");
 * you may not use this file except in compliance with the License.
 * You may obtain a copy of the License at
 *
 *     http://www.apache.org/licenses/LICENSE-2.0
 *
 * Unless required by applicable law or agreed to in writing, software
 * distributed under the License is distributed on an "AS IS" BASIS,
 * WITHOUT WARRANTIES OR CONDITIONS OF ANY KIND, either express or implied.
 * See the License for the specific language governing permissions and
 * limitations under the License.
 */

package change

import (
	"github.com/yorkie-team/yorkie/pkg/document/crdt"
	"github.com/yorkie-team/yorkie/pkg/document/innerpresence"
	"github.com/yorkie-team/yorkie/pkg/document/operations"
	"github.com/yorkie-team/yorkie/pkg/document/time"
	"github.com/yorkie-team/yorkie/pkg/resource"
)

// Context is used to record the context of modification when editing a document.
// Each time we add an operation, a new time ticket is issued.
// Finally, returns a Change after the modification has been completed.
type Context struct {
	prevID         ID
	nextID         ID
	message        string
	operations     []operations.Operation
	delimiter      uint32
	root           *crdt.Root
	presenceChange *innerpresence.Change
}

// NewContext creates a new instance of Context.
func NewContext(prevID ID, message string, root *crdt.Root) *Context {
	return &Context{
		prevID:  prevID,
		nextID:  prevID.Next(),
		message: message,
		root:    root,
	}
}

// NextID returns the next ID of this context. It will be set to the
// document for the next change.
func (c *Context) NextID() ID {
	if len(c.operations) == 0 {
		// Even if the change has only presence change, the next ID for the document
		// shoule have clocks. For this, we pass the clocks of the previous ID.
		id := c.prevID.Next(true)
		id.lamport = c.prevID.lamport
		id.versionVector = c.prevID.versionVector
		return id
	}

	return c.nextID
}

// ToChange creates a new change of this context.
func (c *Context) ToChange() *Change {
	id := c.nextID

	// NOTE(hackerwins): If this context was created only for presence change,
<<<<<<< HEAD
	// we can use the ID without VersionVector that is used to detect the
	// relationship between changes.
	// TODO(hackerwins): Consider using only checkpoint of the ID for the
	// presence change. For now, we just exclude only version vector from the ID.
	if c.IsPresenceOnlyChange() {
		id = c.id.DeepCopy(true)
=======
	// we can use the ID without clocks that are used to resolve the
	// conflict.
	if len(c.operations) == 0 {
		id = c.prevID.Next(true)
>>>>>>> 0e7cba0c
	}

	return New(id, c.message, c.operations, c.presenceChange)
}

// IsPresenceOnlyChange returns whether this context is only for presence change or not.
func (c *Context) IsPresenceOnlyChange() bool {
	return len(c.operations) == 0
}

// HasChange returns whether this context has changes.
func (c *Context) HasChange() bool {
	return len(c.operations) > 0 || c.presenceChange != nil
}

// IssueTimeTicket creates a time ticket to be used to create a new operation.
func (c *Context) IssueTimeTicket() *time.Ticket {
	c.delimiter++
	return c.nextID.NewTimeTicket(c.delimiter)
}

// Push pushes a new operations into context queue.
func (c *Context) Push(op operations.Operation) {
	c.operations = append(c.operations, op)
}

// RegisterElement registers the given element to the root.
func (c *Context) RegisterElement(elem crdt.Element) {
	c.root.RegisterElement(elem)
}

// RegisterRemovedElementPair registers the given element pair to hash table.
func (c *Context) RegisterRemovedElementPair(parent crdt.Container, deleted crdt.Element) {
	c.root.RegisterRemovedElementPair(parent, deleted)
}

// RegisterGCPair registers the given GC pair to the root.
func (c *Context) RegisterGCPair(pair crdt.GCPair) {
	c.root.RegisterGCPair(pair)
}

// Acc accumulates the given DataSize to Live size of the root.
func (c *Context) Acc(diff resource.DataSize) {
	c.root.Acc(diff)
}

// LastTimeTicket returns the last time ticket issued by this context.
func (c *Context) LastTimeTicket() *time.Ticket {
	return c.nextID.NewTimeTicket(c.delimiter)
}

// SetPresenceChange sets the presence change of the user who made the change.
func (c *Context) SetPresenceChange(presenceChange innerpresence.Change) {
	c.presenceChange = &presenceChange
}<|MERGE_RESOLUTION|>--- conflicted
+++ resolved
@@ -67,19 +67,8 @@
 	id := c.nextID
 
 	// NOTE(hackerwins): If this context was created only for presence change,
-<<<<<<< HEAD
-	// we can use the ID without VersionVector that is used to detect the
-	// relationship between changes.
-	// TODO(hackerwins): Consider using only checkpoint of the ID for the
-	// presence change. For now, we just exclude only version vector from the ID.
 	if c.IsPresenceOnlyChange() {
-		id = c.id.DeepCopy(true)
-=======
-	// we can use the ID without clocks that are used to resolve the
-	// conflict.
-	if len(c.operations) == 0 {
 		id = c.prevID.Next(true)
->>>>>>> 0e7cba0c
 	}
 
 	return New(id, c.message, c.operations, c.presenceChange)
