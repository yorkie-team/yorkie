--- conflicted
+++ resolved
@@ -26,7 +26,6 @@
 	"github.com/yorkie-team/yorkie/pkg/document"
 	"github.com/yorkie-team/yorkie/pkg/document/checkpoint"
 	"github.com/yorkie-team/yorkie/pkg/document/proxy"
-	"github.com/yorkie-team/yorkie/pkg/document/time"
 )
 
 var (
@@ -99,155 +98,6 @@
 		}, "deletes k2")
 		assert.NoError(t, err)
 		assert.Equal(t, expected, doc.Marshal())
-	})
-
-<<<<<<< HEAD
-	t.Run("garbage collection test 2", func(t *testing.T) {
-		size := 10_000
-
-		// 01. initial
-		doc := document.New("c1", "d1")
-		fmt.Println("-----Initial")
-		bytes, err := converter.ObjectToBytes(doc.RootObject())
-		assert.NoError(t, err)
-		testhelper.PrintSnapshotBytesSize(bytes)
-		testhelper.PrintMemStats()
-
-		// 02. 10,000 integers
-		err = doc.Update(func(root *proxy.ObjectProxy) error {
-			root.SetNewArray("1")
-			for i := 0; i < size; i++ {
-				root.GetArray("1").AddInteger(i)
-			}
-
-			return nil
-		}, "sets big array")
-		assert.NoError(t, err)
-
-		// 03. deletes integers
-		err = doc.Update(func(root *proxy.ObjectProxy) error {
-			root.Delete("1")
-			return nil
-		}, "deletes the array")
-		assert.NoError(t, err)
-		fmt.Println("-----Integers")
-		bytes, err = converter.ObjectToBytes(doc.RootObject())
-		assert.NoError(t, err)
-		testhelper.PrintSnapshotBytesSize(bytes)
-		testhelper.PrintMemStats()
-
-		// 04. after garbage collection
-		assert.Equal(t, size+1, doc.GarbageCollect(time.MaxTicket))
-		fmt.Println("-----After garbage collection")
-		bytes, err = converter.ObjectToBytes(doc.RootObject())
-		assert.NoError(t, err)
-		testhelper.PrintSnapshotBytesSize(bytes)
-		testhelper.PrintMemStats()
-	})
-
-	t.Run("garbage collection for large size of text garbage test", func(t *testing.T) {
-		doc := document.New("c1", "d1")
-		assert.Equal(t, "{}", doc.Marshal())
-		assert.False(t, doc.HasLocalChanges())
-
-		printMemStats := func(root *json.Object) {
-			bytes, err := converter.ObjectToBytes(doc.RootObject())
-			assert.NoError(t, err)
-			testhelper.PrintSnapshotBytesSize(bytes)
-			testhelper.PrintMemStats()
-		}
-
-		textSize := 1_000
-		// 01. initial
-		err := doc.Update(func(root *proxy.ObjectProxy) error {
-			text := root.SetNewText("k1")
-			for i := 0; i < textSize; i++ {
-				text.Edit(i, i, "a")
-			}
-			return nil
-		}, "initial")
-		assert.NoError(t, err)
-		fmt.Println("-----initial")
-		printMemStats(doc.RootObject())
-
-		// 02. 1000 nodes modified
-		err = doc.Update(func(root *proxy.ObjectProxy) error {
-			text := root.GetText("k1")
-			for i := 0; i < textSize; i++ {
-				text.Edit(i, i+1, "b")
-			}
-			return nil
-		}, "1000 nodes modified")
-		assert.NoError(t, err)
-		fmt.Println("-----1000 nodes modified")
-		printMemStats(doc.RootObject())
-		assert.Equal(t, textSize, doc.GarbageLen())
-
-		// 03. GC
-		assert.Equal(t, textSize, doc.GarbageCollect(time.MaxTicket))
-		runtime.GC()
-		fmt.Println("-----Garbage collect")
-		printMemStats(doc.RootObject())
-
-		// 04. long text by one node
-		err = doc.Update(func(root *proxy.ObjectProxy) error {
-			text := root.SetNewText("k2")
-			str := ""
-			for i := 0; i < textSize; i++ {
-				str += "a"
-			}
-			text.Edit(0, 0, str)
-			return nil
-		}, "initial")
-		fmt.Println("-----long text by one node")
-		assert.NoError(t, err)
-		printMemStats(doc.RootObject())
-
-		// 05. Modify one node multiple times
-		err = doc.Update(func(root *proxy.ObjectProxy) error {
-			text := root.GetText("k2")
-			for i := 0; i < textSize; i++ {
-				if i != textSize {
-					text.Edit(i, i+1, "b")
-				}
-			}
-			return nil
-		}, "Modify one node multiple times")
-		assert.NoError(t, err)
-		fmt.Println("-----Modify one node multiple times")
-		printMemStats(doc.RootObject())
-
-		// 06. GC
-		assert.Equal(t, textSize, doc.GarbageLen())
-		assert.Equal(t, textSize, doc.GarbageCollect(time.MaxTicket))
-		runtime.GC()
-		fmt.Println("-----Garbage collect")
-		printMemStats(doc.RootObject())
-=======
-	t.Run("garbage collection test", func(t *testing.T) {
-		doc := document.New("c1", "d1")
-		assert.Equal(t, "{}", doc.Marshal())
-
-		err := doc.Update(func(root *proxy.ObjectProxy) error {
-			root.SetInteger("1", 1)
-			root.SetNewArray("2").AddInteger(1, 2, 3)
-			root.SetInteger("3", 3)
-			return nil
-		}, "sets 1,2,3")
-		assert.NoError(t, err)
-		assert.Equal(t, `{"1":1,"2":[1,2,3],"3":3}`, doc.Marshal())
-
-		err = doc.Update(func(root *proxy.ObjectProxy) error {
-			root.Delete("2")
-			return nil
-		}, "deletes 2")
-		assert.NoError(t, err)
-		assert.Equal(t, `{"1":1,"3":3}`, doc.Marshal())
-		assert.Equal(t, 4, doc.GarbageLen())
-
-		assert.Equal(t, 4, doc.GarbageCollect(time.MaxTicket))
-		assert.Equal(t, 0, doc.GarbageLen())
->>>>>>> bfaa099b
 	})
 
 	t.Run("object test", func(t *testing.T) {
