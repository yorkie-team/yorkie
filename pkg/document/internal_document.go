--- conflicted
+++ resolved
@@ -133,21 +133,13 @@
 	d.checkpoint = d.checkpoint.Forward(pack.Checkpoint)
 
 	if pack.MinSyncedTicket != nil {
-		_, err := d.GarbageCollect(pack.MinSyncedTicket)
-
-		if err != nil {
-			return err
-		}
+		d.GarbageCollect(pack.MinSyncedTicket)
 	}
 
 	return nil
 }
 
 // GarbageCollect purge elements that were removed before the given time.
-<<<<<<< HEAD
-func (d *InternalDocument) GarbageCollect(ticket *time.Ticket) (int, error) {
-	return d.root.GarbageCollect(ticket)
-=======
 func (d *InternalDocument) GarbageCollect(ticket *time.Ticket) int {
 	n, err := d.root.GarbageCollect(ticket)
 	if err != nil {
@@ -155,7 +147,6 @@
 	}
 
 	return n
->>>>>>> 0788fa59
 }
 
 // GarbageLen returns the count of removed elements.
