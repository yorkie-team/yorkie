/*
 * Copyright 2022 The Yorkie Authors. All rights reserved.
 *
 * Licensed under the Apache License, Version 2.0 (the "License");
 * you may not use this file except in compliance with the License.
 * You may obtain a copy of the License at
 *
 *     http://www.apache.org/licenses/LICENSE-2.0
 *
 * Unless required by applicable law or agreed to in writing, software
 * distributed under the License is distributed on an "AS IS" BASIS,
 * WITHOUT WARRANTIES OR CONDITIONS OF ANY KIND, either express or implied.
 * See the License for the specific language governing permissions and
 * limitations under the License.
 */

// Package key provides the key implementation of the document.
package key

import (
	errors "errors"

	"github.com/yorkie-team/yorkie/internal/validation"
)

var (
	// ErrInvalidKey is returned when the key is invalid.
<<<<<<< HEAD
	ErrInvalidKey = errors.New("invalid key, key must be a slug with 4-30 characters")
=======
	ErrInvalidKey = errors.New("invalid key, key must be a slug with 4-120 characters")
>>>>>>> ebd12f36
)

// Key represents a document key.
type Key string

// String returns the string representation of the key.
func (k Key) String() string {
	return string(k)
}

// Validate checks whether the key is valid or not.
func (k Key) Validate() error {
	if err := validation.Validate(k.String(), []any{
		"required",
		"slug",
		"min=4",
<<<<<<< HEAD
		"max=30",
=======
		"max=120",
>>>>>>> ebd12f36
	}); err != nil {
		return ErrInvalidKey
	}

	return nil
}<|MERGE_RESOLUTION|>--- conflicted
+++ resolved
@@ -25,11 +25,7 @@
 
 var (
 	// ErrInvalidKey is returned when the key is invalid.
-<<<<<<< HEAD
-	ErrInvalidKey = errors.New("invalid key, key must be a slug with 4-30 characters")
-=======
 	ErrInvalidKey = errors.New("invalid key, key must be a slug with 4-120 characters")
->>>>>>> ebd12f36
 )
 
 // Key represents a document key.
@@ -46,11 +42,7 @@
 		"required",
 		"slug",
 		"min=4",
-<<<<<<< HEAD
-		"max=30",
-=======
 		"max=120",
->>>>>>> ebd12f36
 	}); err != nil {
 		return ErrInvalidKey
 	}
